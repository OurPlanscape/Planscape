--- conflicted
+++ resolved
@@ -23,8 +23,6 @@
 RASTER_NAME_COLUMN = 'name'
 
 # TODO: remove csrf_exempt decorators when logged in users are required.
-
-
 @csrf_exempt
 def create_plan(request: HttpRequest) -> HttpResponse:
     try:
@@ -117,14 +115,11 @@
 
 def get_plan_by_id(user, params: QueryDict):
     assert isinstance(params['id'], str)
-    plan_id = int(params.get('id', "0"))
-
-    plan = Plan.objects.annotate(
-        projects=Count('project', distinct=True)).annotate(
-        scenarios=Count('project__scenario')).get(
-        id=plan_id)
-
-<<<<<<< HEAD
+    plan_id = params.get('id', "0")
+
+    plan = Plan.objects.annotate(projects=Count(
+        'project', distinct=True)).annotate(scenarios=Count('project__scenario')).get(id=int(plan_id))
+
     if plan.public:
         return plan
 
@@ -141,13 +136,6 @@
     # - !public, user, no owner
     # - !public, user, a different owner
     raise ValueError("You do not have permission to view this plan.")
-=======
-    plan = Plan.objects.annotate(projects=Count(
-        'project', distinct=True)).annotate(scenarios=Count('project__scenario')).get(id=int(plan_id))
-    if plan.owner != user:
-        raise ValueError("You do not have permission to view this plan.")
-    return plan
->>>>>>> 842783c5
 
 
 def _serialize_plan(plan: Plan, add_geometry: bool) -> dict:
