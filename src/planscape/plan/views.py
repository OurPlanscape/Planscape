--- conflicted
+++ resolved
@@ -16,12 +16,8 @@
 
 # TODO: remove csrf_exempt decorators when logged in users are required.
 
-<<<<<<< HEAD
+
 def _get_user(request: HttpRequest):
-=======
-
-def _get_user(request: HttpRequest) -> HttpResponse:
->>>>>>> c59ed2d5
     user = None
     if request.user.is_authenticated:
         user = request.user
@@ -337,42 +333,6 @@
 
 def get_scores(request: HttpRequest) -> HttpResponse:
     try:
-<<<<<<< HEAD
-        with connection.cursor() as cursor:
-            user = _get_user(request)
-            plan = get_plan_by_id(user, request.GET)
-            geo = plan.geometry
-            reg = plan.region_name.removeprefix('RegionName.').lower()
-
-            ids_to_conditions = {
-                c.pk: c.condition_name
-                for c in BaseCondition.objects.filter(region_name=reg).all()}
-            raster_names_to_ids = {
-                c.raster_name: c.condition_dataset.pk
-                for c in Condition.objects.filter(
-                    condition_dataset_id__in=ids_to_conditions.keys()).filter(
-                    is_raw=False).all()}
-
-            conditions = []
-            for raster_name in raster_names_to_ids.keys():
-                cursor.callproc(
-                    'get_mean_condition_score',
-                    (RASTER_TABLE, RASTER_SCHEMA, raster_name, RASTER_NAME_COLUMN,
-                     RASTER_COLUMN, settings.CRS_9822_PROJ4,
-                     settings.CRS_FOR_RASTERS, geo.ewkb))
-                a = cursor.fetchone()
-                if a is None or a[0] is None:
-                    conditions.append(
-                        {'condition': ids_to_conditions[raster_names_to_ids[raster_name]]})
-                else:
-                    conditions.append(
-                        {'condition': ids_to_conditions[raster_names_to_ids[raster_name]], 'mean_score': a[0]})
-
-            response = {'conditions': conditions}
-            return HttpResponse(
-                JsonResponse(response),
-                content_type='application/json')
-=======
         user = _get_user(request)
         plan = get_plan_by_id(user, request.GET)
 
@@ -389,7 +349,6 @@
         return HttpResponse(
             JsonResponse(response),
             content_type='application/json')
->>>>>>> c59ed2d5
 
     except Exception as e:
         return HttpResponseBadRequest("failed score fetch: " + str(e))