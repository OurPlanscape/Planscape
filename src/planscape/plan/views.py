--- conflicted
+++ resolved
@@ -164,10 +164,6 @@
 
 def list_plans_by_owner(request: HttpRequest) -> HttpResponse:
     try:
-<<<<<<< HEAD
-        plans = get_plans_by_owner(request.GET)
-        return JsonResponse([_serialize_plan(plan, False) for plan in plans], safe=False)
-=======
         owner_id = None
         owner_str = request.GET.get('owner')
         if owner_str is not None:
@@ -180,7 +176,6 @@
         return JsonResponse(
             [_serialize_plan(plan, False) for plan in plans],
             safe=False)
->>>>>>> 1e5b9433
     except Exception as e:
         return HttpResponseBadRequest("Ill-formed request: " + str(e))
 
