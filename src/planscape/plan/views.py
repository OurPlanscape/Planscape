--- conflicted
+++ resolved
@@ -8,20 +8,13 @@
 from django.db.models import Count
 from django.http import (HttpRequest, HttpResponse, HttpResponseBadRequest,
                          JsonResponse, QueryDict)
-<<<<<<< HEAD
-=======
 from django.shortcuts import get_list_or_404
 from django.views.decorators.csrf import csrf_exempt
->>>>>>> 19ac8c39
 from plan.models import Plan, Project, ProjectArea
 from plan.raster_pixel_accumulator import RasterPixelAccumulator
 from plan.serializers import (PlanSerializer, ProjectAreaSerializer,
                               ProjectSerializer)
 from planscape import settings
-<<<<<<< HEAD
-from django.shortcuts import get_list_or_404
-=======
->>>>>>> 19ac8c39
 
 # TODO: remove csrf_exempt decorators when logged in users are required.
 
