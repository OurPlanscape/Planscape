--- conflicted
+++ resolved
@@ -9,11 +9,7 @@
 from django.db.models import Count
 from django.http import (HttpRequest, HttpResponse, HttpResponseBadRequest,
                          JsonResponse, QueryDict)
-<<<<<<< HEAD
-=======
-from django.shortcuts import get_list_or_404
 from django.views.decorators.csrf import csrf_exempt
->>>>>>> 1ef06f25
 from plan.models import Plan, Project, ProjectArea
 from plan.serializers import (
     PlanSerializer, ProjectAreaSerializer, ProjectSerializer)
@@ -334,44 +330,6 @@
 
 def get_scores(request: HttpRequest) -> HttpResponse:
     try:
-<<<<<<< HEAD
-        plan = get_plan_by_id(request.GET)
-        geo = plan.geometry
-        reg = plan.region_name.removeprefix('RegionName.').lower()
-
-        accumulator = RasterPixelAccumulator(geo)
-
-        ids_to_conditions = {
-            c.id: c.condition_name
-            for c in BaseCondition.objects.filter(region_name=reg).all()}
-        raster_names_to_ids = {
-            c.raster_name: c.condition_dataset_id
-            for c in Condition.objects.filter(
-                condition_dataset_id__in=ids_to_conditions.keys()).filter(
-                is_raw=False).all()}
-
-        for r in ConditionRaster.objects.filter(
-                name__in=raster_names_to_ids.keys()).filter(
-                raster__bboverlaps=accumulator.geo).all():
-            id = raster_names_to_ids[r.name]
-            condition = ids_to_conditions[id]
-            accumulator.process_raster(
-                r.raster, condition)
-
-        conditions = []
-        for c in accumulator.stats.keys():
-            if accumulator.stats[c]['count'] == 0:
-                conditions.append({'condition': c})
-            else:
-                conditions.append(
-                    {'condition': c, 'mean_score': accumulator.stats[c]
-                     ['sum'] / accumulator.stats[c]['count']})
-
-        response = {'conditions': json.dumps(conditions)}
-        return HttpResponse(
-            JsonResponse(response),
-            content_type='application/json')
-=======
         with connection.cursor() as cursor:
             plan = get_plan_by_id(request.GET)[0]
             geo = plan.geometry
@@ -405,7 +363,6 @@
             return HttpResponse(
                 JsonResponse(response),
                 content_type='application/json')
->>>>>>> 1ef06f25
 
     except Exception as e:
         return HttpResponseBadRequest("failed score fetch: " + str(e))