--- conflicted
+++ resolved
@@ -6,19 +6,17 @@
 from conditions.raster_utils import fetch_or_compute_condition_stats
 from django.contrib.gis.geos import GEOSGeometry
 from django.db.models import Count
+from django.db.models.query import QuerySet
 from django.http import (HttpRequest, HttpResponse, HttpResponseBadRequest,
                          JsonResponse, QueryDict)
+from django.shortcuts import get_list_or_404
 from django.views.decorators.csrf import csrf_exempt
 from plan.models import (Plan, Project, ProjectArea, Scenario,
                          ScenarioWeightedPriority)
 from plan.serializers import (PlanSerializer, ProjectAreaSerializer,
-                              ProjectSerializer, ScenarioSerializer, ScenarioWeightedPrioritySerializer)
+                              ProjectSerializer, ScenarioSerializer,
+                              ScenarioWeightedPrioritySerializer)
 from planscape import settings
-<<<<<<< HEAD
-from django.shortcuts import get_list_or_404
-from django.db.models.query import QuerySet
-=======
->>>>>>> e2101cc7
 
 # TODO: remove csrf_exempt decorators when logged in users are required.
 
@@ -559,13 +557,8 @@
 
         # TODO: return config details when behavior is agreed upon
 
-<<<<<<< HEAD
         return JsonResponse([_serialize_scenario(scenario, weights=ScenarioWeightedPriority.objects.select_related().filter(
             scenario=scenario)) for scenario in scenarios], safe=False)
-=======
-        # TODO: retrieve and return weights as part of Scenario
-        return JsonResponse(ScenarioSerializer(scenario).data, safe=False)
->>>>>>> e2101cc7
     except Exception as e:
         return HttpResponseBadRequest("Ill-formed request: " + str(e))
 
