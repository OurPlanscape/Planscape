import datetime
import json

from base.region_name import (display_name_to_region,
                              region_to_display_name)
from conditions.models import BaseCondition, Condition
from django.contrib.gis.geos import GEOSGeometry
from django.db import connection
from django.db.models import Count
from django.http import (HttpRequest, HttpResponse, HttpResponseBadRequest,
                         JsonResponse, QueryDict)
from django.shortcuts import get_list_or_404
from django.views.decorators.csrf import csrf_exempt
from plan.models import Plan, Project, ProjectArea
<<<<<<< HEAD
from plan.serializers import (
    PlanSerializer, ProjectAreaSerializer, ProjectSerializer)
from planscape import settings

# Name of the table and column from models.py.
RASTER_SCHEMA = 'public'
RASTER_TABLE = 'conditions_conditionraster'
RASTER_COLUMN = 'raster'
RASTER_NAME_COLUMN = 'name'

=======
from plan.raster_pixel_accumulator import RasterPixelAccumulator
from plan.serializers import (PlanSerializer, ProjectAreaSerializer,
                              ProjectSerializer)
from planscape import settings

# TODO: remove csrf_exempt decorators when logged in users are required.
>>>>>>> 4dbbcb9c


@csrf_exempt
def create_plan(request: HttpRequest) -> HttpResponse:
    try:
        # Check that the user is logged in.
        owner = None
        if request.user.is_authenticated:
            owner = request.user
        if owner is None and not (settings.PLANSCAPE_GUEST_CAN_SAVE):
            raise ValueError("Must be logged in")

        # Get the name of the plan.
        body = json.loads(request.body)
        name = body.get('name', None)
        if name is None:
            raise ValueError("Must specify name")

        # Get the region name
        # TODO Reconsider default of Sierra Nevada region.
        region_name_input = body.get('region_name', 'Sierra Nevada')
        region_name = display_name_to_region(region_name_input)
        if region_name is None:
            raise ValueError("Unknown region_name: " + region_name_input)

        # Get the geometry of the plan.
        geometry = body.get('geometry', None)
        if geometry is None:
            raise ValueError("Must specify geometry")
        # Convert to a MultiPolygon if it is a simple Polygon, since the model column type is
        # MultiPolygon.
        # If this fails, the rest of the clause is skipped.
        geometry = _convert_polygon_to_multipolygon(geometry)

        # Create the plan
        plan = Plan.objects.create(
            owner=owner, name=name, region_name=region_name, geometry=geometry)
        plan.save()
        return HttpResponse(str(plan.pk))
    except Exception as e:
        return HttpResponseBadRequest("Error in create: " + str(e))


def _convert_polygon_to_multipolygon(geometry: dict):
    features = geometry.get('features', [])
    if len(features) > 1 or len(features) == 0:
        raise ValueError("Must send exactly one feature.")
    feature = features[0]
    geom = feature['geometry']
    if geom['type'] == 'Polygon':
        geom['type'] = 'MultiPolygon'
        geom['coordinates'] = [feature['geometry']['coordinates']]
    actual_geometry = GEOSGeometry(json.dumps(geom))
    if actual_geometry.geom_type != 'MultiPolygon':
        raise ValueError("Could not parse geometry")
    return actual_geometry


@csrf_exempt
def delete(request: HttpRequest) -> HttpResponse:
    try:
        # Check that the user is logged in.
        owner = None
        if request.user.is_authenticated:
            owner = request.user
        if owner is None and not (settings.PLANSCAPE_GUEST_CAN_SAVE):
            raise ValueError("Must be logged in")
        owner_id = None if owner is None else owner.pk

        # Get the plans
        body = json.loads(request.body)
        plan_id = body.get('id', None)
        plan_ids = []
        if plan_id is None:
            raise ValueError("Must specify plan id")
        elif isinstance(plan_id, int):
            plan_ids = [plan_id]
        elif isinstance(plan_id, list):
            plan_ids = plan_id
        else:
            raise ValueError("Bad plan id: " + plan_id)

        # Get the plans, and if the user is logged in, make sure either
        # 1. the plan owner and the owner are both None, or
        # 2. the plan owner and the owner are both not None, and are equal.
        plans = Plan.objects.filter(pk__in=plan_ids)
        for plan in plans:
            plan_owner_id = None if plan.owner is None else plan.owner.pk
            if owner_id != plan_owner_id:
                raise ValueError(
                    "Cannot delete plan; plan is not owned by user")
        for plan in plans:
            plan.delete()
        response_data = {'id': plan_ids}
        return HttpResponse(
            json.dumps(response_data),
            content_type="application/json")
    except Exception as e:
        return HttpResponseBadRequest("Error in delete: " + str(e))


def get_plan_by_id(params: QueryDict):
    assert isinstance(params['id'], str)
    plan_id = params.get('id', "0")
    return (Plan.objects.filter(id=int(plan_id))
                        .annotate(projects=Count('project', distinct=True))
                        .annotate(scenarios=Count('project__scenario')))


def _serialize_plan(plan: Plan, add_geometry: bool) -> dict:
    """
    Serializes a Plan into a dictionary.
    1. Converts the Plan to a dictionary with fields 'id', 'geometry', and 'properties'
       (the latter of which is a dictionary).
    2. Creates the partial result from the properties and 'id' fields.
    3. Replaces 'creation_time' with a Posix timestamp.
    4. Adds the 'geometry' if requested.
    5. Replaces the internal region_name with the display version.
    """
    data = PlanSerializer(plan).data
    result = data['properties']
    result['id'] = data['id']
    if 'creation_time' in result:
        result['creation_timestamp'] = round(datetime.datetime.fromisoformat(
            result['creation_time'].replace('Z', '+00:00')).timestamp())
        del result['creation_time']
    if 'geometry' in data and add_geometry:
        result['geometry'] = data['geometry']
    if 'region_name' in result:
        result['region_name'] = region_to_display_name(result['region_name'])
    return result


def get_plan(request: HttpRequest) -> HttpResponse:
    try:
        return JsonResponse(
            _serialize_plan(
                get_plan_by_id(request.GET)[0],
                True))
    except Exception as e:
        return HttpResponseBadRequest("Ill-formed request: " + str(e))


def list_plans_by_owner(request: HttpRequest) -> HttpResponse:
    try:
        owner_id = None
        owner_str = request.GET.get('owner')
        if owner_str is not None:
            owner_id = int(owner_str)
        elif request.user.is_authenticated:
            owner_id = request.user.pk
        plans = (Plan.objects.filter(owner=owner_id)
                 .annotate(projects=Count('project', distinct=True))
                 .annotate(scenarios=Count('project__scenario')))
        return JsonResponse(
            [_serialize_plan(plan, False) for plan in plans],
            safe=False)
    except Exception as e:
        return HttpResponseBadRequest("Ill-formed request: " + str(e))


@csrf_exempt
def create_project(request: HttpRequest) -> HttpResponse:
    try:
        # Check that the user is logged in.
        owner = None
        if request.user.is_authenticated:
            owner = request.user
        if owner is None and not (settings.PLANSCAPE_GUEST_CAN_SAVE):
            raise ValueError("Must be logged in")

        # Get the plan_id associated with the project.
        body = json.loads(request.body)
        plan_id = body.get('plan_id', None)
        if plan_id is None or not (isinstance(plan_id, int)):
            raise ValueError("Must specify plan_id as an integer")

        # Get the plan, and if the user is logged in, make sure either
        # 1. the plan owner and the owner are both None, or
        # 2. the plan owner and the owner are both not None, and are equal.
        plan = Plan.objects.get(pk=int(plan_id))
        if not ((owner is None and plan.owner is None) or
                (owner is not None and plan.owner is not None and owner.pk == plan.owner.pk)):
            raise ValueError(
                "Cannot create project; plan is not owned by user")

        # Get the max_cost parameter.
        # TODO: Add more parameters as necessary.
        max_cost = body.get('max_cost', None)

        priorities = body.get('priorities', None)
        priorities_list = [] if priorities is None else priorities.split(',')

        # Create the project.
        project = Project.objects.create(
            owner=owner, plan=plan, max_cost=max_cost)
        project.save()
        for pri in priorities_list:
            base_condition = BaseCondition.objects.get(condition_name=pri)
            condition = Condition.objects.get(
                condition_dataset=base_condition, condition_score_type=0)
            project.priorities.add(condition)
        return HttpResponse(str(project.pk))
    except Exception as e:
        return HttpResponseBadRequest("Ill-formed request: " + str(e))


def get_project(request: HttpRequest) -> HttpResponse:
    try:
        assert isinstance(request.GET['id'], str)
        project_id = request.GET.get('id', "0")
        response = get_list_or_404(Project, id=project_id)
        return JsonResponse(ProjectSerializer(response[0]).data)
    except Exception as e:
        return HttpResponseBadRequest("Ill-formed request: " + str(e))


@csrf_exempt
def create_project_area(request: HttpRequest) -> HttpResponse:
    try:
        # Check that the user is logged in.
        owner = None
        if request.user.is_authenticated:
            owner = request.user
        if owner is None and not (settings.PLANSCAPE_GUEST_CAN_SAVE):
            raise ValueError("Must be logged in")

        body = json.loads(request.body)

        # Get the project_id. This may come from an existing project or a
        # placeholder project created for 1 forsys with patchmax run)
        project_id = body.get('project_id', None)
        if project_id is None or not (isinstance(project_id, int)):
            raise ValueError("Must specify project_id as an integer")

        # Get the Project, and if the user is logged in, make sure either
        # 1. the Project owner and the owner are both None, or
        # 2. the Project owner and the owner are both not None, and are equal.
        project = Project.objects.get(pk=int(project_id))
        if not ((owner is None and project.owner is None) or
                (owner is not None and project.owner is not None and owner.pk == project.owner.pk)):
            raise ValueError(
                "Cannot create project; plan is not owned by user")

        # Get the geometry of the Project.
        geometry = body.get('geometry', None)
        if geometry is None:
            raise ValueError("Must specify geometry")
        # Convert to a MultiPolygon if it is a simple Polygon, since the model column type is
        # MultiPolygon.
        # If this fails, the rest of the clause is skipped.
        geometry = _convert_polygon_to_multipolygon(geometry)

        # TODO: Optionally save scenario pk

        project_area = ProjectArea.objects.create(
            owner=owner, project=project, project_area=geometry)
        project_area.save()
        return HttpResponse(str(project_area.pk))
    except Exception as e:
        return HttpResponseBadRequest("Ill-formed request: " + str(e))


def get_project_areas(request: HttpRequest) -> HttpResponse:
    try:
        assert isinstance(request.GET['project_id'], str)
        project_id = request.GET.get('project_id', "0")
        project_exists = get_list_or_404(Project, id=project_id)
        project_areas = ProjectArea.objects.filter(project=project_id)
        response = {}
        for area in project_areas:
            data = ProjectAreaSerializer(area).data
            response[data['id']] = data
        return JsonResponse(response)
    except Exception as e:
        return HttpResponseBadRequest("Ill-formed request: " + str(e))


def get_scores(request: HttpRequest) -> HttpResponse:
    try:
<<<<<<< HEAD
        with connection.cursor() as cursor:
            plan = get_plan_by_id(request.GET)[0]
            geo = plan.geometry
            reg = plan.region_name.removeprefix('RegionName.').lower()

            extent = geo.extent

            ids_to_conditions = {
                c.id: c.condition_name
                for c in BaseCondition.objects.filter(region_name=reg).all()}
            raster_names_to_ids = {
                c.raster_name: c.condition_dataset_id
                for c in Condition.objects.filter(
                    condition_dataset_id__in=ids_to_conditions.keys()).filter(
                    is_raw=False).all()}

            conditions = []
            for raster_name in raster_names_to_ids.keys():
                cursor.callproc(
                    'get_mean_condition_score',
                    (RASTER_TABLE, RASTER_SCHEMA, raster_name, RASTER_NAME_COLUMN,
                     RASTER_COLUMN, settings.CRS_9822_PROJ4,
                     settings.CRS_FOR_RASTERS, geo.ewkb))
                a = list(cursor.fetchone())
                if a is None or len(a) == 0 or a[0] is None:
                    conditions.append(
                        {'condition': ids_to_conditions[raster_names_to_ids[raster_name]]})
                else:
                    conditions.append(
                        {'condition': ids_to_conditions[raster_names_to_ids[raster_name]], 'mean_score': a[0]})

            response = {'conditions': conditions}
            return HttpResponse(
                JsonResponse(response),
                content_type='application/json')
=======
        plan = get_plan_by_id(request.GET)[0]
        geo = plan.geometry
        reg = plan.region_name.removeprefix('RegionName.').lower()

        accumulator = RasterPixelAccumulator(geo)

        ids_to_conditions = {
            c.pk: c.condition_name
            for c in BaseCondition.objects.filter(region_name=reg).all()}
        raster_names_to_ids = {
            c.raster_name: c.condition_dataset.pk
            for c in Condition.objects.filter(
                condition_dataset_id__in=ids_to_conditions.keys()).filter(
                is_raw=False).all()}

        for r in ConditionRaster.objects.filter(
                name__in=raster_names_to_ids.keys()).filter(
                raster__bboverlaps=accumulator.geo).all():
            id = raster_names_to_ids[r.name]
            condition = ids_to_conditions[id]
            accumulator.process_raster(
                r.raster, condition)

        conditions = []
        for c in accumulator.stats.keys():
            if accumulator.stats[c]['count'] == 0:
                conditions.append({'condition': c})
            else:
                conditions.append(
                    {'condition': str(c), 'mean_score': str(accumulator.stats[c]
                     ['sum'] / accumulator.stats[c]['count'])})

        response = {'conditions': json.dumps(conditions)}
        return HttpResponse(
            JsonResponse(response),
            content_type='application/json')
>>>>>>> 4dbbcb9c

    except Exception as e:
        return HttpResponseBadRequest("failed score fetch: " + str(e))<|MERGE_RESOLUTION|>--- conflicted
+++ resolved
@@ -12,7 +12,6 @@
 from django.shortcuts import get_list_or_404
 from django.views.decorators.csrf import csrf_exempt
 from plan.models import Plan, Project, ProjectArea
-<<<<<<< HEAD
 from plan.serializers import (
     PlanSerializer, ProjectAreaSerializer, ProjectSerializer)
 from planscape import settings
@@ -21,18 +20,9 @@
 RASTER_SCHEMA = 'public'
 RASTER_TABLE = 'conditions_conditionraster'
 RASTER_COLUMN = 'raster'
-RASTER_NAME_COLUMN = 'name'
-
-=======
-from plan.raster_pixel_accumulator import RasterPixelAccumulator
-from plan.serializers import (PlanSerializer, ProjectAreaSerializer,
-                              ProjectSerializer)
-from planscape import settings
+RASTER_NAME_COLUMN = 'name'v
 
 # TODO: remove csrf_exempt decorators when logged in users are required.
->>>>>>> 4dbbcb9c
-
-
 @csrf_exempt
 def create_plan(request: HttpRequest) -> HttpResponse:
     try:
@@ -311,7 +301,6 @@
 
 def get_scores(request: HttpRequest) -> HttpResponse:
     try:
-<<<<<<< HEAD
         with connection.cursor() as cursor:
             plan = get_plan_by_id(request.GET)[0]
             geo = plan.geometry
@@ -347,44 +336,6 @@
             return HttpResponse(
                 JsonResponse(response),
                 content_type='application/json')
-=======
-        plan = get_plan_by_id(request.GET)[0]
-        geo = plan.geometry
-        reg = plan.region_name.removeprefix('RegionName.').lower()
-
-        accumulator = RasterPixelAccumulator(geo)
-
-        ids_to_conditions = {
-            c.pk: c.condition_name
-            for c in BaseCondition.objects.filter(region_name=reg).all()}
-        raster_names_to_ids = {
-            c.raster_name: c.condition_dataset.pk
-            for c in Condition.objects.filter(
-                condition_dataset_id__in=ids_to_conditions.keys()).filter(
-                is_raw=False).all()}
-
-        for r in ConditionRaster.objects.filter(
-                name__in=raster_names_to_ids.keys()).filter(
-                raster__bboverlaps=accumulator.geo).all():
-            id = raster_names_to_ids[r.name]
-            condition = ids_to_conditions[id]
-            accumulator.process_raster(
-                r.raster, condition)
-
-        conditions = []
-        for c in accumulator.stats.keys():
-            if accumulator.stats[c]['count'] == 0:
-                conditions.append({'condition': c})
-            else:
-                conditions.append(
-                    {'condition': str(c), 'mean_score': str(accumulator.stats[c]
-                     ['sum'] / accumulator.stats[c]['count'])})
-
-        response = {'conditions': json.dumps(conditions)}
-        return HttpResponse(
-            JsonResponse(response),
-            content_type='application/json')
->>>>>>> 4dbbcb9c
 
     except Exception as e:
         return HttpResponseBadRequest("failed score fetch: " + str(e))