--- conflicted
+++ resolved
@@ -603,7 +603,6 @@
 
 
 @csrf_exempt
-<<<<<<< HEAD
 def delete_scenarios(request: HttpRequest) -> HttpResponse:
     try:
         # Check that the user is logged in.
@@ -630,7 +629,11 @@
         return HttpResponse(
             json.dumps(response_data),
             content_type="application/json")
-=======
+    except Exception as e:
+        return HttpResponseBadRequest("Ill-formed request: " + str(e))
+
+
+@csrf_exempt
 def favorite_scenario(request: HttpRequest) -> HttpResponse:
     try:
         body = json.loads(request.body)
@@ -672,7 +675,6 @@
         scenario.save()
 
         return JsonResponse({'favorited': False})
->>>>>>> 9d3a8885
     except Exception as e:
         return HttpResponseBadRequest("Ill-formed request: " + str(e))
 
