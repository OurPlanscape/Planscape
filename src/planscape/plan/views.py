import datetime
import json

from base.condition_types import ConditionScoreType
from base.region_name import display_name_to_region, region_to_display_name
from conditions.models import BaseCondition, Condition
from conditions.raster_utils import fetch_or_compute_condition_stats
from django.contrib.gis.geos import GEOSGeometry
from django.db.models import Count
from django.db.models.query import QuerySet
from django.http import (HttpRequest, HttpResponse, HttpResponseBadRequest,
                         JsonResponse, QueryDict)
from django.views.decorators.csrf import csrf_exempt
from plan.models import (Plan, Project, ProjectArea, Scenario,
                         ScenarioWeightedPriority)
from plan.serializers import (PlanSerializer, ProjectAreaSerializer,
                              ProjectSerializer, ScenarioSerializer,
                              ScenarioWeightedPrioritySerializer)
from planscape import settings

# TODO: remove csrf_exempt decorators when logged in users are required.

MAX_BUDGET = 'max_budget'
MAX_TREATMENT_AREA_RATIO = 'max_treatment_area_ratio'
MAX_ROAD_DIST = 'max_road_distance'
MAX_SLOPE = 'max_slope'
PRIORITIES = 'priorities'


def get_user(request: HttpRequest):
    user = None
    if request.user.is_authenticated:
        user = request.user
    if user is None and not (settings.PLANSCAPE_GUEST_CAN_SAVE):
        raise ValueError("Must be logged in")
    return user


@csrf_exempt
def create_plan(request: HttpRequest) -> HttpResponse:
    try:
        # Check that the user is logged in.
        owner = get_user(request)

        # Get the name of the plan.
        body = json.loads(request.body)
        name = body.get('name', None)
        if name is None:
            raise ValueError("Must specify name")

        # Get the region name
        # TODO Reconsider default of Sierra Nevada region.
        region_name_input = body.get('region_name', 'Sierra Nevada')
        region_name = display_name_to_region(region_name_input)
        if region_name is None:
            raise ValueError("Unknown region_name: " + region_name_input)

        # Get the geometry of the plan.
        geometry = body.get('geometry', None)
        if geometry is None:
            raise ValueError("Must specify geometry")
        # Convert to a MultiPolygon if it is a simple Polygon, since the model column type is
        # MultiPolygon.
        # If this fails, the rest of the clause is skipped.
        geometry = _convert_polygon_to_multipolygon(geometry)

        # Create the plan
        plan = Plan.objects.create(
            owner=owner, name=name, region_name=region_name, geometry=geometry)
        plan.save()
        return HttpResponse(str(plan.pk))
    except Exception as e:
        return HttpResponseBadRequest("Error in create: " + str(e))


def _convert_polygon_to_multipolygon(geometry: dict):
    features = geometry.get('features', [])
    if len(features) > 1 or len(features) == 0:
        raise ValueError("Must send exactly one feature.")
    feature = features[0]
    geom = feature['geometry']
    if geom['type'] == 'Polygon':
        geom['type'] = 'MultiPolygon'
        geom['coordinates'] = [feature['geometry']['coordinates']]
    actual_geometry = GEOSGeometry(json.dumps(geom))
    if actual_geometry.geom_type != 'MultiPolygon':
        raise ValueError("Could not parse geometry")
    return actual_geometry


@csrf_exempt
def delete(request: HttpRequest) -> HttpResponse:
    try:
        # Check that the user is logged in.
        owner = get_user(request)
        owner_id = None if owner is None else owner.pk

        # Get the plans
        body = json.loads(request.body)
        plan_id = body.get('id', None)
        plan_ids = []
        if plan_id is None:
            raise ValueError("Must specify plan id")
        elif isinstance(plan_id, int):
            plan_ids = [plan_id]
        elif isinstance(plan_id, list):
            plan_ids = plan_id
        else:
            raise ValueError("Bad plan id: " + plan_id)

        # Get the plans, and if the user is logged in, make sure either
        # 1. the plan owner and the owner are both None, or
        # 2. the plan owner and the owner are both not None, and are equal.
        plans = Plan.objects.filter(pk__in=plan_ids)
        for plan in plans:
            plan_owner_id = None if plan.owner is None else plan.owner.pk
            if owner_id != plan_owner_id:
                raise ValueError(
                    "Cannot delete plan; plan is not owned by user")
        for plan in plans:
            plan.delete()
        response_data = {'id': plan_ids}
        return HttpResponse(
            json.dumps(response_data),
            content_type="application/json")
    except Exception as e:
        return HttpResponseBadRequest("Error in delete: " + str(e))


def get_plan_by_id(user, params: QueryDict):
    assert isinstance(params['id'], str)
    plan_id = params.get('id', "0")

    plan = Plan.objects.annotate(
        projects=Count('project', distinct=True)).annotate(
        scenarios=Count('project__scenario')).get(
        id=int(plan_id))
    if plan.owner != user:
        raise ValueError("You do not have permission to view this plan.")
    return plan


def _serialize_plan(plan: Plan, add_geometry: bool) -> dict:
    """
    Serializes a Plan into a dictionary.
    1. Converts the Plan to a dictionary with fields 'id', 'geometry', and 'properties'
       (the latter of which is a dictionary).
    2. Creates the partial result from the properties and 'id' fields.
    3. Replaces 'creation_time' with a Posix timestamp.
    4. Adds the 'geometry' if requested.
    5. Replaces the internal region_name with the display version.
    """
    data = PlanSerializer(plan).data
    result = data['properties']
    result['id'] = data['id']
    if 'creation_time' in result:
        result['creation_timestamp'] = round(datetime.datetime.fromisoformat(
            result['creation_time'].replace('Z', '+00:00')).timestamp())
        del result['creation_time']
    if 'geometry' in data and add_geometry:
        result['geometry'] = data['geometry']
    if 'region_name' in result:
        result['region_name'] = region_to_display_name(result['region_name'])
    return result


def get_plan(request: HttpRequest) -> HttpResponse:
    try:
        user = get_user(request)

        return JsonResponse(
            _serialize_plan(
                get_plan_by_id(user, request.GET),
                True))
    except Exception as e:
        return HttpResponseBadRequest("Ill-formed request: " + str(e))


def list_plans_by_owner(request: HttpRequest) -> HttpResponse:
    try:
        owner_id = None
        owner_str = request.GET.get('owner')
        if owner_str is not None:
            owner_id = int(owner_str)
        elif request.user.is_authenticated:
            owner_id = request.user.pk
        plans = (Plan.objects.filter(owner=owner_id)
                 .annotate(projects=Count('project', distinct=True))
                 .annotate(scenarios=Count('project__scenario')))
        return JsonResponse(
            [_serialize_plan(plan, False) for plan in plans],
            safe=False)
    except Exception as e:
        return HttpResponseBadRequest("Ill-formed request: " + str(e))


# TODO: add validation for requiring either max budget or max area to be set for a generation run
def _validate_constraint_values(max_budget, max_treatment_area_ratio, max_road_distance, max_slope):
    if max_budget is not None and not (isinstance(max_budget, (int, float))):
        raise ValueError("Max budget must be a number value")

    if (max_treatment_area_ratio is not None and
            (not (isinstance(max_treatment_area_ratio, (int, float))) or max_treatment_area_ratio < 0)):
        raise ValueError(
            "Max treatment must be a number value >= 0.0")

    if max_road_distance is not None and not (isinstance(max_road_distance, (int, float))):
        raise ValueError("Max distance from road must be a number value")

    if (max_slope is not None and
            (not (isinstance(max_slope, (int, float))) or max_slope < 0)):
        raise ValueError(
            "Max slope must be a number value >= 0.0")


def _set_project_parameters(max_budget, max_treatment_area_ratio, max_road_distance,
<<<<<<< HEAD
                            max_slope, project: Project):
=======
                            max_slope, priorities, project: Project):
>>>>>>> 3f673da0
    project.max_budget = float(max_budget) if max_budget else None
    project.max_treatment_area_ratio = float(
        max_treatment_area_ratio) if max_treatment_area_ratio else None
    project.max_road_distance = float(
        max_road_distance) if max_road_distance else None
    project.max_slope = float(max_slope) if max_slope else None

<<<<<<< HEAD

def _set_priorities(priorities, project: Project):
=======
>>>>>>> 3f673da0
    if priorities is not None:
        for i in range(len(priorities)):
            base_condition = BaseCondition.objects.get(
                condition_name=priorities[i])
            # is_raw=False required because for metrics, we store both current raw and current normalized data.
            condition = Condition.objects.get(
<<<<<<< HEAD
                condition_dataset=base_condition, condition_score_type=ConditionScoreType.CURRENT, is_raw=False)
=======
                condition_dataset=base_condition, condition_score_type=0, is_raw=False)
>>>>>>> 3f673da0
            project.priorities.add(condition)


@csrf_exempt
def create_project(request: HttpRequest) -> HttpResponse:
    try:
        # Check that the user is logged in.
        owner = get_user(request)

        # Get the plan_id associated with the project.
        body = json.loads(request.body)
        plan_id = body.get('plan_id', None)
        if plan_id is None or not (isinstance(plan_id, int)):
            raise ValueError("Must specify plan_id as an integer")

        # Get the plan, and if the user is logged in, make sure either
        # 1. the plan owner and the owner are both None, or
        # 2. the plan owner and the owner are both not None, and are equal.
        plan = Plan.objects.get(pk=int(plan_id))
        if not ((owner is None and plan.owner is None) or
                (owner is not None and plan.owner is not None and owner.pk == plan.owner.pk)):
            raise ValueError(
                "Cannot create project; plan is not owned by user")

<<<<<<< HEAD
        max_budget = body.get('max_budget', None)
        max_treatment_area_ratio = body.get('max_treatment_area_ratio', None)
        max_road_distance = body.get('max_road_distance', None)
        max_slope = body.get('max_slope', None)
        priorities = body.get('priorities', None)
=======
        max_budget = body.get(MAX_BUDGET, None)
        max_treatment_area_ratio = body.get(MAX_TREATMENT_AREA_RATIO, None)
        max_road_distance = body.get(MAX_ROAD_DIST, None)
        max_slope = body.get(MAX_SLOPE, None)
        priorities = body.get(PRIORITIES, None)
>>>>>>> 3f673da0

        _validate_constraint_values(
            max_budget, max_treatment_area_ratio, max_road_distance, max_slope)

        project = Project.objects.create(owner=owner, plan=plan)
        _set_project_parameters(max_budget, max_treatment_area_ratio,
<<<<<<< HEAD
                                max_road_distance, max_slope, project)
        _set_priorities(priorities, project)
=======
                                max_road_distance, max_slope, priorities, project)
>>>>>>> 3f673da0
        project.save()
        return HttpResponse(str(project.pk))
    except Exception as e:
        return HttpResponseBadRequest("Ill-formed request: " + str(e))


@csrf_exempt
def update_project(request: HttpRequest) -> HttpResponse:
    try:
        # Check that the user is logged in.
        owner = get_user(request)

        body = json.loads(request.body)
        project_id = body.get('id', None)
        if project_id is None or not (isinstance(project_id, int)):
            raise ValueError("Must specify project_id as an integer")

        project = Project.objects.get(id=project_id)
        if project.owner != owner:
            raise ValueError(
                "You do not have permission to view this project.")

<<<<<<< HEAD
        max_budget = body.get('max_budget', None)
        max_treatment_area_ratio = body.get('max_treatment_area_ratio', None)
        max_road_distance = body.get('max_road_distance', None)
        max_slope = body.get('max_slope', None)
        priorities = body.get('priorities', None)
=======
        max_budget = body.get(MAX_BUDGET, None)
        max_treatment_area_ratio = body.get(MAX_TREATMENT_AREA_RATIO, None)
        max_road_distance = body.get(MAX_ROAD_DIST, None)
        max_slope = body.get(MAX_SLOPE, None)
        priorities = body.get(PRIORITIES, None)
>>>>>>> 3f673da0

        _validate_constraint_values(
            max_budget, max_treatment_area_ratio, max_road_distance, max_slope)

<<<<<<< HEAD
        if request.method == "PUT":
            project.priorities.clear()
            _set_project_parameters(max_budget, max_treatment_area_ratio,
                                    max_road_distance, max_slope, project)
            _set_priorities(priorities, project)
        elif request.method == "PATCH":
            del body['id']
            body.pop('priorities', None)
            s = ProjectSerializer(project, data=body, partial=True)
            s.is_valid(raise_exception=True)
            s.save()

            if priorities is not None:
                project.priorities.clear()
                _set_priorities(priorities, project)
        else:
            raise KeyError(
                "HTTP methods other than PUT are not yet implemented")
=======
        project.priorities.clear()
        _set_project_parameters(max_budget, max_treatment_area_ratio,
                                max_road_distance, max_slope, priorities, project)
>>>>>>> 3f673da0
        project.save()
        return HttpResponse(str(project.pk))
    except Exception as e:
        return HttpResponseBadRequest("Ill-formed request: " + str(e))


@csrf_exempt
def list_projects_for_plan(request: HttpRequest) -> HttpResponse:
    try:
        assert isinstance(request.GET['plan_id'], str)
        plan_id = request.GET.get('plan_id', "0")

        user = get_user(request)

        if Plan.objects.get(pk=plan_id) is None:
            raise ValueError("Plan with id " +
                             str(plan_id) + " does not exist")

        projects = Project.objects.filter(owner=user, plan=int(plan_id))

        return JsonResponse([_serialize_project(project) for project in projects], safe=False)
    except Exception as e:
        return HttpResponseBadRequest("Ill-formed request: " + str(e))


def get_project(request: HttpRequest) -> HttpResponse:
    try:
        assert isinstance(request.GET['id'], str)
        project_id = request.GET.get('id', "0")

        user = get_user(request)

        project = Project.objects.get(id=project_id)
        if project.owner != user:
            raise ValueError(
                "You do not have permission to view this project.")

        return JsonResponse(_serialize_project(project))
    except Exception as e:
        return HttpResponseBadRequest("Ill-formed request: " + str(e))


def _serialize_project(project: Project) -> dict:
    """
    Serializes a Project into a dictionary.
    1. Replaces 'creation_time' with a Posix timestamp.
    2. Replaces the priority IDs with the condition name.
    """
    result = ProjectSerializer(project).data
    if 'creation_time' in result and result['creation_time'] is not None:
        result['creation_timestamp'] = round(datetime.datetime.fromisoformat(
            result['creation_time'].replace('Z', '+00:00')).timestamp())
        del result['creation_time']
    if 'priorities' in result:
        result['priorities'] = [Condition.objects.get(
            pk=priority).condition_dataset.condition_name for priority in result['priorities']]
    return result


@csrf_exempt
def delete_projects(request: HttpRequest) -> HttpResponse:
    try:
        # Check that the user is logged in.
        owner = get_user(request)

        body = json.loads(request.body)
        project_ids = body.get('project_ids', None)
        if project_ids is None or not (isinstance(project_ids, list)):
            raise ValueError("Must specify project_ids as a list")

        projects = [Project.objects.get(id=project_id)
                    for project_id in project_ids]

        # Check that the user owns the projects
        for project in projects:
            if project.owner != owner:
                raise ValueError(
                    "You do not have permission to delete one or more of these projects.")

        for project in projects:
            project.delete()

        response_data = project_ids
        return HttpResponse(
            json.dumps(response_data),
            content_type="application/json")

    except Exception as e:
        return HttpResponseBadRequest("Ill-formed request: " + str(e))


@csrf_exempt
def create_project_area(request: HttpRequest) -> HttpResponse:
    try:
        # Check that the user is logged in.
        owner = get_user(request)

        body = json.loads(request.body)

        # Get the project_id. This may come from an existing project or a
        # placeholder project created for 1 forsys with patchmax run)
        project_id = body.get('project_id', None)
        if project_id is None or not (isinstance(project_id, int)):
            raise ValueError("Must specify project_id as an integer")

        # Get the Project, and if the user is logged in, make sure either
        # 1. the Project owner and the owner are both None, or
        # 2. the Project owner and the owner are both not None, and are equal.
        project = Project.objects.get(pk=int(project_id))
        if not ((owner is None and project.owner is None) or
                (owner is not None and project.owner is not None and owner.pk == project.owner.pk)):
            raise ValueError(
                "Cannot create project; plan is not owned by user")

        # Get the geometry of the Project.
        geometry = body.get('geometry', None)
        if geometry is None:
            raise ValueError("Must specify geometry")
        # Convert to a MultiPolygon if it is a simple Polygon, since the model column type is
        # MultiPolygon.
        # If this fails, the rest of the clause is skipped.
        geometry = _convert_polygon_to_multipolygon(geometry)

        # TODO: Optionally save scenario pk

        project_area = ProjectArea.objects.create(
            owner=owner, project=project, project_area=geometry)
        project_area.save()
        return HttpResponse(str(project_area.pk))
    except Exception as e:
        return HttpResponseBadRequest("Ill-formed request: " + str(e))


def get_project_areas(request: HttpRequest) -> HttpResponse:
    try:
        assert isinstance(request.GET['project_id'], str)
        project_id = request.GET.get('project_id', "0")
        project_exists = Project.objects.get(id=project_id)

        user = get_user(request)

        if project_exists.owner != user:
            raise ValueError(
                "You do not have permission to view this project.")

        project_areas = ProjectArea.objects.filter(project=project_id)
        response = {}
        for area in project_areas:
            data = ProjectAreaSerializer(area).data
            response[data['id']] = data
        return JsonResponse(response)
    except Exception as e:
        return HttpResponseBadRequest("Ill-formed request: " + str(e))


def _set_scenario_metadata(priorities, weights, notes, scenario: Scenario):
    scenario.notes = notes if notes else None

    for i in range(len(priorities)):
        base_condition = BaseCondition.objects.get(
            condition_name=priorities[i])
        # is_raw=False required because for metrics, we store both current raw and current normalized data.
        condition = Condition.objects.get(
<<<<<<< HEAD
            condition_dataset=base_condition, condition_score_type=ConditionScoreType.CURRENT, is_raw=False)
=======
            condition_dataset=base_condition, condition_score_type=0, is_raw=False)
>>>>>>> 3f673da0
        weight = weights[i] if weights is not None else None
        weighted_pri = ScenarioWeightedPriority.objects.create(
            scenario=scenario, priority=condition, weight=weight)


@csrf_exempt
def create_scenario(request: HttpRequest) -> HttpResponse:
    try:
        # Check that the user is logged in.
        owner = get_user(request)

        body = json.loads(request.body)
        plan_id = body.get('plan_id', None)
        if plan_id is None or not (isinstance(plan_id, int)):
            raise ValueError("Must specify plan_id as an integer")

        # Get the plan, and if the user is logged in, make sure either
        # 1. the plan owner and the owner are both None, or
        # 2. the plan owner and the owner are both not None, and are equal.
        plan = Plan.objects.get(pk=int(plan_id))
        if not ((owner is None and plan.owner is None) or
                (owner is not None and plan.owner is not None and owner.pk == plan.owner.pk)):
            raise ValueError(
                "Cannot create scenario; plan is not owned by user")

        priorities = body.get('priorities', None)
        weights = body.get('weights', None)
        notes = body.get('notes', None)

        if priorities is None:
            raise ValueError(
                "At least one priority must be selected.")
        if weights is None:
            raise ValueError(
                "Scenario must have weights for priorites")
        if (len(priorities) != len(weights)):
            raise ValueError(
                "Each priority must have a single assigned weight")

        scenario = Scenario.objects.create(owner=owner, plan=plan)
        _set_scenario_metadata(priorities, weights, notes, scenario)
        scenario.save()
        return HttpResponse(str(scenario.pk))
    except Exception as e:
        return HttpResponseBadRequest("Ill-formed request: " + str(e))


def _serialize_scenario(scenario: Scenario, weights: QuerySet) -> dict:
    result = ScenarioSerializer(scenario).data
    result['priorities'] = {}

    for weight in weights:
        serialized_weight = ScenarioWeightedPrioritySerializer(weight).data
        if 'priority' in serialized_weight and 'weight' in serialized_weight:
            result['priorities'][Condition.objects.get(
                pk=serialized_weight['priority']).condition_dataset.condition_name] = serialized_weight['weight']
    return result


@csrf_exempt
def get_scenario(request: HttpRequest) -> HttpResponse:
    try:
        assert isinstance(request.GET['id'], str)
        scenario_id = request.GET.get('id', "0")
        scenario = Scenario.objects.get(id=scenario_id)

        user = get_user(request)

        if scenario.owner != user:
            raise ValueError(
                "You do not have permission to view this scenario.")
        weights = ScenarioWeightedPriority.objects.select_related().filter(scenario=scenario)
        return JsonResponse(_serialize_scenario(scenario, weights), safe=False)
    except Exception as e:
        return HttpResponseBadRequest("Ill-formed request: " + str(e))


@csrf_exempt
def list_scenarios_for_plan(request: HttpRequest) -> HttpResponse:
    try:
        assert isinstance(request.GET['plan_id'], str)
        plan_id = request.GET.get('plan_id', "0")
        plan = Plan.objects.get(id=plan_id)

        user = get_user(request)

        if plan.owner != user:
            raise ValueError(
                "You do not have permission to view scenarios for this plan.")

        scenarios = Scenario.objects.filter(owner=user, plan=plan_id)

        # TODO: return config details when behavior is agreed upon

        return JsonResponse(
            [_serialize_scenario(scenario,
                                 weights=ScenarioWeightedPriority.objects.select_related().filter(
                                     scenario=scenario)) for scenario in scenarios], safe=False)
    except Exception as e:
        return HttpResponseBadRequest("Ill-formed request: " + str(e))


def get_scores(request: HttpRequest) -> HttpResponse:
    try:
        user = get_user(request)
        plan = get_plan_by_id(user, request.GET)

        condition_stats = fetch_or_compute_condition_stats(plan)
        conditions = []
        for c in condition_stats.keys():
            score = condition_stats[c]["mean"]
            if score is None:
                conditions.append({'condition': c})
            else:
                conditions.append({'condition': c, 'mean_score': score})

        response = {'conditions': conditions}
        return HttpResponse(
            JsonResponse(response),
            content_type='application/json')

    except Exception as e:
        return HttpResponseBadRequest("failed score fetch: " + str(e))<|MERGE_RESOLUTION|>--- conflicted
+++ resolved
@@ -214,11 +214,7 @@
 
 
 def _set_project_parameters(max_budget, max_treatment_area_ratio, max_road_distance,
-<<<<<<< HEAD
                             max_slope, project: Project):
-=======
-                            max_slope, priorities, project: Project):
->>>>>>> 3f673da0
     project.max_budget = float(max_budget) if max_budget else None
     project.max_treatment_area_ratio = float(
         max_treatment_area_ratio) if max_treatment_area_ratio else None
@@ -226,22 +222,15 @@
         max_road_distance) if max_road_distance else None
     project.max_slope = float(max_slope) if max_slope else None
 
-<<<<<<< HEAD
 
 def _set_priorities(priorities, project: Project):
-=======
->>>>>>> 3f673da0
     if priorities is not None:
         for i in range(len(priorities)):
             base_condition = BaseCondition.objects.get(
                 condition_name=priorities[i])
             # is_raw=False required because for metrics, we store both current raw and current normalized data.
             condition = Condition.objects.get(
-<<<<<<< HEAD
                 condition_dataset=base_condition, condition_score_type=ConditionScoreType.CURRENT, is_raw=False)
-=======
-                condition_dataset=base_condition, condition_score_type=0, is_raw=False)
->>>>>>> 3f673da0
             project.priorities.add(condition)
 
 
@@ -266,31 +255,19 @@
             raise ValueError(
                 "Cannot create project; plan is not owned by user")
 
-<<<<<<< HEAD
-        max_budget = body.get('max_budget', None)
-        max_treatment_area_ratio = body.get('max_treatment_area_ratio', None)
-        max_road_distance = body.get('max_road_distance', None)
-        max_slope = body.get('max_slope', None)
-        priorities = body.get('priorities', None)
-=======
         max_budget = body.get(MAX_BUDGET, None)
         max_treatment_area_ratio = body.get(MAX_TREATMENT_AREA_RATIO, None)
         max_road_distance = body.get(MAX_ROAD_DIST, None)
         max_slope = body.get(MAX_SLOPE, None)
         priorities = body.get(PRIORITIES, None)
->>>>>>> 3f673da0
 
         _validate_constraint_values(
             max_budget, max_treatment_area_ratio, max_road_distance, max_slope)
 
         project = Project.objects.create(owner=owner, plan=plan)
         _set_project_parameters(max_budget, max_treatment_area_ratio,
-<<<<<<< HEAD
                                 max_road_distance, max_slope, project)
         _set_priorities(priorities, project)
-=======
-                                max_road_distance, max_slope, priorities, project)
->>>>>>> 3f673da0
         project.save()
         return HttpResponse(str(project.pk))
     except Exception as e:
@@ -313,24 +290,15 @@
             raise ValueError(
                 "You do not have permission to view this project.")
 
-<<<<<<< HEAD
-        max_budget = body.get('max_budget', None)
-        max_treatment_area_ratio = body.get('max_treatment_area_ratio', None)
-        max_road_distance = body.get('max_road_distance', None)
-        max_slope = body.get('max_slope', None)
-        priorities = body.get('priorities', None)
-=======
         max_budget = body.get(MAX_BUDGET, None)
         max_treatment_area_ratio = body.get(MAX_TREATMENT_AREA_RATIO, None)
         max_road_distance = body.get(MAX_ROAD_DIST, None)
         max_slope = body.get(MAX_SLOPE, None)
         priorities = body.get(PRIORITIES, None)
->>>>>>> 3f673da0
 
         _validate_constraint_values(
             max_budget, max_treatment_area_ratio, max_road_distance, max_slope)
 
-<<<<<<< HEAD
         if request.method == "PUT":
             project.priorities.clear()
             _set_project_parameters(max_budget, max_treatment_area_ratio,
@@ -349,11 +317,6 @@
         else:
             raise KeyError(
                 "HTTP methods other than PUT are not yet implemented")
-=======
-        project.priorities.clear()
-        _set_project_parameters(max_budget, max_treatment_area_ratio,
-                                max_road_distance, max_slope, priorities, project)
->>>>>>> 3f673da0
         project.save()
         return HttpResponse(str(project.pk))
     except Exception as e:
@@ -517,11 +480,7 @@
             condition_name=priorities[i])
         # is_raw=False required because for metrics, we store both current raw and current normalized data.
         condition = Condition.objects.get(
-<<<<<<< HEAD
             condition_dataset=base_condition, condition_score_type=ConditionScoreType.CURRENT, is_raw=False)
-=======
-            condition_dataset=base_condition, condition_score_type=0, is_raw=False)
->>>>>>> 3f673da0
         weight = weights[i] if weights is not None else None
         weighted_pri = ScenarioWeightedPriority.objects.create(
             scenario=scenario, priority=condition, weight=weight)
