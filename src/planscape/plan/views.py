--- conflicted
+++ resolved
@@ -10,12 +10,9 @@
                          JsonResponse, QueryDict)
 from django.shortcuts import get_list_or_404
 from plan.models import Plan, Project, ProjectArea
-<<<<<<< HEAD
 from plan.raster_pixel_accumulator import RasterPixelAccumulator
-from plan.serializers import PlanSerializer, ProjectSerializer
-=======
-from plan.serializers import PlanSerializer, ProjectSerializer, ProjectAreaSerializer
->>>>>>> 9190d13f
+from plan.serializers import (
+    PlanSerializer, ProjectAreaSerializer, ProjectSerializer)
 from planscape import settings
 
 
@@ -160,12 +157,6 @@
 
 def list_plans_by_owner(request: HttpRequest) -> HttpResponse:
     try:
-<<<<<<< HEAD
-        plans = get_plans_by_owner(request.GET)
-        return JsonResponse(
-            [_serialize_plan(plan, False) for plan in plans],
-            safe=False)
-=======
         owner_id = None
         owner_str = request.GET.get('owner')
         if owner_str is not None:
@@ -175,8 +166,9 @@
         plans = (Plan.objects.filter(owner=owner_id)
                  .annotate(projects=Count('project', distinct=True))
                  .annotate(scenarios=Count('project__scenario')))
-        return JsonResponse([_serialize_plan(plan, False) for plan in plans], safe=False)
->>>>>>> 9190d13f
+        return JsonResponse(
+            [_serialize_plan(plan, False) for plan in plans],
+            safe=False)
     except Exception as e:
         return HttpResponseBadRequest("Ill-formed request: " + str(e))
 
@@ -275,50 +267,6 @@
         return HttpResponseBadRequest("Ill-formed request: " + str(e))
 
 
-<<<<<<< HEAD
-def get_scores(request: HttpRequest) -> HttpResponse:
-    try:
-        plan = get_plan_by_id(request.GET)[0]
-        geo = plan.geometry
-        reg = plan.region_name.removeprefix('RegionName.').lower()
-
-        accumulator = RasterPixelAccumulator(geo)
-
-        ids_to_conditions = {
-            c.id: c.condition_name
-            for c in BaseCondition.objects.filter(region_name=reg).all()}
-        ids_to_raster_names = {
-            c.condition_dataset_id: c.raster_name
-            for c in Condition.objects.filter(is_raw=False).all()}
-
-        for id in ids_to_raster_names.keys():
-            if id not in ids_to_conditions.keys():
-                continue
-            for r in ConditionRaster.objects.filter(
-                    name=ids_to_raster_names[id]).all():
-
-                if r.raster is None:
-                    continue
-                accumulator.process_raster(
-                    r.raster, ids_to_conditions[id])
-
-        conditions = []
-        for c in accumulator.stats.keys():
-            if accumulator.stats[c]['count'] == 0:
-                conditions.append({'condition': c})
-            else:
-                conditions.append(
-                    {'condition': c, 'mean_score': accumulator.stats[c]
-                     ['sum'] / accumulator.stats[c]['count']})
-
-        response = {'conditions': json.dumps(conditions)}
-        return HttpResponse(
-            JsonResponse(response),
-            content_type='application/json')
-
-    except Exception as e:
-        return HttpResponseBadRequest("failed score fetch: " + str(e))
-=======
 def get_project_areas(request: HttpRequest) -> HttpResponse:
     try:
         assert isinstance(request.GET['project_id'], str)
@@ -332,4 +280,47 @@
         return JsonResponse(response)
     except Exception as e:
         return HttpResponseBadRequest("Ill-formed request: " + str(e))
->>>>>>> 9190d13f
+
+
+def get_scores(request: HttpRequest) -> HttpResponse:
+    try:
+        plan = get_plan_by_id(request.GET)[0]
+        geo = plan.geometry
+        reg = plan.region_name.removeprefix('RegionName.').lower()
+
+        accumulator = RasterPixelAccumulator(geo)
+
+        ids_to_conditions = {
+            c.id: c.condition_name
+            for c in BaseCondition.objects.filter(region_name=reg).all()}
+        ids_to_raster_names = {
+            c.condition_dataset_id: c.raster_name
+            for c in Condition.objects.filter(is_raw=False).all()}
+
+        for id in ids_to_raster_names.keys():
+            if id not in ids_to_conditions.keys():
+                continue
+            for r in ConditionRaster.objects.filter(
+                    name=ids_to_raster_names[id]).all():
+
+                if r.raster is None:
+                    continue
+                accumulator.process_raster(
+                    r.raster, ids_to_conditions[id])
+
+        conditions = []
+        for c in accumulator.stats.keys():
+            if accumulator.stats[c]['count'] == 0:
+                conditions.append({'condition': c})
+            else:
+                conditions.append(
+                    {'condition': c, 'mean_score': accumulator.stats[c]
+                     ['sum'] / accumulator.stats[c]['count']})
+
+        response = {'conditions': json.dumps(conditions)}
+        return HttpResponse(
+            JsonResponse(response),
+            content_type='application/json')
+
+    except Exception as e:
+        return HttpResponseBadRequest("failed score fetch: " + str(e))