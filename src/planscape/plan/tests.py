--- conflicted
+++ resolved
@@ -6,7 +6,10 @@
 from django.urls import reverse
 from planscape.settings import PLANSCAPE_GUEST_CAN_SAVE
 
-<<<<<<< HEAD
+from .models import Plan, Project, Scenario
+
+from .models import Plan, Project, Scenario
+
 class ScenarioSetTest(TransactionTestCase):
     def setUp(self):
         self.user = User.objects.create(username='testuser')
@@ -18,10 +21,6 @@
             reverse('plan:create_scenario_set'), {},
             content_type='application/json')
         self.assertEqual(response.status_code, 200)
-=======
-from .models import Plan, Project, Scenario
-
->>>>>>> d8c2515f
 
 class PlanTest(TransactionTestCase):
     def setUp(self):
