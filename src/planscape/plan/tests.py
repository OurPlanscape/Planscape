import json

from django.contrib.auth.models import User
from django.contrib.gis.geos import GEOSGeometry
from django.test import TransactionTestCase
from django.urls import reverse

from .models import Plan
from planscape.settings import PLANSCAPE_GUEST_CAN_SAVE


class PlanTest(TransactionTestCase):
    def setUp(self):
        self.user = User.objects.create(username='testuser')
        self.user.set_password('12345')
        self.user.save()

    def test_missing_user(self):
        response = self.client.post(
            reverse('plan:create'), {'name': 'plan'},
            content_type='application/json')
        self.assertEqual(response.status_code, 400)

    def test_missing_name(self):
        self.client.force_login(self.user)
        response = self.client.post(
            reverse('plan:create'), {},
            content_type='application/json')
        self.assertEqual(response.status_code, 400)

    def test_missing_geometry(self):
        self.client.force_login(self.user)
        response = self.client.post(
            reverse('plan:create'), {'name': 'plan'},
            content_type='application/json')
        self.assertEqual(response.status_code, 400)

    def test_missing_features(self):
        self.client.force_login(self.user)
        response = self.client.post(
            reverse('plan:create'), {'name': 'plan', 'geometry': {}},
            content_type='application/json')
        self.assertEqual(response.status_code, 400)

    def test_empty_features(self):
        self.client.force_login(self.user)
        response = self.client.post(
            reverse('plan:create'),
            {'name': 'plan', 'geometry': {'features': []}},
            content_type='application/json')
        self.assertEqual(response.status_code, 400)

    def test_bad_geometry(self):
        self.client.force_login(self.user)
        response = self.client.post(
            reverse('plan:create'),
            {'name': 'plan', 'geometry': {'features': [
                {'type': 'Point', 'coordinates': [1, 2]}]}},
            content_type='application/json')
        self.assertEqual(response.status_code, 400)

    def test_bad_polygon(self):
        self.client.force_login(self.user)
        response = self.client.post(
            reverse('plan:create'),
            {'name': 'plan', 'geometry': {'features': [
                {'geometry': {'type': 'Polygon'}}]}},
            content_type='application/json')
        self.assertEqual(response.status_code, 400)

    def test_good_polygon(self):
        self.client.force_login(self.user)
        response = self.client.post(
            reverse('plan:create'),
            {'name': 'plan', 'geometry': {'features': [
                {'geometry': {'type': 'Polygon', 'coordinates': [[[1, 2], [2, 3], [3, 4], [1, 2]]]}}]}},
            content_type='application/json')
        self.assertEqual(response.status_code, 200)
        self.assertEqual(len(Plan.objects.all()), 1)

    def test_good_multipolygon(self):
        self.client.force_login(self.user)
        response = self.client.post(
            reverse('plan:create'),
            {'name': 'plan', 'geometry': {'features': [
                {'geometry': {'type': 'MultiPolygon', 'coordinates': [[[[1, 2], [2, 3], [3, 4], [1, 2]]]]}}]}},
            content_type='application/json')
        self.assertEqual(response.status_code, 200)
        self.assertEqual(len(Plan.objects.all()), 1)

    def test_good_region_name(self):
        self.client.force_login(self.user)
        response = self.client.post(
            reverse('plan:create'),
            {'name': 'plan', 'region_name': 'north_coast_inland', 'geometry': {'features': [
                {'geometry': {'type': 'MultiPolygon', 'coordinates': [[[[1, 2], [2, 3], [3, 4], [1, 2]]]]}}]}},
            content_type='application/json')
        self.assertEqual(response.status_code, 200)
        self.assertEqual(len(Plan.objects.all()), 1)


class GetPlanTest(TransactionTestCase):
    def setUp(self):
        self.user = User.objects.create(username='testuser')
        self.user.set_password('12345')
        self.user.save()
        self.geometry = {'type': 'MultiPolygon',
                         'coordinates': [[[[1, 2], [2, 3], [3, 4], [1, 2]]]]}
        stored_geometry = GEOSGeometry(json.dumps(self.geometry))
        self.plan_no_user = Plan.objects.create(
            owner=None, name='ownerless', region_name='sierra_cascade_inyo', geometry=stored_geometry)
        self.plan_no_user.save()
        self.plan_with_user = Plan.objects.create(
            owner=self.user, name='with_owner', region_name='sierra_cascade_inyo')
        self.plan_with_user.save()

    def test_get_plan_with_user(self):
        response = self.client.get(reverse('plan:get_plan'), {'id': self.plan_with_user.pk},
                                   content_type="application/json")
        self.assertEqual(response.status_code, 200)
        self.assertEqual(response.json()['name'], 'with_owner')

    def test_get_plan_no_user(self):
        response = self.client.get(reverse('plan:get_plan'), {'id': self.plan_no_user.pk},
                                   content_type="application/json")
        self.assertEqual(response.status_code, 200)
        self.assertEqual(response.json()['name'], 'ownerless')
        self.assertEqual(response.json()['geometry'], self.geometry)


class ListPlansTest(TransactionTestCase):
    def setUp(self):
        self.user = User.objects.create(username='testuser')
        self.user.set_password('12345')
        self.user.save()
        self.geometry = {'type': 'MultiPolygon',
                         'coordinates': [[[[1, 2], [2, 3], [3, 4], [1, 2]]]]}
        stored_geometry = GEOSGeometry(json.dumps(self.geometry))
        self.plan_A_no_user = Plan.objects.create(
            owner=None, name='A_ownerless', region_name='sierra_cascade_inyo', geometry=stored_geometry)
        self.plan_A_no_user.save()
        self.plan_B_no_user = Plan.objects.create(
            owner=None, name='B_ownerless', region_name='sierra_cascade_inyo')
        self.plan_B_no_user.save()
        self.plan_A_with_user = Plan.objects.create(
            owner=self.user, name='A_with_owner', region_name='sierra_cascade_inyo')
        self.plan_A_with_user.save()
        self.plan_B_with_user = Plan.objects.create(
            owner=self.user, name='B_with_owner', region_name='sierra_cascade_inyo')
        self.plan_B_with_user.save()

    def test_list_plans_by_owner_with_user(self):
        response = self.client.get(reverse('plan:list_plans_by_owner'), {'owner': self.user.pk},
                                   content_type="application/json")
        self.assertEqual(response.status_code, 200)
        self.assertEqual(len(response.json()), 2)

    def test_list_plans_by_owner_no_user(self):
        response = self.client.get(reverse('plan:list_plans_by_owner'), {},
                                   content_type="application/json")
        self.assertEqual(response.status_code, 200)
        self.assertEqual(len(response.json()), 2)
<<<<<<< HEAD
        for plan in response.json():
            if plan['owner'] == 'A_ownerless':
                self.assertEqual(plan['geometry'], self.geometry)
=======


class ProjectTest(TransactionTestCase):
    def setUp(self):
        self.user = User.objects.create(username='testuser')
        self.user.set_password('12345')
        self.user.save()
        self.plan_no_user = Plan.objects.create(
            owner=None, name='ownerless', region_name='sierra_cascade_inyo')
        self.plan_with_user = Plan.objects.create(
            owner=self.user, name='with_owner', region_name='sierra_cascade_inyo')

    def test_missing_user(self):
        response = self.client.post(
            reverse('plan:create_project'), {'max_cost': 100},
            content_type='application/json')
        self.assertEqual(response.status_code, 400)

    def test_missing_plan(self):
        self.client.force_login(self.user)
        response = self.client.post(
            reverse('plan:create_project'), {'max_cost': 100},
            content_type='application/json')
        self.assertEqual(response.status_code, 400)

    def test_null_user_cannot_create_project_with_user(self):
        PLANSCAPE_GUEST_CAN_SAVE = False
        response = self.client.post(
            reverse('plan:create_project'), {
                'plan_id': self.plan_with_user.pk, 'max_cost': 100},
            content_type='application/json')
        self.assertEqual(response.status_code, 400)

    def test_user_cannot_create_project_with_null_user(self):
        self.client.force_login(self.user)
        response = self.client.post(
            reverse('plan:create_project'), {
                'plan_id': self.plan_no_user.pk, 'max_cost': 100},
            content_type='application/json')
        self.assertEqual(response.status_code, 400)

    def test_no_user(self):
        PLANSCAPE_GUEST_CAN_SAVE = False
        response = self.client.post(
            reverse('plan:create_project'), {
                'plan_id': self.plan_no_user.pk, 'max_cost': 100},
            content_type='application/json')
        self.assertEqual(response.status_code, 200)

    def test_good_with_user(self):
        self.client.force_login(self.user)
        response = self.client.post(
            reverse('plan:create_project'), {
                'plan_id': self.plan_with_user.pk, 'max_cost': 100},
            content_type='application/json')
        self.assertEqual(response.status_code, 200)
>>>>>>> 5438658b
<|MERGE_RESOLUTION|>--- conflicted
+++ resolved
@@ -117,10 +117,14 @@
     def test_get_plan_with_user(self):
         response = self.client.get(reverse('plan:get_plan'), {'id': self.plan_with_user.pk},
                                    content_type="application/json")
+        response = self.client.get(reverse('plan:get_plan'), {'id': self.plan_with_user.pk},
+                                   content_type="application/json")
         self.assertEqual(response.status_code, 200)
         self.assertEqual(response.json()['name'], 'with_owner')
 
     def test_get_plan_no_user(self):
+        response = self.client.get(reverse('plan:get_plan'), {'id': self.plan_no_user.pk},
+                                   content_type="application/json")
         response = self.client.get(reverse('plan:get_plan'), {'id': self.plan_no_user.pk},
                                    content_type="application/json")
         self.assertEqual(response.status_code, 200)
@@ -152,19 +156,18 @@
     def test_list_plans_by_owner_with_user(self):
         response = self.client.get(reverse('plan:list_plans_by_owner'), {'owner': self.user.pk},
                                    content_type="application/json")
+        response = self.client.get(reverse('plan:list_plans_by_owner'), {'owner': self.user.pk},
+                                   content_type="application/json")
         self.assertEqual(response.status_code, 200)
         self.assertEqual(len(response.json()), 2)
 
     def test_list_plans_by_owner_no_user(self):
         response = self.client.get(reverse('plan:list_plans_by_owner'), {},
                                    content_type="application/json")
+        response = self.client.get(reverse('plan:list_plans_by_owner'), {},
+                                   content_type="application/json")
         self.assertEqual(response.status_code, 200)
         self.assertEqual(len(response.json()), 2)
-<<<<<<< HEAD
-        for plan in response.json():
-            if plan['owner'] == 'A_ownerless':
-                self.assertEqual(plan['geometry'], self.geometry)
-=======
 
 
 class ProjectTest(TransactionTestCase):
@@ -221,4 +224,7 @@
                 'plan_id': self.plan_with_user.pk, 'max_cost': 100},
             content_type='application/json')
         self.assertEqual(response.status_code, 200)
->>>>>>> 5438658b
+
+        for plan in response.json():
+            if plan['owner'] == 'A_ownerless':
+                self.assertEqual(plan['geometry'], self.geometry)