--- conflicted
+++ resolved
@@ -1320,12 +1320,9 @@
                          'cond1': 2, 'cond2': 3})
         self.assertEqual(scenario['project_areas'][str(
             self.project_area.pk)]['geometry'], self.geometry)
-<<<<<<< HEAD
         self.assertEqual(scenario['project_areas'][str(
             self.project_area.pk)]['properties']['estimated_area_treated'], 200)
-=======
         self.assertEqual(scenario['config']['max_budget'], 100)
->>>>>>> def54e88
 
 
 class ListScenariosTest(TransactionTestCase):
@@ -1398,12 +1395,9 @@
                          'cond1': 2, 'cond2': 3})
         self.assertEqual(scenario1['project_areas'][str(
             self.project_area.pk)]['geometry'], self.geometry)
-<<<<<<< HEAD
         self.assertEqual(scenario1['project_areas'][str(
             self.project_area.pk)]['properties']['estimated_area_treated'], 200)
-=======
         self.assertEqual(scenario1['config']['max_budget'], 100)
->>>>>>> def54e88
 
         scenario2 = response.json()[1]
         self.assertEqual(scenario2['id'], self.scenario2.pk)
@@ -1411,10 +1405,8 @@
                          'cond1': 4, 'cond2': 5})
         self.assertEqual(scenario2['project_areas'][str(
             self.project_area.pk)]['geometry'], self.geometry)
-<<<<<<< HEAD
         self.assertEqual(scenario2['project_areas'][str(
             self.project_area.pk)]['properties']['estimated_area_treated'], 200)
-=======
         self.assertEqual(scenario2['config']['max_budget'], 100)
 
 
@@ -1505,5 +1497,4 @@
         self.assertEqual(response.status_code, 200)
         self.assertEqual(response.json()['favorited'], False)
         scenario = Scenario.objects.get(pk=favorited_scenario.pk)
-        self.assertEqual(scenario.favorited, False)
->>>>>>> def54e88
+        self.assertEqual(scenario.favorited, False)