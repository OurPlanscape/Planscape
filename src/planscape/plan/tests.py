import datetime
import json

from base.condition_types import ConditionLevel, ConditionScoreType
from conditions.models import BaseCondition, Condition, ConditionRaster
from django.contrib.auth.models import User
from django.contrib.gis.geos import GEOSGeometry, MultiPolygon, Polygon
from django.db import connection
from django.test import TransactionTestCase
from django.urls import reverse
from planscape import settings

from .models import (ConditionScores, Plan, Project, ProjectArea, Scenario,
                     ScenarioWeightedPriority)


class CreatePlanTest(TransactionTestCase):
    def setUp(self):
        self.user = User.objects.create(username='testuser')
        self.user.set_password('12345')
        self.user.save()

    def test_missing_user(self):
        response = self.client.post(
            reverse('plan:create'), {'name': 'plan'},
            content_type='application/json')
        self.assertEqual(response.status_code, 400)

    def test_missing_name(self):
        self.client.force_login(self.user)
        response = self.client.post(
            reverse('plan:create'), {},
            content_type='application/json')
        self.assertEqual(response.status_code, 400)

    def test_missing_geometry(self):
        self.client.force_login(self.user)
        response = self.client.post(
            reverse('plan:create'), {'name': 'plan'},
            content_type='application/json')
        self.assertEqual(response.status_code, 400)

    def test_missing_features(self):
        self.client.force_login(self.user)
        response = self.client.post(
            reverse('plan:create'), {'name': 'plan', 'geometry': {}},
            content_type='application/json')
        self.assertEqual(response.status_code, 400)

    def test_empty_features(self):
        self.client.force_login(self.user)
        response = self.client.post(
            reverse('plan:create'),
            {'name': 'plan', 'geometry': {'features': []}},
            content_type='application/json')
        self.assertEqual(response.status_code, 400)

    def test_bad_geometry(self):
        self.client.force_login(self.user)
        response = self.client.post(
            reverse('plan:create'),
            {'name': 'plan', 'geometry': {'features': [
                {'type': 'Point', 'coordinates': [1, 2]}]}},
            content_type='application/json')
        self.assertEqual(response.status_code, 400)

    def test_bad_polygon(self):
        self.client.force_login(self.user)
        response = self.client.post(
            reverse('plan:create'),
            {'name': 'plan', 'geometry': {'features': [
                {'geometry': {'type': 'Polygon'}}]}},
            content_type='application/json')
        self.assertEqual(response.status_code, 400)

    def test_good_polygon(self):
        self.client.force_login(self.user)
        response = self.client.post(
            reverse('plan:create'),
            {'name': 'plan', 'geometry': {'features': [
                {'geometry': {'type': 'Polygon', 'coordinates': [[[1, 2], [2, 3], [3, 4], [1, 2]]]}}]}},
            content_type='application/json')
        self.assertEqual(response.status_code, 200)
        self.assertEqual(Plan.objects.count(), 1)

    def test_good_multipolygon(self):
        self.client.force_login(self.user)
        response = self.client.post(
            reverse('plan:create'),
            {'name': 'plan', 'geometry': {'features': [
                {'geometry': {'type': 'MultiPolygon', 'coordinates': [[[[1, 2], [2, 3], [3, 4], [1, 2]]]]}}]}},
            content_type='application/json')
        self.assertEqual(response.status_code, 200)
        self.assertEqual(Plan.objects.count(), 1)

    def test_bad_region_name(self):
        self.client.force_login(self.user)
        response = self.client.post(
            reverse('plan:create'),
            {'name': 'plan', 'region_name': 'north_coast_inland', 'geometry': {'features': [
                {'geometry': {'type': 'MultiPolygon', 'coordinates': [[[[1, 2], [2, 3], [3, 4], [1, 2]]]]}}]}},
            content_type='application/json')
        self.assertEqual(response.status_code, 400)

    def test_good_region_name(self):
        self.client.force_login(self.user)
        response = self.client.post(
            reverse('plan:create'),
            {'name': 'plan', 'region_name': 'Northern California', 'geometry': {'features': [
                {'geometry': {'type': 'MultiPolygon', 'coordinates': [[[[1, 2], [2, 3], [3, 4], [1, 2]]]]}}]}},
            content_type='application/json')
        self.assertEqual(response.status_code, 200)
        plans = Plan.objects.all()
        self.assertEqual(plans.count(), 1)
        plan = plans.first()
        assert plan is not None
        self.assertEqual(plan.region_name, 'north_coast_inland')


def create_plan(
        owner: User | None, name: str, geometry: GEOSGeometry | None,
        scenarios: list[int]):
    """
    Creates a plan with the given owner, name, geometry, and projects with the
    number of scenarios.
    """
    plan = Plan.objects.create(
        owner=owner, name=name, region_name='sierra_cascade_inyo',
        geometry=geometry)
    plan.save()
    for num_scenarios in scenarios:
        project = Project.objects.create(owner=owner, plan=plan)
        project.save()
        for _ in range(num_scenarios):
            scenario = Scenario.objects.create(project=project)
            scenario.save()
    return plan


class DeletePlanTest(TransactionTestCase):
    def setUp(self):
        self.user = User.objects.create(username='testuser')
        self.user.set_password('12345')
        self.user.save()
        self.plan1 = create_plan(None, "ownerless", None, [0])
        self.plan2 = create_plan(self.user, "owned", None, [1])
        self.plan3 = create_plan(self.user, "owned_also", None, [1, 2])

    def test_delete_user_not_logged_in(self):
        response = self.client.post(
            reverse('plan:delete'), {'id': self.plan2.pk},
            content_type='application/json')
        self.assertEqual(response.status_code, 400)
        self.assertEqual(Plan.objects.count(), 3)
        self.assertEqual(Project.objects.all().count(), 4)
        self.assertEqual(Scenario.objects.count(), 4)

    def test_user_logged_in_tries_to_delete_ownerless_plan(self):
        self.client.force_login(self.user)
        response = self.client.post(
            reverse('plan:delete'), {'id': self.plan1.pk},
            content_type='application/json')
        self.assertEqual(response.status_code, 400)
        self.assertEqual(Plan.objects.count(), 3)
        self.assertEqual(Project.objects.count(), 4)
        self.assertEqual(Scenario.objects.count(), 4)

    def test_delete_wrong_user(self):
        new_user = User.objects.create(username='newuser')
        new_user.set_password('12345')
        new_user.save()
        self.client.force_login(new_user)
        response = self.client.post(
            reverse('plan:delete'), {'id': self.plan2.pk},
            content_type='application/json')
        self.assertEqual(response.status_code, 400)
        self.assertEqual(Plan.objects.count(), 3)
        self.assertEqual(Project.objects.count(), 4)
        self.assertEqual(Scenario.objects.count(), 4)

    def test_delete_ownerless_plan(self):
        self.assertEqual(Plan.objects.count(), 3)
        plan1_id = self.plan1.pk
        response = self.client.post(
            reverse('plan:delete'), {'id': self.plan1.pk},
            content_type='application/json')
        self.assertEqual(response.status_code, 200)
        self.assertEqual(response.content, json.dumps(
            {"id": [self.plan1.pk]}).encode())
        self.assertEqual(Plan.objects.count(), 2)
        self.assertEqual(Project.objects.count(), 3)
        self.assertEqual(Scenario.objects.count(), 4)

    def test_delete_owned_plan(self):
        self.client.force_login(self.user)
        self.assertEqual(Plan.objects.count(), 3)
        response = self.client.post(
            reverse('plan:delete'), {'id': self.plan2.pk},
            content_type='application/json')
        self.assertEqual(response.status_code, 200)
        self.assertEqual(response.content, json.dumps(
            {"id": [self.plan2.pk]}).encode())
        self.assertEqual(Plan.objects.count(), 2)
        self.assertEqual(Project.objects.count(), 3)
        self.assertEqual(Scenario.objects.count(), 3)

    def test_delete_multiple_plans_fails_if_any_not_owner(self):
        self.client.force_login(self.user)
        self.assertEqual(Plan.objects.count(), 3)
        plan_ids = [self.plan1.pk, self.plan2.pk]
        response = self.client.post(
            reverse('plan:delete'), {'id': plan_ids},
            content_type='application/json')
        self.assertEqual(response.status_code, 400)
        self.assertEqual(Plan.objects.count(), 3)
        self.assertEqual(Project.objects.count(), 4)
        self.assertEqual(Scenario.objects.count(), 4)

    def test_delete_multiple_plans(self):
        self.client.force_login(self.user)
        self.assertEqual(Plan.objects.count(), 3)
        plan_ids = [self.plan2.pk, self.plan3.pk]
        response = self.client.post(
            reverse('plan:delete'), {'id': plan_ids},
            content_type='application/json')
        self.assertEqual(response.status_code, 200)
        self.assertEqual(response.content, json.dumps(
            {"id": plan_ids}).encode())
        self.assertEqual(Plan.objects.count(), 1)
        self.assertEqual(Project.objects.count(), 1)
        self.assertEqual(Scenario.objects.count(), 0)


class GetPlanTest(TransactionTestCase):
    def setUp(self):
        self.user = User.objects.create(username='testuser')
        self.user.set_password('12345')
        self.user.save()
        self.geometry = {'type': 'MultiPolygon',
                         'coordinates': [[[[1, 2], [2, 3], [3, 4], [1, 2]]]]}
        stored_geometry = GEOSGeometry(json.dumps(self.geometry))
        self.plan_no_user = create_plan(None, 'ownerless', stored_geometry, [])
        self.plan_with_user = create_plan(self.user, 'owned', None, [])

    def test_get_plan_with_user(self):
        self.client.force_login(self.user)
        response = self.client.get(
            reverse('plan:get_plan'),
            {'id': self.plan_with_user.pk},
            content_type="application/json")
        self.assertEqual(response.status_code, 200)
        self.assertEqual(response.json()['name'], 'owned')
        self.assertEqual(response.json()['region_name'], 'Sierra Nevada')

    def test_get_nonexistent_plan(self):
        self.client.force_login(self.user)
        response = self.client.get(reverse('plan:get_plan'), {'id': 25},
                                   content_type="application/json")
        self.assertEqual(response.status_code, 400)

    def test_get_plan_does_not_belong_to_user(self):
        self.client.force_login(self.user)
        response = self.client.get(
            reverse('plan:get_plan'),
            {'id': self.plan_no_user.pk},
            content_type="application/json")
        self.assertEqual(response.status_code, 400)

    def test_get_plan_no_user(self):
        response = self.client.get(
            reverse('plan:get_plan'),
            {'id': self.plan_no_user.pk},
            content_type="application/json")
        self.assertEqual(response.status_code, 200)
        self.assertEqual(response.json()['name'], 'ownerless')
        self.assertEqual(response.json()['geometry'], self.geometry)
        self.assertLessEqual(
            response.json()['creation_timestamp'],
            round(datetime.datetime.now().timestamp()))
        self.assertEqual(response.json()['region_name'], 'Sierra Nevada')

    def test_get_plan_bad_stored_region(self):
        self.client.force_login(self.user)
        plan = Plan.objects.create(
            owner=self.user, name='badregion', region_name='Sierra Nevada',
            geometry=None)
        plan.save()
        response = self.client.get(reverse('plan:get_plan'), {'id': plan.pk},
                                   content_type="application/json")
        self.assertEqual(response.status_code, 200)
        self.assertEqual(response.json()['name'], 'badregion')
        self.assertTrue(isinstance(response.json()['creation_timestamp'], int))
        self.assertLessEqual(
            response.json()['creation_timestamp'],
            round(datetime.datetime.now().timestamp()))
        self.assertEqual(response.json()['region_name'], None)


class ListPlansTest(TransactionTestCase):
    def setUp(self):
        self.user = User.objects.create(username='testuser')
        self.user.set_password('12345')
        self.user.save()
        self.geometry = {'type': 'MultiPolygon',
                         'coordinates': [[[[1, 2], [2, 3], [3, 4], [1, 2]]]]}
        stored_geometry = GEOSGeometry(json.dumps(self.geometry))
        self.plan1 = create_plan(None, 'plan1', None, [])
        self.plan2 = create_plan(None, 'plan2', stored_geometry, [0])
        self.plan3 = create_plan(self.user, 'plan3', stored_geometry, [1])
        self.plan4 = create_plan(self.user, 'plan4', stored_geometry, [2, 1])

    def test_list_plans_by_owner_no_user(self):
        response = self.client.get(reverse('plan:list_plans_by_owner'), {},
                                   content_type="application/json")
        self.assertEqual(response.status_code, 200)
        self.assertEqual(len(response.json()), 2)
        for plan in response.json():
            self.assertTrue('geometry' not in plan)
            self.assertEqual(plan['region_name'], 'Sierra Nevada')
            if plan['name'] == 'plan1':
                self.assertEqual(plan['projects'], 0)
                self.assertEqual(plan['scenarios'], 0)
            elif plan['name'] == 'plan2':
                self.assertEqual(plan['projects'], 1)
                self.assertEqual(plan['scenarios'], 0)
            else:
                self.assertTrue(False)

    def test_list_plans_by_owner_no_user_logged_in(self):
        self.client.force_login(self.user)
        response = self.client.get(reverse('plan:list_plans_by_owner'), {},
                                   content_type="application/json")
        self.assertEqual(response.status_code, 200)
        self.assertEqual(len(response.json()), 2)
        for plan in response.json():
            self.assertTrue('geometry' not in plan)
            self.assertEqual(plan['region_name'], 'Sierra Nevada')
            if plan['name'] == 'plan3':
                self.assertEqual(plan['projects'], 1)
                self.assertEqual(plan['scenarios'], 1)
            elif plan['name'] == 'plan4':
                self.assertEqual(plan['projects'], 2)
                self.assertEqual(plan['scenarios'], 3)
            else:
                self.assertTrue(False)

    def test_list_plans_by_owner_with_user(self):
        response = self.client.get(
            reverse('plan:list_plans_by_owner'),
            {'owner': self.user.pk},
            content_type="application/json")
        self.assertEqual(response.status_code, 200)
        self.assertEqual(len(response.json()), 2)
        for plan in response.json():
            self.assertTrue('geometry' not in plan)
            self.assertEqual(plan['region_name'], 'Sierra Nevada')
            if plan['name'] == 'plan3':
                self.assertEqual(plan['projects'], 1)
                self.assertEqual(plan['scenarios'], 1)
            elif plan['name'] == 'plan4':
                self.assertEqual(plan['projects'], 2)
                self.assertEqual(plan['scenarios'], 3)
            else:
                self.assertTrue(False)


class CreateProjectTest(TransactionTestCase):
    def setUp(self):
        self.user = User.objects.create(username='testuser')
        self.user.set_password('12345')
        self.user.save()
        self.plan_no_user = Plan.objects.create(
            owner=None, name='ownerless', region_name='sierra_cascade_inyo')
        self.plan_with_user = Plan.objects.create(
            owner=self.user, name='with_owner',
            region_name='sierra_cascade_inyo')

    def test_missing_user(self):
        response = self.client.post(
            reverse('plan:create_project'), {},
            content_type='application/json')
        self.assertEqual(response.status_code, 400)

    def test_missing_plan(self):
        self.client.force_login(self.user)
        response = self.client.post(
            reverse('plan:create_project'), {},
            content_type='application/json')
        self.assertEqual(response.status_code, 400)

    def test_null_user_cannot_create_project_with_user(self):
        settings.PLANSCAPE_GUEST_CAN_SAVE = True
        response = self.client.post(
            reverse('plan:create_project'), {
                'plan_id': self.plan_with_user.pk},
            content_type='application/json')
        self.assertEqual(response.status_code, 400)

    def test_user_cannot_create_project_with_null_user(self):
        self.client.force_login(self.user)
        response = self.client.post(
            reverse('plan:create_project'), {
                'plan_id': self.plan_no_user.pk},
            content_type='application/json')
        self.assertEqual(response.status_code, 400)

    def test_no_user(self):
        settings.PLANSCAPE_GUEST_CAN_SAVE = True
        response = self.client.post(
            reverse('plan:create_project'), {
                'plan_id': self.plan_no_user.pk},
            content_type='application/json')
        self.assertEqual(response.status_code, 200)

    def test_good_with_user(self):
        self.client.force_login(self.user)
        response = self.client.post(
            reverse('plan:create_project'), {
                'plan_id': self.plan_with_user.pk},
            content_type='application/json')
        self.assertEqual(response.status_code, 200)

    def test_treatment_ratio_bad_format_negative(self):
        self.client.force_login(self.user)
        response = self.client.post(
            reverse('plan:create_project'), {
                'plan_id': self.plan_with_user.pk, 'max_treatment_area_ratio': -1},
            content_type='application/json')
        self.assertEqual(response.status_code, 400)

    def test_max_slope_bad_format_negative(self):
        self.client.force_login(self.user)
        response = self.client.post(
            reverse('plan:create_project'), {
                'plan_id': self.plan_with_user.pk, 'max_slope': -1},
            content_type='application/json')
        self.assertEqual(response.status_code, 400)

    def test_with_priority(self):
        self.client.force_login(self.user)
        self.base_condition = BaseCondition.objects.create(
            condition_name="condition1", condition_level=ConditionLevel.ELEMENT)
        self.raw_condition = Condition.objects.create(
            condition_dataset=self.base_condition, condition_score_type=ConditionScoreType.CURRENT, is_raw=True)
        self.normalized_condition = Condition.objects.create(
            condition_dataset=self.base_condition, condition_score_type=ConditionScoreType.CURRENT, is_raw=False)

        response = self.client.post(
            reverse('plan:create_project'), {
                'plan_id': self.plan_with_user.pk, 'priorities': ['condition1']},
            content_type='application/json')
        self.assertEqual(response.status_code, 200)

    def test_with_nonexistent_priority(self):
        self.client.force_login(self.user)
        self.base_condition = BaseCondition.objects.create(
            condition_name="base_condition", condition_level=ConditionLevel.ELEMENT)
        self.condition1 = Condition.objects.create(
            condition_dataset=self.base_condition, condition_score_type=ConditionScoreType.CURRENT)

        response = self.client.post(
            reverse('plan:create_project'), {
                'plan_id': self.plan_with_user.pk, 'priorities': ['condition3']},
            content_type='application/json')
        self.assertEqual(response.status_code, 400)


class UpdateProjectTest(TransactionTestCase):
    def setUp(self):
        self.user = User.objects.create(username='testuser')
        self.user.set_password('12345')
        self.user.save()

        self.plan_with_user = Plan.objects.create(
            owner=self.user, name='with_owner', region_name='sierra_cascade_inyo')

        self.base_condition = BaseCondition.objects.create(
            condition_name="condition1", condition_level=ConditionLevel.ELEMENT)
        self.condition1 = Condition.objects.create(
            condition_dataset=self.base_condition, condition_score_type=ConditionScoreType.CURRENT, is_raw=False)

        self.base_condition2 = BaseCondition.objects.create(
            condition_name="condition2", condition_level=ConditionLevel.ELEMENT)
        self.condition2_raw = Condition.objects.create(
            condition_dataset=self.base_condition2, condition_score_type=ConditionScoreType.CURRENT, is_raw=True)
        self.condition2_normalized = Condition.objects.create(
            condition_dataset=self.base_condition2, condition_score_type=ConditionScoreType.CURRENT, is_raw=False)

        self.project_with_user = Project.objects.create(
            owner=self.user, plan=self.plan_with_user, max_budget=100.0)
        self.project_with_user.priorities.add(self.condition1)

    def test_wrong_http(self):
        self.client.force_login(self.user)
        response = self.client.post(
            reverse('plan:update_project'), {}, content_type='application/json')
        self.assertEqual(response.status_code, 400)

    def test_missing_id(self):
        self.client.force_login(self.user)
        response = self.client.put(
            reverse('plan:update_project'), {}, content_type='application/json')
        self.assertEqual(response.status_code, 400)

    def test_update_constraint_value_remove_priority(self):
        self.client.force_login(self.user)
        response = self.client.put(
            reverse('plan:update_project'), {
                'id': self.project_with_user.pk, 'max_budget': 200.0},
            content_type='application/json')
        self.assertEqual(response.status_code, 200)
        project = Project.objects.get(id=self.project_with_user.pk)
        self.assertEqual(project.max_budget, 200.0)
        self.assertEqual(project.priorities.count(), 0)

    def test_remove_constraint_remove_priority(self):
        self.client.force_login(self.user)
        response = self.client.put(
            reverse('plan:update_project'), {'id': self.project_with_user.pk},
            content_type='application/json')
        self.assertEqual(response.status_code, 200)
        project = Project.objects.get(id=self.project_with_user.pk)
        self.assertEqual(project.max_budget, None)
        self.assertEqual(project.priorities.count(), 0)

    def test_add_constraint(self):
        self.client.force_login(self.user)
        response = self.client.put(
            reverse('plan:update_project'), {
                'id': self.project_with_user.pk, 'max_slope': 0.5},
            content_type='application/json')
        self.assertEqual(response.status_code, 200)
        project = Project.objects.get(id=self.project_with_user.pk)
        self.assertEqual(project.max_budget, None)
        self.assertEqual(project.max_slope, 0.5)
        self.assertEqual(project.priorities.count(), 0)

    def test_add_priority(self):
        self.client.force_login(self.user)
        response = self.client.put(
            reverse('plan:update_project'), {'id': self.project_with_user.pk,
                                             'priorities': ['condition2']}, content_type='application/json')
        self.assertEqual(response.status_code, 200)
        project = Project.objects.get(id=self.project_with_user.pk)
        self.assertEqual(project.max_budget, None)
        self.assertEqual(project.priorities.count(), 1)
        self.assertTrue(project.priorities.contains(
            self.condition2_normalized))

    def test_patch_invalid_body(self):
        self.client.force_login(self.user)
        response = self.client.patch(
            reverse('plan:update_project'), {
                'id': self.project_with_user.pk, 'max_budget': 'invalid_string'},
            content_type='application/json')
        self.assertEqual(response.status_code, 400)

    def test_patch_update_constraint(self):
        self.client.force_login(self.user)
        project = Project.objects.get(id=self.project_with_user.pk)
        self.assertEqual(project.max_budget, 100.0)
        self.assertEqual(project.priorities.count(), 1)
        response = self.client.patch(
            reverse('plan:update_project'), {
                'id': self.project_with_user.pk, 'max_budget': 200.0},
            content_type='application/json')
        self.assertEqual(response.status_code, 200)
        project = Project.objects.get(id=self.project_with_user.pk)
        self.assertEqual(project.max_budget, 200.0)
        self.assertEqual(project.priorities.count(), 1)

    def test_patch_remove_constraint(self):
        self.client.force_login(self.user)
        project = Project.objects.get(id=self.project_with_user.pk)
        self.assertEqual(project.max_budget, 100.0)
        self.assertEqual(project.priorities.count(), 1)
        response = self.client.patch(
            reverse('plan:update_project'), {
                'id': self.project_with_user.pk, 'max_budget': None},
            content_type='application/json')
        self.assertEqual(response.status_code, 200)
        project = Project.objects.get(id=self.project_with_user.pk)
        self.assertEqual(project.max_budget, None)
        self.assertEqual(project.priorities.count(), 1)

    def test_patch_add_constraint(self):
        self.client.force_login(self.user)
        project = Project.objects.get(id=self.project_with_user.pk)
        self.assertEqual(project.max_budget, 100.0)
        self.assertEqual(project.max_slope, None)
        self.assertEqual(project.priorities.count(), 1)
        response = self.client.patch(
            reverse('plan:update_project'), {
                'id': self.project_with_user.pk, 'max_slope': 0.5},
            content_type='application/json')
        self.assertEqual(response.status_code, 200)
        project = Project.objects.get(id=self.project_with_user.pk)
        self.assertEqual(project.max_budget, 100)
        self.assertEqual(project.max_slope, 0.5)
        self.assertEqual(project.priorities.count(), 1)

    def test_patch_add_priority(self):
        self.client.force_login(self.user)
        project = Project.objects.get(id=self.project_with_user.pk)
        self.assertEqual(project.max_budget, 100.0)
        self.assertEqual(project.priorities.count(), 1)
        response = self.client.patch(
            reverse('plan:update_project'), {'id': self.project_with_user.pk,
                                             'priorities': ['condition1', 'condition2']},
            content_type='application/json')
        self.assertEqual(response.status_code, 200)
        project = Project.objects.get(id=self.project_with_user.pk)
        self.assertEqual(project.max_budget, 100)
        self.assertEqual(project.priorities.count(), 2)
        self.assertTrue(project.priorities.contains(
            self.condition2_normalized))

    def test_patch_remove_priority(self):
        self.client.force_login(self.user)
        project = Project.objects.get(id=self.project_with_user.pk)
        self.assertEqual(project.max_budget, 100.0)
        self.assertEqual(project.priorities.count(), 1)
        response = self.client.patch(
            reverse('plan:update_project'), {'id': self.project_with_user.pk,
                                             'priorities': []}, content_type='application/json')
        self.assertEqual(response.status_code, 200)
        project = Project.objects.get(id=self.project_with_user.pk)
        self.assertEqual(project.max_budget, 100)
        self.assertEqual(project.priorities.count(), 0)


class DeleteProjectsTest(TransactionTestCase):
    def setUp(self):
        self.user = User.objects.create(username='testuser')
        self.user.set_password('12345')
        self.user.save()

        self.plan_with_user = Plan.objects.create(
            owner=self.user, name='with_owner', region_name='sierra_cascade_inyo')
        self.plan_with_no_user = Plan.objects.create(
            owner=None, name='without owner', region_name='sierra_cascade_inyo')

        self.project_with_user = Project.objects.create(
            owner=self.user, plan=self.plan_with_user, max_budget=100.0)
        self.project_with_user2 = Project.objects.create(
            owner=self.user, plan=self.plan_with_user, max_budget=50.0)

        self.project_with_no_user = Project.objects.create(
            owner=None, plan=self.plan_with_no_user, max_budget=100.0)

    def test_delete_user_not_logged_in(self):
        response = self.client.post(
            reverse('plan:delete_projects'), {
                'project_ids': [self.project_with_user.pk]},
            content_type='application/json')
        self.assertEqual(response.status_code, 400)
        self.assertEqual(Project.objects.all().count(), 3)

    def test_user_logged_in_tries_to_delete_ownerless_project(self):
        self.client.force_login(self.user)
        response = self.client.post(
            reverse('plan:delete_projects'), {
                'project_ids': [self.project_with_no_user.pk]},
            content_type='application/json')
        self.assertEqual(response.status_code, 400)
        self.assertEqual(Project.objects.count(), 3)

    def test_delete_wrong_user(self):
        new_user = User.objects.create(username='newuser')
        new_user.set_password('12345')
        new_user.save()
        self.client.force_login(new_user)
        response = self.client.post(
            reverse('plan:delete_projects'), {
                'project_ids': [self.project_with_user.pk]},
            content_type='application/json')
        self.assertEqual(response.status_code, 400)
        self.assertEqual(Project.objects.count(), 3)

    def test_delete_ownerless_project(self):
        self.assertEqual(Project.objects.count(), 3)
        response = self.client.post(
            reverse('plan:delete_projects'), {
                'project_ids': [self.project_with_no_user.pk]},
            content_type='application/json')
        self.assertEqual(response.status_code, 200)
        self.assertEqual(response.content, json.dumps(
            [self.project_with_no_user.pk]).encode())
        self.assertEqual(Project.objects.count(), 2)

    def test_delete_owned_project(self):
        self.client.force_login(self.user)
        self.assertEqual(Project.objects.count(), 3)
        response = self.client.post(
            reverse('plan:delete_projects'), {
                'project_ids': [self.project_with_user.pk]},
            content_type='application/json')
        self.assertEqual(response.status_code, 200)
        self.assertEqual(response.content, json.dumps(
            [self.project_with_user.pk]).encode())
        self.assertEqual(Project.objects.count(), 2)

    def test_delete_multiple_projects_fails_if_any_not_owner(self):
        self.client.force_login(self.user)
        self.assertEqual(Project.objects.count(), 3)
        project_ids = [self.project_with_no_user.pk, self.project_with_user.pk]
        response = self.client.post(
            reverse('plan:delete_projects'), {'project_ids': project_ids},
            content_type='application/json')
        self.assertEqual(response.status_code, 400)
        self.assertEqual(Project.objects.count(), 3)

    def test_delete_multiple_projects(self):
        self.client.force_login(self.user)
        self.assertEqual(Project.objects.count(), 3)
        project_ids = [self.project_with_user.pk, self.project_with_user2.pk]
        response = self.client.post(
            reverse('plan:delete_projects'), {'project_ids': project_ids},
            content_type='application/json')
        self.assertEqual(response.status_code, 200)
        self.assertEqual(response.content, json.dumps(
            project_ids).encode())
        self.assertEqual(Project.objects.count(), 1)


class CreateProjectAreaTest(TransactionTestCase):
    def setUp(self):
        self.user = User.objects.create(username='testuser')
        self.user.set_password('12345')
        self.user.save()

        self.plan_no_user = Plan.objects.create(
            owner=None, name='ownerless', region_name='sierra_cascade_inyo')
        self.project_no_user = Project.objects.create(
            owner=None, plan=self.plan_no_user)

    # TODO: re-enable when we restrict functionality to logged in users
    # def test_missing_user(self):
    #     response = self.client.post(
    #         reverse('plan:create_project_area'), {'name': 'project_area'},
    #         content_type='application/json')
    #     self.assertEqual(response.status_code, 200)

    def test_missing_project(self):
        response = self.client.post(
            reverse('plan:create_project_area'),
            {},
            content_type='application/json')
        self.assertEqual(response.status_code, 400)

    def test_missing_geometry(self):
        response = self.client.post(
            reverse('plan:create_project_area'),
            {'project_id': self.project_no_user.pk},
            content_type='application/json')
        self.assertEqual(response.status_code, 400)

    def test_missing_features(self):
        response = self.client.post(
            reverse('plan:create_project_area'), {
                'project_id': self.project_no_user.pk, 'geometry': {}},
            content_type='application/json')
        self.assertEqual(response.status_code, 400)

    def test_empty_features(self):
        response = self.client.post(
            reverse('plan:create_project_area'),
            {'project_id': self.project_no_user.pk, 'geometry': {'features': []}},
            content_type='application/json')
        self.assertEqual(response.status_code, 400)

    def test_bad_geometry(self):
        response = self.client.post(
            reverse('plan:create_project_area'),
            {'project_id': self.project_no_user.pk, 'geometry': {'features': [
                {'type': 'Point', 'coordinates': [1, 2]}]}},
            content_type='application/json')
        self.assertEqual(response.status_code, 400)

    def test_bad_polygon(self):
        response = self.client.post(
            reverse('plan:create_project_area'),
            {'project_id': self.project_no_user.pk, 'geometry': {'features': [
                {'geometry': {'type': 'Polygon'}}]}},
            content_type='application/json')
        self.assertEqual(response.status_code, 400)

    def test_good_polygon(self):
        response = self.client.post(
            reverse('plan:create_project_area'),
            {'project_id': self.project_no_user.pk, 'geometry': {'features': [
                {'geometry': {'type': 'Polygon', 'coordinates': [[[1, 2], [2, 3], [3, 4], [1, 2]]]}}]}},
            content_type='application/json')
        self.assertEqual(response.status_code, 200)
        self.assertEqual(ProjectArea.objects.count(), 1)

    def test_good_multipolygon(self):
        response = self.client.post(
            reverse('plan:create_project_area'),
            {'project_id': self.project_no_user.pk, 'geometry': {'features': [
                {'geometry': {'type': 'MultiPolygon', 'coordinates': [[[[1, 2], [2, 3], [3, 4], [1, 2]]]]}}]}},
            content_type='application/json')
        self.assertEqual(response.status_code, 200)
        self.assertEqual(ProjectArea.objects.count(), 1)


class GetProjectTest(TransactionTestCase):
    def setUp(self):
        self.user = User.objects.create(username='testuser')
        self.user.set_password('12345')
        self.user.save()

        self.geometry = {'type': 'MultiPolygon',
                         'coordinates': [[[[1, 2], [2, 3], [3, 4], [1, 2]]]]}
        stored_geometry = GEOSGeometry(json.dumps(self.geometry))

        self.plan_no_user = create_plan(None, 'ownerless', stored_geometry, [])
        self.project_no_user_no_pri = Project.objects.create(
            owner=None, plan=self.plan_no_user, max_budget=100)

        self.plan_with_user = create_plan(
            self.user, 'ownerless', stored_geometry, [])
        self.project_with_user_no_pri = Project.objects.create(
            owner=self.user, plan=self.plan_with_user, max_budget=100)

        self.base_condition1 = BaseCondition.objects.create(
            condition_name="name1", condition_level=ConditionLevel.ELEMENT)
        self.base_condition2 = BaseCondition.objects.create(
            condition_name="name2", condition_level=ConditionLevel.ELEMENT)
        self.condition1 = Condition.objects.create(
            condition_dataset=self.base_condition1, raster_name="name1")
        self.condition2 = Condition.objects.create(
            condition_dataset=self.base_condition2, raster_name="name2")

    def test_get_project_does_not_belong_to_user(self):
        self.client.force_login(self.user)
        response = self.client.get(
            reverse('plan:get_project'),
            {'id': self.project_no_user_no_pri.pk},
            content_type="application/json")
        self.assertEqual(response.status_code, 400)

    def test_get_project_no_user_no_priorities(self):
        response = self.client.get(
            reverse('plan:get_project'),
            {'id': self.project_no_user_no_pri.pk},
            content_type="application/json")
        self.assertEqual(response.status_code, 200)
        self.assertEqual(response.json()['owner'], None)
        self.assertEqual(response.json()['plan'], self.plan_no_user.pk)
        self.assertEqual(response.json()['max_budget'], 100)
        self.assertLessEqual(
            response.json()['creation_timestamp'],
            round(datetime.datetime.now().timestamp()))

    def test_get_project_no_priorities(self):
        self.client.force_login(self.user)
        response = self.client.get(
            reverse('plan:get_project'),
            {'id': self.project_with_user_no_pri.pk},
            content_type="application/json")
        self.assertEqual(response.status_code, 200)
        self.assertEqual(response.json()['owner'], self.user.pk)
        self.assertEqual(response.json()['plan'], self.plan_with_user.pk)
        self.assertEqual(response.json()['max_budget'], 100)
        self.assertLessEqual(
            response.json()['creation_timestamp'],
            round(datetime.datetime.now().timestamp()))

    def test_get_nonexistent_project(self):
        self.client.force_login(self.user)
        response = self.client.get(reverse('plan:get_project'), {'id': 10},
                                   content_type="application/json")
        self.assertEqual(response.status_code, 400)

    def test_get_project_no_user_with_priorities(self):
        self.project_no_user_no_pri.priorities.add(self.condition1)
        self.project_no_user_no_pri.priorities.add(self.condition2)

        response = self.client.get(
            reverse('plan:get_project'),
            {'id': self.project_no_user_no_pri.pk},
            content_type="application/json")
        self.assertEqual(response.status_code, 200)
        self.assertEqual(response.json()['owner'], None)
        self.assertEqual(response.json()['plan'], self.plan_no_user.pk)
        self.assertEqual(response.json()['max_budget'], 100)
        self.assertEqual(response.json()['priorities'], ["name1", "name2"])
        self.assertLessEqual(
            response.json()['creation_timestamp'],
            round(datetime.datetime.now().timestamp()))

    def test_get_project_with_priorities(self):
        self.client.force_login(self.user)
        self.project_with_user_no_pri.priorities.add(self.condition1)
        self.project_with_user_no_pri.priorities.add(self.condition2)

        response = self.client.get(
            reverse('plan:get_project'),
            {'id': self.project_with_user_no_pri.pk},
            content_type="application/json")
        self.assertEqual(response.status_code, 200)
        self.assertEqual(response.json()['owner'], self.user.pk)
        self.assertEqual(response.json()['plan'], self.plan_with_user.pk)
        self.assertEqual(response.json()['max_budget'], 100)
        self.assertEqual(response.json()['priorities'], ["name1", "name2"])
        self.assertLessEqual(
            response.json()['creation_timestamp'],
            round(datetime.datetime.now().timestamp()))


class ListProjectsTest(TransactionTestCase):
    def setUp(self):
        self.user = User.objects.create(username='testuser')
        self.user.set_password('12345')
        self.user.save()

        self.geometry = {'type': 'MultiPolygon',
                         'coordinates': [[[[1, 2], [2, 3], [3, 4], [1, 2]]]]}
        stored_geometry = GEOSGeometry(json.dumps(self.geometry))

        self.plan_with_user = create_plan(
            self.user, 'plan', stored_geometry, [])
        self.plan_without_user = create_plan(
            None, 'plan', stored_geometry, [])

    def test_list_no_plan_id(self):
        self.client.force_login(self.user)
        response = self.client.get(
            reverse('plan:list_projects_for_plan'),
            {},
            content_type="application/json")
        self.assertEqual(response.status_code, 400)

    def test_list_no_matching_plan(self):
        self.client.force_login(self.user)
        response = self.client.get(
            reverse('plan:list_projects_for_plan'),
            {'plan_id': 4},
            content_type="application/json")
        self.assertEqual(response.status_code, 400)

    def test_list_no_projects(self):
        self.client.force_login(self.user)
        response = self.client.get(
            reverse('plan:list_projects_for_plan'),
            {'plan_id': self.plan_with_user.pk},
            content_type="application/json")
        self.assertEqual(response.status_code, 200)
        self.assertEqual(len(response.json()), 0)

    def test_list_projects(self):
        self.client.force_login(self.user)
        base_condition = BaseCondition.objects.create(
            condition_level=ConditionLevel.ELEMENT, condition_name='test_condition')
        self.condition = Condition.objects.create(
            condition_dataset=base_condition)
        self.project_with_user = Project.objects.create(
            owner=self.user, plan=self.plan_with_user, max_budget=100)
        self.project_with_user.priorities.add(self.condition)

        response = self.client.get(
            reverse('plan:list_projects_for_plan'),
            {'plan_id': self.plan_with_user.pk},
            content_type="application/json")
        self.assertEqual(response.status_code, 200)
        self.assertEqual(len(response.json()), 1)
        self.assertEqual(response.json()[0]['id'], self.project_with_user.pk)
        self.assertEqual(response.json()[0]['priorities'], ['test_condition'])
        self.assertLessEqual(
            response.json()[0]['creation_timestamp'],
            round(datetime.datetime.now().timestamp()))


class GetProjectAreaTest(TransactionTestCase):
    def setUp(self):
        self.geometry = {'type': 'MultiPolygon',
                         'coordinates': [[[[1, 2], [2, 3], [3, 4], [1, 2]]]]}
        stored_geometry = GEOSGeometry(json.dumps(self.geometry))

        self.base_condition = BaseCondition.objects.create(
            condition_name="name", condition_level=ConditionLevel.ELEMENT)
        self.condition1 = Condition.objects.create(
            condition_dataset=self.base_condition, raster_name="name1")
        self.condition2 = Condition.objects.create(
            condition_dataset=self.base_condition, raster_name="name2")

        self.plan_no_user = create_plan(None, 'ownerless', stored_geometry, [])
        self.project_no_user = Project.objects.create(
            owner=None, plan=self.plan_no_user, max_budget=100)
        self.project_area_no_user = ProjectArea.objects.create(
            owner=None, project=self.project_no_user,
            project_area=stored_geometry, estimated_area_treated=100)
        self.project_area_no_user2 = ProjectArea.objects.create(
            owner=None, project=self.project_no_user, project_area=stored_geometry)
        self.project_no_user_no_projectareas = Project.objects.create(
            owner=None, plan=self.plan_no_user, max_budget=200)

        self.user = User.objects.create(username='testuser')
        self.user.set_password('12345')
        self.user.save()
        self.plan_with_user = create_plan(
            self.user, 'ownerless', stored_geometry, [])
        self.project_with_user = Project.objects.create(
            owner=self.user, plan=self.plan_with_user, max_budget=100)
        self.project_area_with_user = ProjectArea.objects.create(
            owner=self.user, project=self.project_with_user,
            project_area=stored_geometry, estimated_area_treated=200)

    def test_get_project_does_not_belong_to_user(self):
        self.client.force_login(self.user)
        response = self.client.get(
            reverse('plan:get_project_areas'),
            {'id': self.project_no_user.pk},
            content_type="application/json")
        self.assertEqual(response.status_code, 400)

    def test_get_projectareas_for_nonexistent_project(self):
        response = self.client.get(
            reverse('plan:get_project_areas'),
            {'project_id': 10},
            content_type="application/json")
        self.assertEqual(response.status_code, 400)

    def test_get_projectareas_no_project_id(self):
        response = self.client.get(reverse('plan:get_project_areas'), {},
                                   content_type="application/json")
        self.assertEqual(response.status_code, 400)

    def test_get_projectareas_no_results(self):
        response = self.client.get(
            reverse('plan:get_project_areas'),
            {'project_id': self.project_no_user_no_projectareas.pk},
            content_type="application/json")
        self.assertEqual(response.status_code, 200)
        self.assertEqual(len(response.json()), 0)

    def test_get_projectareas_no_user(self):
        response = self.client.get(
            reverse('plan:get_project_areas'),
            {'project_id': self.project_no_user.pk},
            content_type="application/json")
        self.assertEqual(response.status_code, 200)
        self.assertEqual(len(response.json()), 2)
        project_area_id = str(self.project_area_no_user.pk)
        self.assertEqual(
            response.json()[project_area_id]['properties']['owner'], None)
        self.assertEqual(
            response.json()[project_area_id]['properties']['project'],
            self.project_no_user.pk)
        self.assertEqual(
            response.json()[project_area_id]['properties']['estimated_area_treated'], 100)
        self.assertEqual(
            response.json()[project_area_id]['geometry'], self.geometry)

    def test_get_projectareas_with_user(self):
        self.client.force_login(self.user)
        response = self.client.get(
            reverse('plan:get_project_areas'),
            {'project_id': self.project_with_user.pk},
            content_type="application/json")
        self.assertEqual(response.status_code, 200)
        self.assertEqual(len(response.json()), 1)
        project_area_id = str(self.project_area_with_user.pk)
        self.assertEqual(
            response.json()[project_area_id]['properties']['owner'],
            self.user.pk)
        self.assertEqual(
            response.json()[project_area_id]['properties']['project'],
            self.project_with_user.pk)
        self.assertEqual(
            response.json()[project_area_id]['properties']['estimated_area_treated'], 200)
        self.assertEqual(
            response.json()[project_area_id]['geometry'], self.geometry)


class GetScoresTest(TransactionTestCase):
    def setUp(self) -> None:
        # Add a row for CRS 9822 to the spatial_ref_sys table, and the GeoTiff to the table.
        # with connection.cursor() as cursor:
        #     query = ("insert into spatial_ref_sys(srid, proj4text) values(9822, '{}')").format(
        #         settings.CRS_9822_PROJ4)
        #     cursor.execute(query)

        self.user = User.objects.create(username='testuser')
        self.user.set_password('12345')
        self.user.save()

        self.region = 'sierra_cascade_inyo'

    def test_user_signed_in(self) -> None:
        self._set_up_db(self.user)
        self.client.force_login(self.user)
        response = self.client.get(
            reverse('plan:get_scores'),
            {'id': self.plan.pk},
            content_type='application/json')
        self.assertEqual(response.status_code, 200)
        self.assertDictEqual(response.json(), {'conditions': [
                             {'condition': 'foo', 'mean_score': 5.0}, {'condition': 'bar'}]})

    def test_user_not_signed_but_guests_can_save(self) -> None:
        settings.PLANSCAPE_GUEST_CAN_SAVE = True
        self._set_up_db(None)
        response = self.client.get(
            reverse('plan:get_scores'),
            {'id': self.plan.pk},
            content_type='application/json')
        self.assertEqual(response.status_code, 200)
        self.assertDictEqual(response.json(), {'conditions': [
                             {'condition': 'foo', 'mean_score': 5.0}, {'condition': 'bar'}]})

    def test_user_not_signed_and_guests_cant_save(self) -> None:
        settings.PLANSCAPE_GUEST_CAN_SAVE = False
        self._set_up_db(None)
        response = self.client.get(
            reverse('plan:get_scores'),
            {'id': self.plan.pk},
            content_type='application/json')
        self.assertEqual(response.status_code, 400)

    def _create_condition_db(self, condition_name: str,
                             condition_raster_name: str) -> int:
        base_condition = BaseCondition.objects.create(
            condition_name=condition_name, region_name=self.region,
            condition_level=ConditionLevel.METRIC)
        condition = Condition.objects.create(
            raster_name=condition_raster_name,
            condition_dataset=base_condition, is_raw=False)
        ConditionRaster.objects.create(name=condition_raster_name)
        return condition.pk

    def _set_up_db(self, plan_owner: User) -> None:
        polygon = Polygon(
            ((-120, 40),
             (-120, 41),
             (-121, 41),
             (-121, 40),
             (-120, 40)))
        geo = MultiPolygon(polygon)
        geo.srid = 4269
        self.plan = create_plan(plan_owner, "my_plan", geo, [])

        foo_id = self._create_condition_db("foo", "foo_normalized")
        ConditionScores.objects.create(
            plan=self.plan, condition_id=foo_id, mean_score=5.0)

        bar_id = self._create_condition_db("bar", "bar_normalized")
        ConditionScores.objects.create(
            plan=self.plan, condition_id=bar_id, mean_score=None)


class CreateScenarioTest(TransactionTestCase):
    def setUp(self):
        self.geometry = {'type': 'MultiPolygon',
                         'coordinates': [[[[1, 2], [2, 3], [3, 4], [1, 2]]]]}
        self.stored_geometry = GEOSGeometry(json.dumps(self.geometry))

        self.base_condition = BaseCondition.objects.create(
            condition_name="cond", condition_level=ConditionLevel.ELEMENT)
        self.condition1 = Condition.objects.create(
            condition_dataset=self.base_condition, raster_name="raster_name",
            condition_score_type=ConditionScoreType.CURRENT, is_raw=False)

        self.user = User.objects.create(username='testuser')
        self.user.set_password('12345')
        self.user.save()

        self.plan = create_plan(
            self.user, 'plan', self.stored_geometry, [])
        self.project = Project.objects.create(
            owner=self.user, plan=self.plan, max_budget=100)
        self.project_area = ProjectArea.objects.create(
            owner=self.user, project=self.project,
            project_area=self.stored_geometry, estimated_area_treated=200)

    def test_create_scenario_for_nonexistent_plan(self):
        response = self.client.post(
            reverse('plan:create_scenario'),
            {'plan_id': 10},
            content_type="application/json")
        self.assertEqual(response.status_code, 400)

    def test_create_scenario_for_not_owned_plan(self):
        self.client.force_login(self.user)
        not_my_plan = create_plan(
            None, 'not_my_plan', self.stored_geometry, [])
        response = self.client.post(
            reverse('plan:create_scenario'),
            {'plan_id': not_my_plan.pk},
            content_type="application/json")
        self.assertEqual(response.status_code, 400)

    def test_create_scenario_invalid_budget(self):
        self.client.force_login(self.user)
        response = self.client.post(
            reverse('plan:create_scenario'),
            {'plan_id': self.plan.pk, 'max_budget': "string"},
            content_type="application/json")
        self.assertEqual(response.status_code, 400)

    def test_create_scenario_invalid_treatment_area_ratio(self):
        self.client.force_login(self.user)
        response = self.client.post(
            reverse('plan:create_scenario'),
            {'plan_id': self.plan.pk, 'max_treatment_area_ratio': -1},
            content_type="application/json")
        self.assertEqual(response.status_code, 400)

    def test_create_scenario_invalid_road_dist(self):
        self.client.force_login(self.user)
        response = self.client.post(
            reverse('plan:create_scenario'),
            {'plan_id': self.plan.pk, 'max_road_distance': -1},
            content_type="application/json")
        self.assertEqual(response.status_code, 400)

    def test_create_scenario_invalid_slope(self):
        self.client.force_login(self.user)
        response = self.client.post(
            reverse('plan:create_scenario'),
            {'plan_id': self.plan.pk, 'max_slope': -1},
            content_type="application/json")
        self.assertEqual(response.status_code, 400)

    def test_create_scenario_no_priorities(self):
        self.client.force_login(self.user)
        response = self.client.post(
            reverse('plan:create_scenario'),
            {'plan_id': self.plan.pk, 'priorities': []},
            content_type="application/json")
        self.assertEqual(response.status_code, 400)

    def test_create_scenrio_priorites_and_weights_dont_match(self):
        self.client.force_login(self.user)
        response = self.client.post(
            reverse('plan:create_scenario'),
            {'plan_id': self.plan.pk, 'priorities': [
                'cond1'], 'weights': [3, 4, 5]},
            content_type="application/json")
        self.assertEqual(response.status_code, 400)

    def test_create_scenario_with_weights(self):
        self.client.force_login(self.user)
        response = self.client.post(
            reverse('plan:create_scenario'),
            {'plan_id': self.plan.pk, 'priorities': [
                'cond'], 'weights': [1], 'notes': 'this is my note'},
            content_type="application/json")
        self.assertEqual(response.status_code, 200)
        scenario = Scenario.objects.get(id=response.content)
        self.assertEqual(scenario.notes, 'this is my note')
        weighted_pris = ScenarioWeightedPriority.objects.filter(
            scenario=scenario.pk)
        self.assertEqual(weighted_pris.count(), 1)


class GetScenarioTest(TransactionTestCase):
    def setUp(self):
        self.geometry = {'type': 'MultiPolygon',
                         'coordinates': [[[[1, 2], [2, 3], [3, 4], [1, 2]]]]}
        stored_geometry = GEOSGeometry(json.dumps(self.geometry))

        self.base_condition = BaseCondition.objects.create(
            condition_name="cond1", condition_level=ConditionLevel.ELEMENT)
        self.condition1 = Condition.objects.create(
            condition_dataset=self.base_condition, raster_name="name1", is_raw=False)
        self.base_condition2 = BaseCondition.objects.create(
            condition_name="cond2", condition_level=ConditionLevel.ELEMENT)
        self.condition2 = Condition.objects.create(
            condition_dataset=self.base_condition2, raster_name="name2", is_raw=False)

        self.user = User.objects.create(username='testuser')
        self.user.set_password('12345')
        self.user.save()

        self.plan = create_plan(
            self.user, 'plan', stored_geometry, [])
        self.project = Project.objects.create(
            owner=self.user, plan=self.plan, max_budget=100)
        self.project_area = ProjectArea.objects.create(
            owner=self.user, project=self.project,
            project_area=stored_geometry, estimated_area_treated=200)
        self.scenario = Scenario.objects.create(
            owner=self.user, plan=self.plan, project=self.project, notes='my note')
        self.weight = ScenarioWeightedPriority.objects.create(
            scenario=self.scenario, priority=self.condition1, weight=2)
        self.weight2 = ScenarioWeightedPriority.objects.create(
            scenario=self.scenario, priority=self.condition2, weight=3)

    def test_get_nonexistent_scenario(self):
        response = self.client.get(
            reverse('plan:get_scenario'),
            {'id': 10},
            content_type="application/json")
        self.assertEqual(response.status_code, 400)

    def test_get_scenario_does_not_belong_to_user(self):
        not_owned_scenario = Scenario.objects.create(owner=None)
        self.client.force_login(self.user)
        response = self.client.get(
            reverse('plan:get_scenario'),
            {'id': not_owned_scenario.pk},
            content_type="application/json")
        self.assertEqual(response.status_code, 400)

    def test_get_scenario_ok(self):
        self.client.force_login(self.user)
        response = self.client.get(
            reverse('plan:get_scenario'),
            {'id': self.scenario.pk},
            content_type="application/json")
        self.assertEqual(response.status_code, 200)
        scenario = response.json()
        self.assertEqual(scenario['owner'], self.user.pk)
        self.assertEqual(scenario['project'], self.project.pk)
        self.assertEqual(scenario['plan'], self.plan.pk)
        self.assertEqual(scenario['notes'], 'my note')
        self.assertEqual(scenario['priorities'], {
                         'cond1': 2, 'cond2': 3})
        self.assertEqual(scenario['project_areas'][str(
            self.project_area.pk)]['geometry'], self.geometry)
        self.assertEqual(scenario['project_areas'][str(
            self.project_area.pk)]['properties']['estimated_area_treated'], 200)
        self.assertEqual(scenario['config']['max_budget'], 100)


class ListScenariosTest(TransactionTestCase):
    def setUp(self):
        self.geometry = {'type': 'MultiPolygon',
                         'coordinates': [[[[1, 2], [2, 3], [3, 4], [1, 2]]]]}
        stored_geometry = GEOSGeometry(json.dumps(self.geometry))

        self.base_condition = BaseCondition.objects.create(
            condition_name="cond1", condition_level=ConditionLevel.ELEMENT)
        self.condition1 = Condition.objects.create(
            condition_dataset=self.base_condition, raster_name="name1", is_raw=False)
        self.base_condition2 = BaseCondition.objects.create(
            condition_name="cond2", condition_level=ConditionLevel.ELEMENT)
        self.condition2 = Condition.objects.create(
            condition_dataset=self.base_condition2, raster_name="name2", is_raw=False)

        self.user = User.objects.create(username='testuser')
        self.user.set_password('12345')
        self.user.save()

        self.plan = create_plan(
            self.user, 'plan', stored_geometry, [])
        self.project = Project.objects.create(
            owner=self.user, plan=self.plan, max_budget=100)
        self.project_area = ProjectArea.objects.create(
            owner=self.user, project=self.project,
            project_area=stored_geometry, estimated_area_treated=200)
        self.scenario1 = Scenario.objects.create(
            owner=self.user, plan=self.plan, project=self.project, notes='my note')
        self.weight = ScenarioWeightedPriority.objects.create(
            scenario=self.scenario1, priority=self.condition1, weight=2)
        self.weight2 = ScenarioWeightedPriority.objects.create(
            scenario=self.scenario1, priority=self.condition2, weight=3)
        self.scenario2 = Scenario.objects.create(
            owner=self.user, plan=self.plan, project=self.project, notes='my note2')
        self.weight = ScenarioWeightedPriority.objects.create(
            scenario=self.scenario2, priority=self.condition1, weight=4)
        self.weight2 = ScenarioWeightedPriority.objects.create(
            scenario=self.scenario2, priority=self.condition2, weight=5)

    def test_list_nonexistent_plan(self):
        response = self.client.get(
            reverse('plan:list_scenarios_for_plan'),
            {'plan_id': 10},
            content_type="application/json")
        self.assertEqual(response.status_code, 400)

    def test_list_does_not_belong_to_user(self):
        not_owned_plan = Plan.objects.create(owner=None)
        self.client.force_login(self.user)
        response = self.client.get(
            reverse('plan:list_scenarios_for_plan'),
            {'plan_id': not_owned_plan.pk},
            content_type="application/json")
        self.assertEqual(response.status_code, 400)

    def test_list_scenario_ok(self):
        self.client.force_login(self.user)
        response = self.client.get(
            reverse('plan:list_scenarios_for_plan'),
            {'plan_id': self.plan.pk},
            content_type="application/json")
        self.assertEqual(response.status_code, 200)
        self.assertEqual(len(response.json()), 2)

        scenario1 = response.json()[0]
        self.assertEqual(scenario1['id'], self.scenario1.pk)
        self.assertEqual(scenario1['priorities'], {
                         'cond1': 2, 'cond2': 3})
        self.assertEqual(scenario1['project_areas'][str(
            self.project_area.pk)]['geometry'], self.geometry)
        self.assertEqual(scenario1['project_areas'][str(
            self.project_area.pk)]['properties']['estimated_area_treated'], 200)
        self.assertEqual(scenario1['config']['max_budget'], 100)

        scenario2 = response.json()[1]
        self.assertEqual(scenario2['id'], self.scenario2.pk)
        self.assertEqual(scenario2['priorities'], {
                         'cond1': 4, 'cond2': 5})
        self.assertEqual(scenario2['project_areas'][str(
            self.project_area.pk)]['geometry'], self.geometry)
<<<<<<< HEAD


class DeleteScenariosTest(TransactionTestCase):
    def setUp(self):
=======
        self.assertEqual(scenario2['project_areas'][str(
            self.project_area.pk)]['properties']['estimated_area_treated'], 200)
        self.assertEqual(scenario2['config']['max_budget'], 100)


class FavoriteScenarioTest(TransactionTestCase):
    def setUp(self):
        self.geometry = {'type': 'MultiPolygon',
                         'coordinates': [[[[1, 2], [2, 3], [3, 4], [1, 2]]]]}
        stored_geometry = GEOSGeometry(json.dumps(self.geometry))

        self.base_condition = BaseCondition.objects.create(
            condition_name="cond1", condition_level=ConditionLevel.ELEMENT)
        self.condition1 = Condition.objects.create(
            condition_dataset=self.base_condition, raster_name="name1", is_raw=False)
        self.base_condition2 = BaseCondition.objects.create(
            condition_name="cond2", condition_level=ConditionLevel.ELEMENT)
        self.condition2 = Condition.objects.create(
            condition_dataset=self.base_condition2, raster_name="name2", is_raw=False)

>>>>>>> fa418fb2
        self.user = User.objects.create(username='testuser')
        self.user.set_password('12345')
        self.user.save()

<<<<<<< HEAD
        self.plan_with_user = Plan.objects.create(
            owner=self.user, name='with_owner', region_name='sierra_cascade_inyo')
        self.plan_with_no_user = Plan.objects.create(
            owner=None, name='without owner', region_name='sierra_cascade_inyo')

        self.project_with_user = Project.objects.create(
            owner=self.user, plan=self.plan_with_user, max_budget=100.0)
        self.project_with_no_user = Project.objects.create(
            owner=None, plan=self.plan_with_no_user, max_budget=100.0)

        self.scenario_with_user = Scenario.objects.create(
            owner=self.user, plan=self.plan_with_user, project=self.project_with_user, notes='my note')
        self.scenario_with_user2 = Scenario.objects.create(
            owner=self.user, plan=self.plan_with_user, project=self.project_with_user, notes='my note')
        self.scenario_with_no_user = Scenario.objects.create(
            owner=None, plan=self.plan_with_no_user, project=self.project_with_no_user, notes='my note2')

    def test_delete_user_not_logged_in(self):
        response = self.client.post(
            reverse('plan:delete_scenarios'), {
                'scenario_ids': [self.scenario_with_user.pk]},
            content_type='application/json')
        self.assertEqual(response.status_code, 400)
        self.assertEqual(Scenario.objects.all().count(), 3)

    def test_user_logged_in_tries_to_delete_ownerless_scenario(self):
        self.client.force_login(self.user)
        response = self.client.post(
            reverse('plan:delete_scenarios'), {
                'scenario_ids': [self.scenario_with_no_user.pk]},
            content_type='application/json')
        self.assertEqual(response.status_code, 400)
        self.assertEqual(Scenario.objects.count(), 3)

    def test_delete_wrong_user(self):
        new_user = User.objects.create(username='newuser')
        new_user.set_password('12345')
        new_user.save()
        self.client.force_login(new_user)
        response = self.client.post(
            reverse('plan:delete_scenarios'), {
                'scenario_ids': [self.scenario_with_user.pk]},
            content_type='application/json')
        self.assertEqual(response.status_code, 400)
        self.assertEqual(Scenario.objects.count(), 3)

    def test_delete_ownerless_scenario(self):
        self.assertEqual(Scenario.objects.count(), 3)
        response = self.client.post(
            reverse('plan:delete_scenarios'), {
                'scenario_ids': [self.scenario_with_no_user.pk]},
            content_type='application/json')
        self.assertEqual(response.status_code, 200)
        self.assertEqual(response.content, json.dumps(
            [self.scenario_with_no_user.pk]).encode())
        self.assertEqual(Scenario.objects.count(), 2)

    def test_delete_owned_scenario(self):
        self.client.force_login(self.user)
        self.assertEqual(Scenario.objects.count(), 3)
        response = self.client.post(
            reverse('plan:delete_scenarios'), {
                'scenario_ids': [self.scenario_with_user.pk]},
            content_type='application/json')
        self.assertEqual(response.status_code, 200)
        self.assertEqual(response.content, json.dumps(
            [self.scenario_with_user.pk]).encode())
        self.assertEqual(Scenario.objects.count(), 2)

    def test_delete_multiple_scenarios_fails_if_any_not_owner(self):
        self.client.force_login(self.user)
        scenario_ids = [self.scenario_with_no_user.pk, self.scenario_with_user.pk]
        response = self.client.post(
            reverse('plan:delete_scenarios'), {'scenario_ids': scenario_ids},
            content_type='application/json')
        self.assertEqual(response.status_code, 400)
        self.assertEqual(Scenario.objects.count(), 3)

    def test_delete_multiple_scenarios(self):
        self.client.force_login(self.user)
        self.assertEqual(Scenario.objects.count(), 3)
        scenario_ids = [self.scenario_with_user.pk, self.scenario_with_user2.pk]
        response = self.client.post(
            reverse('plan:delete_scenarios'), {'scenario_ids': scenario_ids},
            content_type='application/json')
        self.assertEqual(response.status_code, 200)
        self.assertEqual(response.content, json.dumps(
            scenario_ids).encode())
        self.assertEqual(Scenario.objects.count(), 1)
=======
        self.plan = create_plan(
            self.user, 'plan', stored_geometry, [])
        self.project = Project.objects.create(
            owner=self.user, plan=self.plan, max_budget=100)
        self.project_area = ProjectArea.objects.create(
            owner=self.user, project=self.project,
            project_area=stored_geometry, estimated_area_treated=200)
        self.scenario = Scenario.objects.create(
            owner=self.user, plan=self.plan, project=self.project, notes='my note')
        self.weight = ScenarioWeightedPriority.objects.create(
            scenario=self.scenario, priority=self.condition1, weight=2)
        self.weight2 = ScenarioWeightedPriority.objects.create(
            scenario=self.scenario, priority=self.condition2, weight=3)

    def test_favorite_nonexistent_scenario(self):
        response = self.client.post(
            reverse('plan:favorite_scenario'),
            {'scenario_id': 10},
            content_type='application/json')
        self.assertEqual(response.status_code, 400)

    def test_unfavorite_nonexistent_scenario(self):
        response = self.client.post(
            reverse('plan:unfavorite_scenario'),
            {'scenario_id': 10},
            content_type="application/json")
        self.assertEqual(response.status_code, 400)

    def test_favorite_scenario_does_not_belong_to_user(self):
        not_owned_scenario = Scenario.objects.create(owner=None)
        self.client.force_login(self.user)
        response = self.client.post(
            reverse('plan:favorite_scenario'),
            {'scenario_id': not_owned_scenario.pk},
            content_type="application/json")
        self.assertEqual(response.status_code, 400)

    def test_unfavorite_scenario_does_not_belong_to_user(self):
        not_owned_scenario = Scenario.objects.create(owner=None)
        self.client.force_login(self.user)
        response = self.client.post(
            reverse('plan:unfavorite_scenario'),
            {'scenario_id': not_owned_scenario.pk},
            content_type="application/json")
        self.assertEqual(response.status_code, 400)

    def test_favorite_scenario_ok(self):
        self.client.force_login(self.user)
        response = self.client.post(
            reverse('plan:favorite_scenario'),
            {'scenario_id': self.scenario.pk},
            content_type="application/json")
        self.assertEqual(response.status_code, 200)
        self.assertEqual(response.json()['favorited'], True)
        scenario = Scenario.objects.get(pk=self.scenario.pk)
        self.assertEqual(scenario.favorited, True)

    def test_unfavorite_scenario_ok(self):
        self.client.force_login(self.user)
        favorited_scenario = Scenario.objects.create(
            owner=self.user, favorited=True)
        response = self.client.post(
            reverse('plan:unfavorite_scenario'),
            {'scenario_id': favorited_scenario.pk},
            content_type="application/json")
        self.assertEqual(response.status_code, 200)
        self.assertEqual(response.json()['favorited'], False)
        scenario = Scenario.objects.get(pk=favorited_scenario.pk)
        self.assertEqual(scenario.favorited, False)
>>>>>>> fa418fb2
<|MERGE_RESOLUTION|>--- conflicted
+++ resolved
@@ -1405,15 +1405,106 @@
                          'cond1': 4, 'cond2': 5})
         self.assertEqual(scenario2['project_areas'][str(
             self.project_area.pk)]['geometry'], self.geometry)
-<<<<<<< HEAD
-
-
-class DeleteScenariosTest(TransactionTestCase):
-    def setUp(self):
-=======
         self.assertEqual(scenario2['project_areas'][str(
             self.project_area.pk)]['properties']['estimated_area_treated'], 200)
         self.assertEqual(scenario2['config']['max_budget'], 100)
+
+
+class DeleteScenariosTest(TransactionTestCase):
+    def setUp(self):
+        self.user = User.objects.create(username='testuser')
+        self.user.set_password('12345')
+        self.user.save()
+
+        self.plan_with_user = Plan.objects.create(
+            owner=self.user, name='with_owner', region_name='sierra_cascade_inyo')
+        self.plan_with_no_user = Plan.objects.create(
+            owner=None, name='without owner', region_name='sierra_cascade_inyo')
+
+        self.project_with_user = Project.objects.create(
+            owner=self.user, plan=self.plan_with_user, max_budget=100.0)
+        self.project_with_no_user = Project.objects.create(
+            owner=None, plan=self.plan_with_no_user, max_budget=100.0)
+
+        self.scenario_with_user = Scenario.objects.create(
+            owner=self.user, plan=self.plan_with_user, project=self.project_with_user, notes='my note')
+        self.scenario_with_user2 = Scenario.objects.create(
+            owner=self.user, plan=self.plan_with_user, project=self.project_with_user, notes='my note')
+        self.scenario_with_no_user = Scenario.objects.create(
+            owner=None, plan=self.plan_with_no_user, project=self.project_with_no_user, notes='my note2')
+
+    def test_delete_user_not_logged_in(self):
+        response = self.client.post(
+            reverse('plan:delete_scenarios'), {
+                'scenario_ids': [self.scenario_with_user.pk]},
+            content_type='application/json')
+        self.assertEqual(response.status_code, 400)
+        self.assertEqual(Scenario.objects.all().count(), 3)
+
+    def test_user_logged_in_tries_to_delete_ownerless_scenario(self):
+        self.client.force_login(self.user)
+        response = self.client.post(
+            reverse('plan:delete_scenarios'), {
+                'scenario_ids': [self.scenario_with_no_user.pk]},
+            content_type='application/json')
+        self.assertEqual(response.status_code, 400)
+        self.assertEqual(Scenario.objects.count(), 3)
+
+    def test_delete_wrong_user(self):
+        new_user = User.objects.create(username='newuser')
+        new_user.set_password('12345')
+        new_user.save()
+        self.client.force_login(new_user)
+        response = self.client.post(
+            reverse('plan:delete_scenarios'), {
+                'scenario_ids': [self.scenario_with_user.pk]},
+            content_type='application/json')
+        self.assertEqual(response.status_code, 400)
+        self.assertEqual(Scenario.objects.count(), 3)
+
+    def test_delete_ownerless_scenario(self):
+        self.assertEqual(Scenario.objects.count(), 3)
+        response = self.client.post(
+            reverse('plan:delete_scenarios'), {
+                'scenario_ids': [self.scenario_with_no_user.pk]},
+            content_type='application/json')
+        self.assertEqual(response.status_code, 200)
+        self.assertEqual(response.content, json.dumps(
+            [self.scenario_with_no_user.pk]).encode())
+        self.assertEqual(Scenario.objects.count(), 2)
+
+    def test_delete_owned_scenario(self):
+        self.client.force_login(self.user)
+        self.assertEqual(Scenario.objects.count(), 3)
+        response = self.client.post(
+            reverse('plan:delete_scenarios'), {
+                'scenario_ids': [self.scenario_with_user.pk]},
+            content_type='application/json')
+        self.assertEqual(response.status_code, 200)
+        self.assertEqual(response.content, json.dumps(
+            [self.scenario_with_user.pk]).encode())
+        self.assertEqual(Scenario.objects.count(), 2)
+
+    def test_delete_multiple_scenarios_fails_if_any_not_owner(self):
+        self.client.force_login(self.user)
+        scenario_ids = [self.scenario_with_no_user.pk, self.scenario_with_user.pk]
+        response = self.client.post(
+            reverse('plan:delete_scenarios'), {'scenario_ids': scenario_ids},
+            content_type='application/json')
+        self.assertEqual(response.status_code, 400)
+        self.assertEqual(Scenario.objects.count(), 3)
+
+    def test_delete_multiple_scenarios(self):
+        self.client.force_login(self.user)
+        self.assertEqual(Scenario.objects.count(), 3)
+        scenario_ids = [self.scenario_with_user.pk, self.scenario_with_user2.pk]
+        response = self.client.post(
+            reverse('plan:delete_scenarios'), {'scenario_ids': scenario_ids},
+            content_type='application/json')
+        self.assertEqual(response.status_code, 200)
+        self.assertEqual(response.content, json.dumps(
+            scenario_ids).encode())
+        self.assertEqual(Scenario.objects.count(), 1)
 
 
 class FavoriteScenarioTest(TransactionTestCase):
@@ -1431,102 +1522,10 @@
         self.condition2 = Condition.objects.create(
             condition_dataset=self.base_condition2, raster_name="name2", is_raw=False)
 
->>>>>>> fa418fb2
-        self.user = User.objects.create(username='testuser')
-        self.user.set_password('12345')
-        self.user.save()
-
-<<<<<<< HEAD
-        self.plan_with_user = Plan.objects.create(
-            owner=self.user, name='with_owner', region_name='sierra_cascade_inyo')
-        self.plan_with_no_user = Plan.objects.create(
-            owner=None, name='without owner', region_name='sierra_cascade_inyo')
-
-        self.project_with_user = Project.objects.create(
-            owner=self.user, plan=self.plan_with_user, max_budget=100.0)
-        self.project_with_no_user = Project.objects.create(
-            owner=None, plan=self.plan_with_no_user, max_budget=100.0)
-
-        self.scenario_with_user = Scenario.objects.create(
-            owner=self.user, plan=self.plan_with_user, project=self.project_with_user, notes='my note')
-        self.scenario_with_user2 = Scenario.objects.create(
-            owner=self.user, plan=self.plan_with_user, project=self.project_with_user, notes='my note')
-        self.scenario_with_no_user = Scenario.objects.create(
-            owner=None, plan=self.plan_with_no_user, project=self.project_with_no_user, notes='my note2')
-
-    def test_delete_user_not_logged_in(self):
-        response = self.client.post(
-            reverse('plan:delete_scenarios'), {
-                'scenario_ids': [self.scenario_with_user.pk]},
-            content_type='application/json')
-        self.assertEqual(response.status_code, 400)
-        self.assertEqual(Scenario.objects.all().count(), 3)
-
-    def test_user_logged_in_tries_to_delete_ownerless_scenario(self):
-        self.client.force_login(self.user)
-        response = self.client.post(
-            reverse('plan:delete_scenarios'), {
-                'scenario_ids': [self.scenario_with_no_user.pk]},
-            content_type='application/json')
-        self.assertEqual(response.status_code, 400)
-        self.assertEqual(Scenario.objects.count(), 3)
-
-    def test_delete_wrong_user(self):
-        new_user = User.objects.create(username='newuser')
-        new_user.set_password('12345')
-        new_user.save()
-        self.client.force_login(new_user)
-        response = self.client.post(
-            reverse('plan:delete_scenarios'), {
-                'scenario_ids': [self.scenario_with_user.pk]},
-            content_type='application/json')
-        self.assertEqual(response.status_code, 400)
-        self.assertEqual(Scenario.objects.count(), 3)
-
-    def test_delete_ownerless_scenario(self):
-        self.assertEqual(Scenario.objects.count(), 3)
-        response = self.client.post(
-            reverse('plan:delete_scenarios'), {
-                'scenario_ids': [self.scenario_with_no_user.pk]},
-            content_type='application/json')
-        self.assertEqual(response.status_code, 200)
-        self.assertEqual(response.content, json.dumps(
-            [self.scenario_with_no_user.pk]).encode())
-        self.assertEqual(Scenario.objects.count(), 2)
-
-    def test_delete_owned_scenario(self):
-        self.client.force_login(self.user)
-        self.assertEqual(Scenario.objects.count(), 3)
-        response = self.client.post(
-            reverse('plan:delete_scenarios'), {
-                'scenario_ids': [self.scenario_with_user.pk]},
-            content_type='application/json')
-        self.assertEqual(response.status_code, 200)
-        self.assertEqual(response.content, json.dumps(
-            [self.scenario_with_user.pk]).encode())
-        self.assertEqual(Scenario.objects.count(), 2)
-
-    def test_delete_multiple_scenarios_fails_if_any_not_owner(self):
-        self.client.force_login(self.user)
-        scenario_ids = [self.scenario_with_no_user.pk, self.scenario_with_user.pk]
-        response = self.client.post(
-            reverse('plan:delete_scenarios'), {'scenario_ids': scenario_ids},
-            content_type='application/json')
-        self.assertEqual(response.status_code, 400)
-        self.assertEqual(Scenario.objects.count(), 3)
-
-    def test_delete_multiple_scenarios(self):
-        self.client.force_login(self.user)
-        self.assertEqual(Scenario.objects.count(), 3)
-        scenario_ids = [self.scenario_with_user.pk, self.scenario_with_user2.pk]
-        response = self.client.post(
-            reverse('plan:delete_scenarios'), {'scenario_ids': scenario_ids},
-            content_type='application/json')
-        self.assertEqual(response.status_code, 200)
-        self.assertEqual(response.content, json.dumps(
-            scenario_ids).encode())
-        self.assertEqual(Scenario.objects.count(), 1)
-=======
+        self.user = User.objects.create(username='testuser')
+        self.user.set_password('12345')
+        self.user.save()
+
         self.plan = create_plan(
             self.user, 'plan', stored_geometry, [])
         self.project = Project.objects.create(
@@ -1595,5 +1594,4 @@
         self.assertEqual(response.status_code, 200)
         self.assertEqual(response.json()['favorited'], False)
         scenario = Scenario.objects.get(pk=favorited_scenario.pk)
-        self.assertEqual(scenario.favorited, False)
->>>>>>> fa418fb2
+        self.assertEqual(scenario.favorited, False)