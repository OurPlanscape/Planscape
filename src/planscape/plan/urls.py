from django.urls import path
<<<<<<< HEAD

from plan.views import create_plan, create_project, get_plan, list_plans_by_owner
=======
from plan.views import (create, create_project, delete, get_plan,
                        list_plans_by_owner)
>>>>>>> ceb0d6b3

app_name = 'plan'

urlpatterns = [
    # Plans
<<<<<<< HEAD
    path('create/', create_plan, name='create'),
=======
    path('create/', create, name='create'),
    path('delete/', delete, name='delete'),
>>>>>>> ceb0d6b3
    path('get_plan/', get_plan, name='get_plan'),
    path('list_plans_by_owner/', list_plans_by_owner, name='list_plans_by_owner'),
    # Projects
    path('create_project/', create_project, name='create_project'),
]<|MERGE_RESOLUTION|>--- conflicted
+++ resolved
@@ -1,22 +1,13 @@
 from django.urls import path
-<<<<<<< HEAD
-
-from plan.views import create_plan, create_project, get_plan, list_plans_by_owner
-=======
-from plan.views import (create, create_project, delete, get_plan,
+from plan.views import (create_plan, create_project, delete, get_plan,
                         list_plans_by_owner)
->>>>>>> ceb0d6b3
 
 app_name = 'plan'
 
 urlpatterns = [
     # Plans
-<<<<<<< HEAD
     path('create/', create_plan, name='create'),
-=======
-    path('create/', create, name='create'),
     path('delete/', delete, name='delete'),
->>>>>>> ceb0d6b3
     path('get_plan/', get_plan, name='get_plan'),
     path('list_plans_by_owner/', list_plans_by_owner, name='list_plans_by_owner'),
     # Projects
