--- conflicted
+++ resolved
@@ -1,11 +1,6 @@
 from django.urls import path
-<<<<<<< HEAD
-from plan.views import (create, create_project, delete, get_plan, get_scores,
-                        list_plans_by_owner)
-=======
-from plan.views import (create_plan, create_project, delete, get_plan,
+from plan.views import (create_plan, create_project, delete, get_plan, get_scores,
                         list_plans_by_owner, create_project_area, get_project)
->>>>>>> 13a6ae30
 
 app_name = 'plan'
 
