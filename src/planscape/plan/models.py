--- conflicted
+++ resolved
@@ -3,16 +3,13 @@
 from django.contrib.auth.models import User
 from django.contrib.gis.db import models
 
-<<<<<<< HEAD
-import math
-=======
->>>>>>> b1afcaa3
 
 class Plan(models.Model):
     """
     A Plan is associated with one User, the owner, and one Region.  It has a name,
     status (locked/public), and a geometry representing the planning area.
     """
+    # TODO: Change "null=True" so that owner is not nullable. Currently owner can be null because
     # TODO: Change "null=True" so that owner is not nullable. Currently owner can be null because
     # we want alpha users to not be signed in.
     owner = models.ForeignKey(
@@ -33,21 +30,21 @@
     # The planning area of the plan.
     geometry = models.MultiPolygonField(srid=4269, null=True)
 
-<<<<<<< HEAD
-=======
     # The creation time of the plan, automatically set when the plan is created.
     creation_time: models.DateTimeField = models.DateTimeField(
         null=True, auto_now_add=True)
 
 
->>>>>>> b1afcaa3
 class Project(models.Model):
     """
     A Project is associated with one User, the owner, and one Plan. It has optional user-specified
     project parameters, e.g. constraints.
     """
     # TODO: Change "null=True" so that owner is not nullable. Currently owner can be null because
+    # TODO: Change "null=True" so that owner is not nullable. Currently owner can be null because
     # we want alpha users to not be signed in.
+    owner = models.ForeignKey(
+        User, on_delete=models.CASCADE, null=True)  # type: ignore
     owner = models.ForeignKey(
         User, on_delete=models.CASCADE, null=True)  # type: ignore
 
@@ -57,14 +54,13 @@
 
     # The maximum cost constraint. If null, no max cost.
     max_cost: models.IntegerField = models.IntegerField(null=True)
+    max_cost: models.IntegerField = models.IntegerField(null=True)
 
     # TODO: Add more project parameters like min_acres_treated and
     # permitted_ownership = (1=federal, 2=state, 4=private)
+    # TODO: Add more project parameters like min_acres_treated and
+    # permitted_ownership = (1=federal, 2=state, 4=private)
 
-<<<<<<< HEAD
-=======
-
->>>>>>> b1afcaa3
 class GeneratedProjectAreas(models.Model):
     """
     GeneratedProjectAreas are associated with one Project. It has geometries representing 
@@ -80,7 +76,6 @@
     estimated_area_treated: models.IntegerField = models.IntegerField(
         null=True)
 
-<<<<<<< HEAD
 
 class ScenarioSet(models.Model):
     # TODO: Change "null=True" so that owner is not nullable. Currently owner can be null because
@@ -98,8 +93,6 @@
 
     # TODO: Add constraints
 
-=======
->>>>>>> b1afcaa3
 
 class Scenario(models.Model):
     """
@@ -107,10 +100,10 @@
     prioritization parameters.
     """
     # TODO: Change "null=True" so that owner is not nullable. Currently owner can be null because
+    # TODO: Change "null=True" so that owner is not nullable. Currently owner can be null because
     # we want alpha users to not be signed in.
     owner = models.ForeignKey(
         User, on_delete=models.CASCADE, null=True)  # type: ignore
-<<<<<<< HEAD
 
     project = models.ForeignKey(
         Project, on_delete=models.CASCADE)  # type: ignore
@@ -121,9 +114,4 @@
 
     # TODO: Add project area ranking
 
-    # TODO: Add flag to indicate whether this was a 'selected' scenario
-=======
-
-    project = models.ForeignKey(
-        Project, on_delete=models.CASCADE)  # type: ignore
->>>>>>> b1afcaa3
+    # TODO: Add flag to indicate whether this was a 'selected' scenario