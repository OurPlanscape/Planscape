import math

from conditions.models import Condition
from django.contrib.auth.models import User
from django.contrib.gis.db import models


class Plan(models.Model):
    """
    A Plan is associated with one owner and one Region.
    It contains ageometry representing the planning area.
    """
    # TODO: Change "null=True" so that owner is not nullable. Currently owner can be null because
    # we want alpha users to not be signed in.
    owner = models.ForeignKey(
        User, on_delete=models.CASCADE, null=True)  # type: ignore

    # The name of the plan.
    name: models.CharField = models.CharField(max_length=120)

    # The region_name for the plan; should be one of the valid region names in base.region_names.
    region_name: models.CharField = models.CharField(max_length=120)

    # Whether the plan has been made "public".
    public: models.BooleanField = models.BooleanField(null=True, default=False)

    # Whether the plan has been "locked".
    locked: models.BooleanField = models.BooleanField(null=True, default=False)

    # The planning area of the plan.
    geometry = models.MultiPolygonField(srid=4269, null=True)

    # The creation time of the plan, automatically set when the plan is created.
    creation_time: models.DateTimeField = models.DateTimeField(
        null=True, auto_now_add=True)


class Project(models.Model):
    """
    A Config is associated with one owner and one Plan.
    A Config contains user-specified parameters, constraints and priorities, used in a Forsys run.
    """
    # TODO: Change "null=True" so that owner is not nullable. Currently owner
    # can be null because we want alpha users to not be signed in.
    owner = models.ForeignKey(
        User, on_delete=models.CASCADE, null=True)  # type: ignore

    plan = models.ForeignKey(Plan, on_delete=models.CASCADE)  # type: ignore

    # The creation time of the project, automatically set when the project is
    # created.
    creation_time: models.DateTimeField = models.DateTimeField(
        null=True, auto_now_add=True)

    # Parameters:
    # TODO: Limit number of allowed priorities
    priorities = models.ManyToManyField(
        'conditions.Condition', through='ConfigPriority')  # type: ignore

    # Max constraints. If null, no max value unless a system default is defined.
    # In USD
    max_budget: models.FloatField = models.FloatField(null=True)

    # Ratio of treatment area to planning area
    max_treatment_area_ratio: models.FloatField = models.FloatField(null=True)

    # In miles
    max_road_distance: models.FloatField = models.FloatField(null=True)

    # Ratio of elevation to distance
    max_slope: models.FloatField = models.FloatField(null=True)


class ConfigPriority(models.Model):
    # TODO: migrate to Config
    project = models.ForeignKey(Project, on_delete=models.CASCADE, null=False)

    condition = models.ForeignKey(
        'conditions.Condition', on_delete=models.CASCADE)


class Scenario(models.Model):
    """
    A Scenario is associated with one owner, one Plan, and one Project.
    It contains user specified fields like 'notes'.
    """
    # TODO: Change "null=True" so that owner is not nullable. Currently owner can be null because
    # we want alpha users to not be signed in.
    owner = models.ForeignKey(
        User, on_delete=models.CASCADE, null=True)  # type: ignore

    plan = models.ForeignKey(
        Plan, on_delete=models.CASCADE, null=True)  # type: ignore

    project = models.ForeignKey(
        Project, on_delete=models.CASCADE, null=True)  # type: ignore

    # The creation time of the project, automatically set when the project is created.
    creation_time: models.DateTimeField = models.DateTimeField(
        null=True, auto_now_add=True)

    notes: models.TextField = models.TextField(null=True)

<<<<<<< HEAD
    class ScenarioStatus(models.IntegerChoices):
        PENDING = 0
        PROCESSING = 1
        PROCESSED = 2
        FAILED = 3

    status = models.IntegerField(
        choices=ScenarioStatus.choices, default=ScenarioStatus.PENDING)

=======
    favorited: models.BooleanField = models.BooleanField(null=True, default=False)
    
>>>>>>> cbb31758

class ScenarioWeightedPriority(models.Model):
    """
    Assigns a weight to a ConfigPriority for a given Scenario.
    """
    scenario = models.ForeignKey(
        Scenario, on_delete=models.CASCADE)  # type: ignore

    priority = models.ForeignKey(
        'conditions.Condition', on_delete=models.CASCADE, null=True)

    weight: models.IntegerField = models.IntegerField(null=True)


class ProjectArea(models.Model):
    """
    ProjectAreas are associated with one owner and one Project. 
    Each ProjectArea has geometries representing the project area.
    A ProjectArea may be included in a Scenario via the RankedProjectArea table.
    """
    # TODO: Change "null=True" so that owner is not nullable. Currently owner can be null because
    # we want alpha users to not be signed in.
    owner = models.ForeignKey(
        User, on_delete=models.CASCADE, null=True)  # type: ignore

    project = models.ForeignKey(
        Project, on_delete=models.CASCADE)  # type: ignore

    # The project area geometries. May be one or more polygons that represent a single project area.
    project_area = models.MultiPolygonField(srid=4269, null=True)

    # The sum total of the project area geometries.
    estimated_area_treated: models.IntegerField = models.IntegerField(
        null=True)

class RankedProjectArea(models.Model):
    """
    RankedProjectArea associates a ProjectArea with a Scenario.
    Contains Planscape generated fields: rank, score.
    """
    scenario = models.ForeignKey(Scenario, on_delete=models.CASCADE)

    project_area = models.ForeignKey(ProjectArea, on_delete=models.CASCADE)

    rank = models.IntegerField()

    weighted_score = models.FloatField()

class ConditionScores(models.Model):
    """
    Condition scores are computed from statistics aggregated across all
    relevant stands within a project area or planning area.
    """
    # Either plan or project should be present.
    plan = models.ForeignKey(
        Plan, on_delete=models.CASCADE, null=True)  # type: ignore
    project_area = models.ForeignKey(
        ProjectArea, on_delete=models.CASCADE, null=True)  # type: ignore

    # Condition
    condition = models.ForeignKey(
        Condition, on_delete=models.CASCADE, null=False)  # type: ignore

    # The following are condition statistics computed across relevant raster
    # pixels within a project or planning area.
    # If plan or project area geometry has no intersection with non-nan raster
    # pixels, mean_score=None, sum=0, and count=0.
    mean_score = models.FloatField(null=True)
    sum = models.FloatField(null=True)
    count = models.IntegerField(null=True)<|MERGE_RESOLUTION|>--- conflicted
+++ resolved
@@ -101,7 +101,8 @@
 
     notes: models.TextField = models.TextField(null=True)
 
-<<<<<<< HEAD
+    favorited: models.BooleanField = models.BooleanField(null=True, default=False)
+
     class ScenarioStatus(models.IntegerChoices):
         PENDING = 0
         PROCESSING = 1
@@ -110,11 +111,7 @@
 
     status = models.IntegerField(
         choices=ScenarioStatus.choices, default=ScenarioStatus.PENDING)
-
-=======
-    favorited: models.BooleanField = models.BooleanField(null=True, default=False)
     
->>>>>>> cbb31758
 
 class ScenarioWeightedPriority(models.Model):
     """
