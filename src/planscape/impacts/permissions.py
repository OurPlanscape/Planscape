from collaboration.models import Role
from collaboration.permissions import CheckPermissionMixin
from collaboration.utils import check_for_permission, is_creator
from django.shortcuts import get_object_or_404
from impacts.models import TreatmentPlan, TreatmentPlanNote
from planning.models import Scenario
from planscape.permissions import PlanscapePermission
from django.contrib.auth.models import AbstractUser

VIEWER_PERMISSIONS = [
    "view_planningarea",
    "view_scenario",
    "view_tx_plan",
]
COLLABORATOR_PERMISSIONS = VIEWER_PERMISSIONS + [
    "add_scenario",
    "add_tx_plan",
    "clone_tx_plan",
    "edit_tx_plan",
    "remove_tx_plan",
    "add_tx_prescription",
    "remove_tx_prescription",
]
OWNER_PERMISSIONS = COLLABORATOR_PERMISSIONS + [
    "change_scenario",
    "view_collaborator",
    "add_collaborator",
    "delete_collaborator",
    "change_collaborator",
    "run_tx",
]
PERMISSIONS = {
    Role.OWNER: OWNER_PERMISSIONS,
    Role.COLLABORATOR: COLLABORATOR_PERMISSIONS,
    Role.VIEWER: VIEWER_PERMISSIONS,
}


class TreatmentPlanPermission(CheckPermissionMixin):
    @staticmethod
    def can_view(user: AbstractUser, tx_plan: TreatmentPlan):
        if is_creator(user, tx_plan.scenario.planning_area):
            return True

        return check_for_permission(
            user.id, tx_plan.scenario.planning_area, "view_tx_plan"
        )

    @staticmethod
    def can_add(user: AbstractUser, scenario: Scenario):
        if is_creator(user, scenario.planning_area):
            return True

        return check_for_permission(user.id, scenario.planning_area, "add_tx_plan")

    @staticmethod
    def can_change(user: AbstractUser, tx_plan: TreatmentPlan):
        if (
            is_creator(user, tx_plan.scenario.planning_area)
            or tx_plan.created_by.pk == user.pk
        ):
            return True

        return check_for_permission(
            user.id, tx_plan.scenario.planning_area, "edit_tx_plan"
        )

    @staticmethod
    def can_remove(user: AbstractUser, tx_plan: TreatmentPlan) -> bool:
        if is_creator(user, tx_plan.scenario.planning_area):
            return True

        if tx_plan.created_by.pk == user.pk:
            return True

        return check_for_permission(
            user.id,
            tx_plan.scenario.planning_area,
            "remove_tx_plan",
        )

    @staticmethod
    def can_clone(user: AbstractUser, tx_plan: TreatmentPlan) -> bool:
        return is_creator(user, tx_plan.scenario.planning_area) or check_for_permission(
            user,
            tx_plan.scenario.planning_area,
            "clone_tx_plan",
        )

    @staticmethod
    def can_run(user: AbstractUser, tx_plan: TreatmentPlan):
        is_creator_pa = is_creator(user, tx_plan.scenario.planning_area)
        is_creator_tx = tx_plan.created_by.pk == user.pk
        has_perm = check_for_permission(
            user.pk, tx_plan.scenario.planning_area, "run_tx"
        )
        return any([is_creator_pa, is_creator_tx, has_perm])


class TreatmentPlanViewPermission(PlanscapePermission):
    permission_set = TreatmentPlanPermission

    def has_object_permission(self, request, view, object):
        match view.action:
            case "delete":
                return TreatmentPlanPermission.can_remove(request.user, object)
            case "clone":
                return TreatmentPlanPermission.can_clone(request.user, object)
            case "retrieve" | "summary":
                return TreatmentPlanPermission.can_view(request.user, object)
            case _:
                return TreatmentPlanPermission.can_change(request.user, object)

    def has_permission(self, request, view):
        match view.action:
            case "create":
                scenario_pk = request.data.get("scenario", 0)
                scenario = get_object_or_404(Scenario, id=scenario_pk)
                return TreatmentPlanPermission.can_add(
                    request.user,
                    scenario,
                )
            case _:
                return super().has_permission(request, view)


class TreatmentPrescriptionViewPermission(PlanscapePermission):
    permission_set = TreatmentPlanPermission

    def has_permission(self, request, view):
        tx_plan_pk = view.kwargs.get("tx_plan_pk")
        tx_plan = get_object_or_404(TreatmentPlan, id=tx_plan_pk)
        match view.action:
            case "create":
                return TreatmentPlanPermission.can_change(
                    request.user,
                    tx_plan,
                )
            case "batch_delete":
                return TreatmentPlanPermission.can_remove(request.user, tx_plan)
            case _:
                return TreatmentPlanPermission.can_view(request.user, tx_plan)

    def has_object_permission(self, request, view, object):
        match view.action:
            case "delete":
                return TreatmentPlanPermission.can_remove(
                    request.user, object.treatment_plan
                )
            case _:
                return TreatmentPlanPermission.can_change(
                    request.user, object.treatment_plan
                )

<<<<<<< HEAD
=======

>>>>>>> 9ca725b4
class TreatmentPlanNoteViewPermission(PlanscapePermission):
    permission_set = TreatmentPlanPermission

    def has_permission(self, request, view):
        if not self.is_authenticated(request):
            return False

        treatment_plan_id = view.kwargs.get("tx_plan_pk")

        match view.action:
            case "create":
                if not treatment_plan_id:
                    return False
                try:
                    treatment_plan = TreatmentPlan.objects.get(id=treatment_plan_id)
                except TreatmentPlan.DoesNotExist:
                    return False
                return TreatmentPlanNotePermission.can_add(request.user, treatment_plan)

            case "list":
                if not treatment_plan_id:
                    raise ValidationError(f"Missing required treatment_plan_id")
                try:
                    treatment_plan = TreatmentPlan.objects.select_related(
                        "scenario", "scenario__planning_area"
                    ).get(id=treatment_plan_id)
<<<<<<< HEAD
                    return TreatmentPlanPermission.can_view(request.user, treatment_plan)
=======
                    return TreatmentPlanPermission.can_view(
                        request.user, treatment_plan
                    )
>>>>>>> 9ca725b4
                except TreatmentPlan.DoesNotExist:
                    return False

            case "destroy" | "retrieve":
                # fallthrough to has_object_permissions
                return True

            case "update" | "partial_update" | _:
                return False  # operations unsupported

    def has_object_permission(self, request, view, object):
        match view.action:
            case "destroy":
                method = TreatmentPlanNotePermission.can_remove
            case _:
                method = TreatmentPlanNotePermission.can_view
        return method(request.user, object)


class TreatmentPlanNotePermission(CheckPermissionMixin):
<<<<<<< HEAD

=======
>>>>>>> 9ca725b4
    @staticmethod
    def can_view(user: AbstractUser, treatment_plan_note: TreatmentPlanNote):
        # depends on planning_area view permission
        planning_area = treatment_plan_note.treatment_plan.scenario.planning_area
        if is_creator(user, planning_area):
            return True
        return check_for_permission(user.id, planning_area, "view_planningarea")

    @staticmethod
    def can_add(user: AbstractUser, treatment_plan: TreatmentPlan):
        planning_area = treatment_plan.scenario.planning_area
        if is_creator(user, planning_area):
            return True
        return check_for_permission(user.id, planning_area, "view_planningarea")

    @staticmethod
    def can_remove(user: AbstractUser, treatment_plan_note: TreatmentPlanNote):
        planning_area = treatment_plan_note.treatment_plan.scenario.planning_area
        return is_creator(user, planning_area) or is_creator(user, treatment_plan_note)<|MERGE_RESOLUTION|>--- conflicted
+++ resolved
@@ -152,10 +152,6 @@
                     request.user, object.treatment_plan
                 )
 
-<<<<<<< HEAD
-=======
-
->>>>>>> 9ca725b4
 class TreatmentPlanNoteViewPermission(PlanscapePermission):
     permission_set = TreatmentPlanPermission
 
@@ -182,13 +178,9 @@
                     treatment_plan = TreatmentPlan.objects.select_related(
                         "scenario", "scenario__planning_area"
                     ).get(id=treatment_plan_id)
-<<<<<<< HEAD
-                    return TreatmentPlanPermission.can_view(request.user, treatment_plan)
-=======
                     return TreatmentPlanPermission.can_view(
                         request.user, treatment_plan
                     )
->>>>>>> 9ca725b4
                 except TreatmentPlan.DoesNotExist:
                     return False
 
@@ -209,10 +201,7 @@
 
 
 class TreatmentPlanNotePermission(CheckPermissionMixin):
-<<<<<<< HEAD
-
-=======
->>>>>>> 9ca725b4
+
     @staticmethod
     def can_view(user: AbstractUser, treatment_plan_note: TreatmentPlanNote):
         # depends on planning_area view permission
