from rest_framework import serializers

from core.fields import UUIDRelatedField
from impacts.models import (
    TreatmentPlan,
    TreatmentPrescription,
    TreatmentPrescriptionType,
)
from planning.models import ProjectArea, Scenario
from stands.models import Stand


class CreateTreatmentPlanSerializer(serializers.Serializer):
    created_by = serializers.HiddenField(
        default=serializers.CurrentUserDefault(),
    )
    scenario = UUIDRelatedField(
        uuid_field="uuid",
        queryset=Scenario.objects.all(),
    )
    name = serializers.CharField()


class TreatmentPlanSerializer(serializers.ModelSerializer):
    class Meta:
        model = TreatmentPlan
        fields = (
            "uuid",
            "created_at",
            "created_by",
            "updated_at",
            "scenario",
            "name",
            "status",
        )


class TreatmentPlanListSerializer(serializers.ModelSerializer):
<<<<<<< HEAD
=======
    def get_creator_name(self, instance):
        return instance.user.get_full_name()

>>>>>>> f1cf8e25
    class Meta:
        model = TreatmentPlan
        fields = (
            "uuid",
            "created_at",
            "created_by",
<<<<<<< HEAD
            "updated_at",
            "scenario",
            "name",
            "status",
=======
            "creator_name",
            "status",
            "name",
>>>>>>> f1cf8e25
        )


class TreatmentPrescriptionSerializer(serializers.ModelSerializer):
    class Meta:
        model = TreatmentPrescription
        fields = (
            "uuid",
            "created_at",
            "created_by",
            "updated_at",
            "updated_by",
            "treatment_plan",
            "project_area",
            "stand",
            "action",
            "geometry",
        )


class TreamentPrescriptionUpsertSerializer(serializers.Serializer):
    created_by = serializers.HiddenField(
        default=serializers.CurrentUserDefault(),
    )

    treatment_plan = UUIDRelatedField(
        uuid_field="uuid",
        queryset=TreatmentPlan.objects.all(),
    )

    project_area = UUIDRelatedField(
        uuid_field="uuid",
        queryset=ProjectArea.objects.all(),
    )

    action = serializers.ChoiceField(choices=TreatmentPrescriptionType.choices)

    stands = serializers.PrimaryKeyRelatedField(
        queryset=Stand.objects.all(),
        many=True,
    )


class TreatmentPrescriptionListSerializer(serializers.ModelSerializer):
    class Meta:
        model = TreatmentPrescription
        fields = (
            "uuid",
            "created_at",
            "created_by",
            "updated_at",
            "action",
            "stand",
        )<|MERGE_RESOLUTION|>--- conflicted
+++ resolved
@@ -36,28 +36,19 @@
 
 
 class TreatmentPlanListSerializer(serializers.ModelSerializer):
-<<<<<<< HEAD
-=======
     def get_creator_name(self, instance):
         return instance.user.get_full_name()
 
->>>>>>> f1cf8e25
     class Meta:
         model = TreatmentPlan
         fields = (
             "uuid",
             "created_at",
-            "created_by",
-<<<<<<< HEAD
+            "creator_name",
             "updated_at",
             "scenario",
             "name",
             "status",
-=======
-            "creator_name",
-            "status",
-            "name",
->>>>>>> f1cf8e25
         )
 
 
