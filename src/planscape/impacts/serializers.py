from impacts.models import (
    AVAILABLE_YEARS,
    ImpactVariable,
    ProjectAreaTreatmentResult,
    TreatmentPlan,
    TreatmentPlanNote,
    TreatmentPrescription,
    TreatmentPrescriptionAction,
)
from planning.models import ProjectArea
from planning.services import get_acreage
from rest_framework import serializers
from rest_framework.relations import PrimaryKeyRelatedField
from stands.models import Stand, area_from_size


class TxPrescriptionProjectAreaSerializer(serializers.ModelSerializer):
    class Meta:
        model = ProjectArea
        fields = (
            "id",
            "name",
        )


class CreateTreatmentPlanSerializer(serializers.ModelSerializer):
    created_by = serializers.HiddenField(
        default=serializers.CurrentUserDefault(),
    )

    class Meta:
        model = TreatmentPlan
        fields = (
            "created_by",
            "scenario",
            "name",
        )


class TreatmentPlanSerializer(serializers.ModelSerializer):
    creator_name = serializers.SerializerMethodField(
        help_text="Name of the Creator of the Treatment Plan."
    )

    def get_creator_name(self, instance):
        return instance.created_by.get_full_name()

    class Meta:
        model = TreatmentPlan
        fields = (
            "id",
            "created_at",
            "created_by",
            "creator_name",
            "updated_at",
            "scenario",
            "name",
            "status",
        )


class TreatmentPlanListSerializer(serializers.ModelSerializer):
    creator_name = serializers.SerializerMethodField(
        help_text="Name of the Creator of the Treatment Plan."
    )

    def get_creator_name(self, instance):
        return instance.created_by.get_full_name()

    class Meta:
        model = TreatmentPlan
        fields = (
            "id",
            "created_at",
            "creator_name",
            "updated_at",
            "scenario",
            "name",
            "status",
        )


class TreatmentPlanUpdateSerializer(serializers.ModelSerializer):
    class Meta:
        model = TreatmentPlan
        fields = ["name"]


class TreatmentPrescriptionSerializer(serializers.ModelSerializer):
    project_area = TxPrescriptionProjectAreaSerializer(help_text="Project Area.")
    area_acres = serializers.SerializerMethodField(help_text="Area in acres.")

    def get_area_acres(self, instance: TreatmentPrescription) -> float:
        # this path is much faster
        if instance.stand:
            return area_from_size(instance.stand.size)

        return get_acreage(instance.geometry)

    class Meta:
        model = TreatmentPrescription
        fields = (
            "id",
            "created_at",
            "created_by",
            "updated_at",
            "updated_by",
            "treatment_plan",
            "project_area",
            "stand",
            "action",
            "geometry",
            "area_acres",
        )


class UpsertTreamentPrescriptionSerializer(serializers.Serializer):
    created_by = serializers.HiddenField(
        default=serializers.CurrentUserDefault(),
    )

    treatment_plan = PrimaryKeyRelatedField(
        queryset=TreatmentPlan.objects.all(), help_text="Treatment Plan ID."
    )

    project_area = PrimaryKeyRelatedField(
        queryset=ProjectArea.objects.all(), help_text="Project Area ID."
    )

    action = serializers.ChoiceField(
        choices=TreatmentPrescriptionAction.choices, help_text="Action choice text."
    )

    stands = serializers.PrimaryKeyRelatedField(
        queryset=Stand.objects.all(), many=True, help_text="Stands IDs."
    )


class TreatmentPrescriptionListSerializer(TreatmentPrescriptionSerializer):
    class Meta:
        model = TreatmentPrescription
        fields = (
            "id",
            "created_at",
            "created_by",
            "updated_at",
            "project_area",
            "action",
            "stand",
            "area_acres",
        )


class TreatmentPrescriptionBatchDeleteSerializer(serializers.Serializer):
    stand_ids = serializers.ListField(
        child=serializers.IntegerField(), allow_empty=False, help_text="Stands IDs."
    )


class TreatmentPrescriptionBatchDeleteResponseSerializer(serializers.Serializer):
    result = serializers.ListField(
        child=serializers.IntegerField(), help_text="Deleted stands IDs."
    )


class SummarySerializer(serializers.Serializer):
    project_area = serializers.PrimaryKeyRelatedField(
        queryset=ProjectArea.objects.all(), required=False, help_text="Project Area ID."
    )

    def validate_project_area(self, project_area):
        """
        Validates if the project area selected belongs to
        the same scenario as the treatment plan.
        """
        treatment_plan = self.context.get("treatment_plan", None) or None

        if project_area and treatment_plan:
            if treatment_plan.scenario.pk != project_area.scenario.pk:
                raise serializers.ValidationError(
                    "Project Area does not belong to the same Scenario as Treatment Plan."
                )

        return project_area


class TreatmentResultSerializer(serializers.Serializer):
    variables = serializers.ListField(
        child=serializers.ChoiceField(
            choices=ImpactVariable.choices,
        ),
        help_text="Impact Variables.",
        required=True,
    )
    actions = serializers.ListField(
        child=serializers.ChoiceField(
            choices=TreatmentPrescriptionAction.choices,
        ),
        help_text="Actions.",
        required=False,
    )
    project_areas = serializers.ListField(
        child=serializers.PrimaryKeyRelatedField(
            queryset=ProjectArea.objects.all(),
            required=False,
            help_text="Project Area ID.",
        ),
        help_text="Impact Variables.",
        required=False,
    )

    def validate_project_areas(self, project_areas):
        treatment_plan = self.context.get("treatment_plan", None) or None

        pa_scenario_ids = set([pa.scenario.pk for pa in project_areas])
        if not treatment_plan or treatment_plan.scenario.pk not in pa_scenario_ids:
            raise serializers.ValidationError(
                "Project Area does not belong to the same Scenario as Treatment Plan."
            )

        return project_areas


# serializers used only for documentation
class OutputPrescriptionSummarySerializer(serializers.Serializer):
    action = serializers.CharField(help_text="Action for Prescription.")
    type = serializers.CharField(help_text="Type of Prescription.")
    area_acres = serializers.FloatField(help_text="Area in Acres.")
    treated_stand_count = serializers.IntegerField(help_text="Total of treated stands.")


class OutputProjectAreaSummarySerializer(serializers.Serializer):
    project_area_id = serializers.IntegerField(help_text="Project Area ID.")
    project_area_name = serializers.CharField(help_text="Project Area Name.")
    total_stand_count = serializers.IntegerField(help_text="Total of stands.")
    prescriptions = serializers.ListField(
        child=OutputPrescriptionSummarySerializer(), help_text="Prescriptions."
    )


class OutputSummarySerializer(serializers.Serializer):
    planning_area_id = serializers.IntegerField(help_text="Planning Area ID.")
    planning_area_name = serializers.CharField(help_text="Planning Area Name.")
    scenario_id = serializers.IntegerField(help_text="Scenario ID.")
    scenario_name = serializers.CharField(help_text="Scenario Name.")
    treatment_plan_id = serializers.IntegerField(help_text="Treatment Plan ID.")
    treatment_plan_name = serializers.CharField(help_text="Treatment Plan Name.")
    project_areas = serializers.ListSerializer(
        child=OutputProjectAreaSummarySerializer(), help_text="Project Areas."
    )


class DataLayerImpactsModuleSerializer(serializers.Serializer):
    """Serializer used to describe and validate part of the
    `modules` field in the `DataLayerMetadataSerializer`.

    Ideally, we would be able to dynamically import these
    serializers that describes the participation of a datalayer
    in a planscape module and validate this on the fly.
    """

    baseline = serializers.BooleanField(
        required=True,
    )

    variable = serializers.ChoiceField(
        choices=ImpactVariable.choices,
        required=True,
    )

    year = serializers.ChoiceField(
        choices=[
            (
                year,
                str(year),
            )
            for year in AVAILABLE_YEARS
        ],
        required=True,
    )

    action = serializers.ChoiceField(
        choices=TreatmentPrescriptionAction.choices,
        required=True,
        allow_null=True,
    )

    def validate(self, attrs):
        baseline = attrs.get("baseline", False) or False
        action = attrs.get("action", None) or None
        if not baseline and not action:
            raise serializers.ValidationError(
                "You must specify action if `baseline` is False."
            )

        if baseline and action:
            raise serializers.ValidationError(
                "The fields `baseline` and `action` are mutually exclusive."
            )

        return super().validate(attrs=attrs)


class TreatmentResultsPlotSerializer(serializers.Serializer):
    project_areas = serializers.ListField(
        child=serializers.IntegerField(), help_text="Project Areas IDs."
    )
    years = serializers.ListField(
        child=serializers.IntegerField(), help_text="Years in sequence."
    )
    values = serializers.ListField(
        child=serializers.ListField(
            child=serializers.IntegerField(), help_text="Value ordered by metric."
        ),
        help_text="Values ordered by years.",
    )
    metrics = serializers.ListField(
        child=serializers.CharField(max_length=20), help_text="Metrics."
    )


class StandQuerySerializer(serializers.Serializer):
    stand_id = serializers.PrimaryKeyRelatedField(
<<<<<<< HEAD
        queryset=Stand.objects.all(),
        required=True,
        help_text="The primary key (ID) of the stand to retrieve result from.",
    )
=======
        queryset=Stand.objects.all(), required=True
    )


class TreatmentPlanNoteSerializer(serializers.ModelSerializer):
    class Meta:
        fields = (
            "id",
            "created_at",
            "updated_at",
            "content",
            "treatment_plan",
            "user_id",
            "user_name",
        )
        model = TreatmentPlanNote


class TreatmentPlanNoteListSerializer(serializers.ModelSerializer):
    can_delete = serializers.SerializerMethodField()

    def get_can_delete(self, obj):
        user = self.context["request"].user
        if user:
            return (
                (user == obj.user)
                or (user == obj.treatment_plan.scenario.planning_area.user)
                or PlanningAreaPermission.can_remove(
                    user, obj.treatment_plan.scenario.planning_area
                )
            )

    class Meta:
        fields = (
            "id",
            "created_at",
            "updated_at",
            "content",
            "treatment_plan",
            "user_id",
            "user_name",
            "can_delete",
        )
        model = TreatmentPlanNote


class TreatmentPlanNoteCreateSerializer(serializers.ModelSerializer):
    class Meta:
        model = TreatmentPlanNote
        fields = ["content"]

    def create(self, validated_data):
        treatment_plan_id = self.context["view"].kwargs.get("tx_plan_pk")
        try:
            treatment_plan = TreatmentPlan.objects.get(id=treatment_plan_id)
        except TreatmentPlan.DoesNotExist:
            raise serializers.ValidationError("Invalid tx_plan_pk")
        user = self.context["request"].user
        validated_data["treatment_plan"] = treatment_plan
        validated_data["user"] = user
        return super().create(validated_data)
>>>>>>> 9ca725b4
<|MERGE_RESOLUTION|>--- conflicted
+++ resolved
@@ -321,13 +321,9 @@
 
 class StandQuerySerializer(serializers.Serializer):
     stand_id = serializers.PrimaryKeyRelatedField(
-<<<<<<< HEAD
         queryset=Stand.objects.all(),
         required=True,
         help_text="The primary key (ID) of the stand to retrieve result from.",
-    )
-=======
-        queryset=Stand.objects.all(), required=True
     )
 
 
@@ -387,5 +383,4 @@
         user = self.context["request"].user
         validated_data["treatment_plan"] = treatment_plan
         validated_data["user"] = user
-        return super().create(validated_data)
->>>>>>> 9ca725b4
+        return super().create(validated_data)