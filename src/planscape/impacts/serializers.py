--- conflicted
+++ resolved
@@ -338,10 +338,6 @@
         )
         model = TreatmentPlanNote
 
-<<<<<<< HEAD
-=======
-
->>>>>>> 9ca725b4
 class TreatmentPlanNoteListSerializer(serializers.ModelSerializer):
     can_delete = serializers.SerializerMethodField()
 
@@ -369,10 +365,6 @@
         )
         model = TreatmentPlanNote
 
-<<<<<<< HEAD
-=======
-
->>>>>>> 9ca725b4
 class TreatmentPlanNoteCreateSerializer(serializers.ModelSerializer):
     class Meta:
         model = TreatmentPlanNote
