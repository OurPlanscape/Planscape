--- conflicted
+++ resolved
@@ -768,28 +768,6 @@
             response_data["content"], "Here is a note about a treatment plan."
         )
 
-<<<<<<< HEAD
-    # # this fails if a user is projectarea owner, but not planningarea owner or note owner
-    # def test_create_note_as_projectarea_owner(self):
-    #     self.client.force_authenticate(self.other_user)
-    #     new_note = json.dumps(
-    #         {
-    #             "content": "Here is a note about a project area.",
-    #             "project_area": self.other_user_project_area.pk,
-    #         }
-    #     )
-    #     response = self.client.post(
-    #         reverse(
-    #             "api:planning:project-areas-notes-list",
-    #             kwargs={"project_area_id": self.project_area.pk},
-    #         ),
-    #         new_note,
-    #         content_type="application/json",
-    #     )
-    #     self.assertEqual(response.status_code, status.HTTP_403_FORBIDDEN)
-
-=======
->>>>>>> 9ca725b4
     def test_create_note_without_permission(self):
         self.client.force_authenticate(self.other_user)
         new_note = json.dumps(
@@ -815,13 +793,9 @@
             treatment_plan=self.treatment_plan, user=self.user, content="I am a note"
         )
         TreatmentPlanNote.objects.create(
-<<<<<<< HEAD
-            treatment_plan=self.treatment_plan, user=self.user, content="I am a second note"
-=======
             treatment_plan=self.treatment_plan,
             user=self.user,
             content="I am a second note",
->>>>>>> 9ca725b4
         )
         TreatmentPlanNote.objects.create(
             treatment_plan=self.treatment_plan,
@@ -859,13 +833,9 @@
             treatment_plan=self.treatment_plan, user=self.user, content="I am a note"
         )
         TreatmentPlanNote.objects.create(
-<<<<<<< HEAD
-            treatment_plan=self.treatment_plan, user=self.user, content="I am a second note"
-=======
             treatment_plan=self.treatment_plan,
             user=self.user,
             content="I am a second note",
->>>>>>> 9ca725b4
         )
         response = self.client.get(
             reverse(
@@ -879,13 +849,9 @@
     def test_get_single_note(self):
         self.client.force_authenticate(self.user)
         visible_note = TreatmentPlanNote.objects.create(
-<<<<<<< HEAD
-            treatment_plan=self.treatment_plan, user=self.user, content="I am just one note"
-=======
             treatment_plan=self.treatment_plan,
             user=self.user,
             content="I am just one note",
->>>>>>> 9ca725b4
         )
         response = self.client.get(
             reverse(
@@ -921,11 +887,7 @@
         response = self.client.delete(
             reverse(
                 "api:impacts:tx-plan-notes-detail",
-<<<<<<< HEAD
-                kwargs={"tx_plan_pk": self.treatment_plan.pk,  "pk": new_note.pk},
-=======
                 kwargs={"tx_plan_pk": self.treatment_plan.pk, "pk": new_note.pk},
->>>>>>> 9ca725b4
             ),
             content_type="application/json",
         )
