from django.db.models.base import ValidationError
from rest_framework import mixins, viewsets, response, status
from rest_framework.decorators import action
from rest_framework.pagination import LimitOffsetPagination
from drf_spectacular.utils import extend_schema
from rest_framework.views import Response
from impacts.filters import TreatmentPlanFilterSet
from impacts.models import TreatmentPlan, TreatmentPrescription
from impacts.permissions import (
    TreatmentPlanViewPermission,
    TreatmentPrescriptionViewPermission,
)
from impacts.serializers import (
    CreateTreatmentPlanSerializer,
    OutputSummarySerializer,
    SummarySerializer,
    TreatmentPlanListSerializer,
    TreatmentPlanUpdateSerializer,
    TreatmentPlanSerializer,
    TreatmentPrescriptionSerializer,
    TreatmentPrescriptionListSerializer,
<<<<<<< HEAD
    TreamentPrescriptionUpsertSerializer,
    TreatmentPrescriptionBatchDeleteSerializer,
=======
    UpsertTreamentPrescriptionSerializer,
>>>>>>> 31277167
)
from impacts.services import (
    clone_treatment_plan,
    create_treatment_plan,
    generate_summary,
    upsert_treatment_prescriptions,
)


class TreatmentPlanViewSet(
    mixins.CreateModelMixin,
    mixins.ListModelMixin,
    mixins.UpdateModelMixin,
    mixins.RetrieveModelMixin,
    mixins.DestroyModelMixin,
    viewsets.GenericViewSet,
):
    queryset = TreatmentPlan.objects.none()
    filterset_class = TreatmentPlanFilterSet
    permission_classes = [TreatmentPlanViewPermission]
    serializer_class = TreatmentPlanSerializer
    serializer_classes = {
        "list": TreatmentPlanListSerializer,
        "create": CreateTreatmentPlanSerializer,
        "retrieve": TreatmentPlanSerializer,
        "update": TreatmentPlanUpdateSerializer,
        "partial_update": TreatmentPlanUpdateSerializer,
    }

    def get_queryset(self):
        user = self.request.user
        qs = TreatmentPlan.objects.list_by_user(user=user).select_related(
            "scenario",
            "scenario__planning_area",
            "created_by",
        )
        return qs

    def get_serializer_class(self):
        try:
            return self.serializer_classes[self.action]
        except KeyError:
            return self.serializer_class

    @extend_schema(
        request=CreateTreatmentPlanSerializer,
        responses={
            201: TreatmentPlanSerializer,
        },
    )
    def create(self, request, *args, **kwargs):
        serializer = self.get_serializer(data=request.data)
        serializer.is_valid(raise_exception=True)
        self.perform_create(serializer)
        headers = self.get_success_headers(serializer.data)
        out_serializer = TreatmentPlanSerializer(instance=serializer.instance)
        return response.Response(
            out_serializer.data,
            status=status.HTTP_201_CREATED,
            headers=headers,
        )

    def perform_create(self, serializer):
        serializer.instance = create_treatment_plan(
            **serializer.validated_data,
        )

    @extend_schema(responses={201: TreatmentPlanSerializer})
    @action(
        detail=True,
        methods=["post"],
        filterset_class=None,
    )
    def clone(self, request, pk=None):
        treatment_plan = self.get_object()
        cloned_plan, cloned_prescriptions = clone_treatment_plan(
            treatment_plan,
            self.request.user,
        )
        serializer = TreatmentPlanSerializer(instance=cloned_plan)
        return response.Response(
            serializer.data,
            status=status.HTTP_201_CREATED,
        )

    @extend_schema(
        parameters=[
            SummarySerializer,
        ],
        responses={200: OutputSummarySerializer},
    )
    @action(
        methods=["get"],
        detail=True,
        filterset_class=None,
    )
    def summary(self, request, pk=None):
        instance = self.get_object()

        serializer = SummarySerializer(
            data=request.query_params,
            context={
                "treatment_plan": instance,
            },
        )
        serializer.is_valid(raise_exception=True)
        project_area = serializer.validated_data.get("project_area")
        summary = generate_summary(
            treatment_plan=instance,
            project_area=project_area,
        )
        return Response(data=summary, status=status.HTTP_200_OK)


class TreatmentPrescriptionViewSet(
    mixins.CreateModelMixin,
    mixins.ListModelMixin,
    mixins.RetrieveModelMixin,
    mixins.DestroyModelMixin,
    viewsets.GenericViewSet,
):
    queryset = TreatmentPrescription.objects.all().select_related(
        "treatment_plan",
        "treatment_plan__scenario",
        "treatment_plan__scenario__planning_area",
        "created_by",
    )
    permission_classes = [
        TreatmentPrescriptionViewPermission,
    ]
    pagination_class = LimitOffsetPagination
    serializer_class = TreatmentPrescriptionSerializer
    serializer_classes = {
        "list": TreatmentPrescriptionListSerializer,
        "create": UpsertTreamentPrescriptionSerializer,
        "retrieve": TreatmentPrescriptionSerializer,
    }

    def get_serializer_class(self):
        try:
            return self.serializer_classes[self.action]
        except KeyError:
            return self.serializer_class

    def get_queryset(self):
        tx_plan_pk = self.kwargs.get("tx_plan_pk", 0)
        # filter will return zero elements if it does not match with anything
        return TreatmentPrescription.objects.filter(
            treatment_plan_id=tx_plan_pk,
        )

    @extend_schema(
        request=UpsertTreamentPrescriptionSerializer,
        responses={201: TreatmentPrescriptionSerializer},
    )
    def create(self, request, *args, **kwargs):
        serializer = self.get_serializer(data=request.data)
        serializer.is_valid(raise_exception=True)
        prescriptions = self.perform_create(serializer)
        headers = self.get_success_headers(serializer.data)
        out_serializer = TreatmentPrescriptionSerializer(
            instance=prescriptions, many=True
        )
        return response.Response(
            out_serializer.data,
            status=status.HTTP_201_CREATED,
            headers=headers,
        )

    def perform_create(self, serializer):
        return upsert_treatment_prescriptions(**serializer.validated_data)

    @action(detail=False, methods=["post"])
    def delete_prescriptions(self, request, tx_plan_pk=None):
        serializer = TreatmentPrescriptionBatchDeleteSerializer(data=request.data)

        if not serializer.is_valid():
            return response.Response(
                serializer.errors, status=status.HTTP_400_BAD_REQUEST
            )

        stand_ids = serializer.validated_data.get("stand_ids", [])

        delete_result = TreatmentPrescription.objects.filter(
            stand_id__in=stand_ids, treatment_plan_id=tx_plan_pk
        ).delete()

        return response.Response({"result": delete_result}, status=status.HTTP_200_OK)<|MERGE_RESOLUTION|>--- conflicted
+++ resolved
@@ -19,12 +19,8 @@
     TreatmentPlanSerializer,
     TreatmentPrescriptionSerializer,
     TreatmentPrescriptionListSerializer,
-<<<<<<< HEAD
-    TreamentPrescriptionUpsertSerializer,
     TreatmentPrescriptionBatchDeleteSerializer,
-=======
     UpsertTreamentPrescriptionSerializer,
->>>>>>> 31277167
 )
 from impacts.services import (
     clone_treatment_plan,
