from rest_framework.routers import SimpleRouter

from impacts.views import (
    TreatmentPlanViewSet,
    TreatmentPrescriptionViewSet,
<<<<<<< HEAD
    TreatmentPlanNoteViewSet
=======
    TreatmentPlanNoteViewSet,
>>>>>>> 9ca725b4
)

router = SimpleRouter()
router.register(
    "treatment_plans",
    TreatmentPlanViewSet,
    basename="tx-plans",
)

router.register(
    "treatment_plans/(?P<tx_plan_pk>\d+)/treatment_prescriptions",
    TreatmentPrescriptionViewSet,
    basename="tx-prescriptions",
)

router.register(
    "treatment_plans/(?P<tx_plan_pk>\d+)/note",
    TreatmentPlanNoteViewSet,
    basename="tx-plan-notes",
<<<<<<< HEAD
)
=======
)
>>>>>>> 9ca725b4
<|MERGE_RESOLUTION|>--- conflicted
+++ resolved
@@ -3,11 +3,7 @@
 from impacts.views import (
     TreatmentPlanViewSet,
     TreatmentPrescriptionViewSet,
-<<<<<<< HEAD
-    TreatmentPlanNoteViewSet
-=======
     TreatmentPlanNoteViewSet,
->>>>>>> 9ca725b4
 )
 
 router = SimpleRouter()
@@ -27,8 +23,4 @@
     "treatment_plans/(?P<tx_plan_pk>\d+)/note",
     TreatmentPlanNoteViewSet,
     basename="tx-plan-notes",
-<<<<<<< HEAD
-)
-=======
-)
->>>>>>> 9ca725b4
+)