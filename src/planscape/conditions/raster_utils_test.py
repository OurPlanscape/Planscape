--- conflicted
+++ resolved
@@ -339,17 +339,10 @@
         RasterConditionRetrievalTestCase._create_condition_raster(
             self, foo_raster, "foo")
         values = get_condition_values_from_raster(geo, "foo")
-<<<<<<< HEAD
-        self.assertAlmostEqual(values['xcoord'], -2116971)
-        self.assertAlmostEqual(values['ycoord'], 2100954)
-        self.assertListEqual(values['x'], [0, 1, 2, 3, 0, 1, 2, 3])
-        self.assertListEqual(values['y'], [0, 0, 0, 0, 1, 1, 1, 1])
-=======
         self.assertAlmostEqual(values['upper_left_coord_x'], -2116971)
         self.assertAlmostEqual(values['upper_left_coord_y'], 2100954)
         self.assertListEqual(values['pixel_dist_x'], [0, 1, 2, 3, 0, 1, 2, 3])
         self.assertListEqual(values['pixel_dist_y'], [0, 0, 0, 0, 1, 1, 1, 1])
->>>>>>> e8fcf931
         self.assertListEqual(values['values'], [1, 2, 3, 4, 5, 6, 7, 8])
 
     def test_returns_pixels_for_intersection(self):
@@ -363,17 +356,10 @@
         RasterConditionRetrievalTestCase._create_condition_raster(
             self, foo_raster, "foo")
         values = get_condition_values_from_raster(geo, "foo")
-<<<<<<< HEAD
-        self.assertAlmostEqual(values['xcoord'], -2116971)
-        self.assertAlmostEqual(values['ycoord'], 2100954)
-        self.assertListEqual(values['x'], [0, 1, 2, 3, 0, 1, 2, 3])
-        self.assertListEqual(values['y'], [0, 0, 0, 0, 1, 1, 1, 1])
-=======
         self.assertAlmostEqual(values['upper_left_coord_x'], -2116971)
         self.assertAlmostEqual(values['upper_left_coord_y'], 2100954)
         self.assertListEqual(values['pixel_dist_x'], [0, 1, 2, 3, 0, 1, 2, 3])
         self.assertListEqual(values['pixel_dist_y'], [0, 0, 0, 0, 1, 1, 1, 1])
->>>>>>> e8fcf931
         self.assertListEqual(values['values'], [1, 2, 3, 4, 5, 6, 7, 8])
 
     def test_fails_for_missing_geo(self):
@@ -411,11 +397,7 @@
         self.assertEqual(
             str(context.exception), "geometry SRID is 4269 (expected 9822)")
 
-<<<<<<< HEAD
-    def test_returns_stats_for_no_intersection(self):
-=======
     def test_returns_pixel_values_for_no_intersection(self):
->>>>>>> e8fcf931
         geo = RasterConditionRetrievalTestCase._create_geo(self, 7, 10, 0, 1)
         foo_raster = RasterConditionRetrievalTestCase._create_raster(
             self, 4, 4, (1, 2, 3, 4,
