--- conflicted
+++ resolved
@@ -1,8 +1,4 @@
-<<<<<<< HEAD
-from django.http import HttpRequest, HttpResponse, HttpResponseBadRequest, QueryDict
-=======
-from django.http import HttpRequest, HttpResponse, JsonResponse, QueryDict
->>>>>>> e2e9db3e
+from django.http import HttpRequest, HttpResponse, HttpResponseBadRequest, JsonResponse, QueryDict
 from django.db import connection
 
 from decouple import config
@@ -73,17 +69,12 @@
     return None
 
 def wms(request: HttpRequest) -> HttpResponse:
-<<<<<<< HEAD
     try:
         image = get_wms(request.GET)
         return HttpResponse(image, content_type=request.GET['format'])
     except Exception as e:
         return HttpResponseBadRequest("Ill-formed request: " + str(e))
-=======
-    image = get_wms(request.GET)
-    return HttpResponse(image, content_type=request.GET['format'])
 
 def config(request: HttpRequest) -> HttpResponse :
     region = get_config(request.GET)
-    return JsonResponse(region)
->>>>>>> e2e9db3e
+    return JsonResponse(region)