import os
from pathlib import Path
from decouple import config
from typing import cast
import sys
<<<<<<< HEAD
import numpy
=======
>>>>>>> 12db0203

from django.contrib.gis.utils.layermapping import LayerMapping
from django.db.models.signals import pre_save
from django.contrib.gis.gdal.raster.source import GDALRaster

from base.condition_types import ConditionLevel, ConditionScoreType
from base.region_name import RegionName
from config.conditions_config import PillarConfig
from .models import BaseCondition, Condition
from base.conditions import *
from eval.compute_conditions import *
from osgeo import gdal, osr

<<<<<<< HEAD
=======
PLANSCAPE_ROOT_DIRECTORY = '/Users/elsieling/cnra/env'
>>>>>>> 12db0203

PLANSCAPE_ROOT_DIRECTORY = '/Users/elsieling/cnra/env'

<<<<<<< HEAD

def run(region: str):
    """Loads the rasters defined by the configuration into the database."""
    config_path = os.path.join(
    PLANSCAPE_ROOT_DIRECTORY, 'Planscape/src/planscape/config/conditions.json')
    config = PillarConfig(config_path)
    # data_path = os.path.join(PLANSCAPE_ROOT_DIRECTORY, 'data')

    # Save RRK base and normalized metrics to DB
    region = config.get_region(region)
    for pillar in config.get_pillars(region):
        for element in config.get_elements(pillar):
            for metric in config.get_metrics(element):
                    print(metric['metric_name'])
                    base_metric = BaseCondition(condition_name=metric['metric_name'], condition_level=ConditionLevel.METRIC,
                        region_name=region['region_name'])
                    metric_path = os.path.join(PLANSCAPE_ROOT_DIRECTORY, metric['filepath']) + '.tif'
                    condition = Condition(condition_dataset=base_metric, geometry=raster, condition_score_type=ConditionScoreType.CURRENT)
            # Compute elements/pillars/ecosystem scores and save to database
            # base_element = BaseCondition(condition_name=element['element_name'], condition_level=ConditionLevel.ELEMENT, region_name=region['region_name'])
            # reader = ConditionReader()
            # element_nparray = score_element(reader, element, ConditionScoreType.CURRENT, recompute=True)
            






    # query = BaseCondition.objects.filter(condition_name=condition_name)
    # if len(query) > 0:
    #     print("BaseCondition " + condition_name + " already exists; deleting.")
    #     query.delete()
    # dataset.save()
    # print("Saved base condition: " + dataset.condition_name)



    # condition.save()              
    # print("Saved condition with BaseCondition: " + str(condition.pk))        

    # print("Verifying that raster was written")
    # query = Condition.objects.get(pk=condition.pk)
    # print(query.geometry.srid)

=======
def run(verbose=True):
   """Loads the rasters defined by the configuration into the database."""

   print("LC loading conditions")
   print(__name__)
   print(sys.path)

   config_path = os.path.join(
       PLANSCAPE_ROOT_DIRECTORY, 'Planscape/src/planscape/config/conditions.json')
   print(config_path)

   config = PillarConfig(config_path)

   data_path = os.path.join(PLANSCAPE_ROOT_DIRECTORY, 'data')
   print(data_path)

   metric_path = os.path.join(
       data_path, 'sierra_nevada/air_quality/particulate_matter/PotentialSmokeHighSeverity_2021_300m_base.tif')
   print(metric_path)
   print("Loading...")
   raster = GDALRaster(metric_path, write=True)
   print(raster.info)
   print("Done loading")
   dataset = BaseCondition(condition_name="high_severity_potential_smoke_emissions", condition_level=ConditionLevel.METRIC,
                           region_name=RegionName.SIERRA_CASCADE_INYO)
   print("Saving")
   dataset.save()
   # condition = Condition(condition_dataset=dataset, geometry=raster,
   #                       condition_score_type=ConditionScoreType.CURRENT)
   # condition.save()                     
>>>>>>> 12db0203

<|MERGE_RESOLUTION|>--- conflicted
+++ resolved
@@ -2,11 +2,6 @@
 from pathlib import Path
 from decouple import config
 from typing import cast
-import sys
-<<<<<<< HEAD
-import numpy
-=======
->>>>>>> 12db0203
 
 from django.contrib.gis.utils.layermapping import LayerMapping
 from django.db.models.signals import pre_save
@@ -20,14 +15,9 @@
 from eval.compute_conditions import *
 from osgeo import gdal, osr
 
-<<<<<<< HEAD
-=======
-PLANSCAPE_ROOT_DIRECTORY = '/Users/elsieling/cnra/env'
->>>>>>> 12db0203
 
 PLANSCAPE_ROOT_DIRECTORY = '/Users/elsieling/cnra/env'
 
-<<<<<<< HEAD
 
 def run(region: str):
     """Loads the rasters defined by the configuration into the database."""
@@ -73,36 +63,25 @@
     # query = Condition.objects.get(pk=condition.pk)
     # print(query.geometry.srid)
 
-=======
-def run(verbose=True):
-   """Loads the rasters defined by the configuration into the database."""
 
-   print("LC loading conditions")
-   print(__name__)
-   print(sys.path)
+    # for boundary in config.get_metric('tcsi', '')
+    #    # Create the new top-level Boundary
+    #    boundary_name = boundary['boundary_name']
+    #    print("Creating Boundary " + boundary_name)
+    #    query = Boundary.objects.filter(boundary_name__exact=boundary_name)
+    #    if len(query) > 0:
+    #        print("Boundary " + boundary_name + " already exists; deleting.")
+    #        query.delete()
+    #    boundary_obj = Boundary(boundary_name=boundary_name)
+    #    boundary_obj.save()
 
-   config_path = os.path.join(
-       PLANSCAPE_ROOT_DIRECTORY, 'Planscape/src/planscape/config/conditions.json')
-   print(config_path)
-
-   config = PillarConfig(config_path)
-
-   data_path = os.path.join(PLANSCAPE_ROOT_DIRECTORY, 'data')
-   print(data_path)
-
-   metric_path = os.path.join(
-       data_path, 'sierra_nevada/air_quality/particulate_matter/PotentialSmokeHighSeverity_2021_300m_base.tif')
-   print(metric_path)
-   print("Loading...")
-   raster = GDALRaster(metric_path, write=True)
-   print(raster.info)
-   print("Done loading")
-   dataset = BaseCondition(condition_name="high_severity_potential_smoke_emissions", condition_level=ConditionLevel.METRIC,
-                           region_name=RegionName.SIERRA_CASCADE_INYO)
-   print("Saving")
-   dataset.save()
-   # condition = Condition(condition_dataset=dataset, geometry=raster,
-   #                       condition_score_type=ConditionScoreType.CURRENT)
-   # condition.save()                     
->>>>>>> 12db0203
-
+    #    shapefile_field_mapping = dict(boundary['shapefile_field_mapping'])
+    #    shapefile_field_mapping['geometry'] = boundary['geometry_type']
+    #    filepath = Path(os.path.join(data_path, boundary['filepath']))
+    #    srs = boundary['source_srs']
+    #    lm = LayerMapping(BoundaryDetails, filepath,
+    #                      shapefile_field_mapping, source_srs=srs, transform=True)
+    #    presave_callback = presave_callback_generator(boundary_obj)
+    #    pre_save.connect(presave_callback, sender=BoundaryDetails)
+    #    lm.save(strict=True, verbose=verbose)
+    #    pre_save.disconnect(presave_callback, sender=BoundaryDetails)