""" Class for parsing, validating, and accessing components in the treatment goals configuration file.

"""
import json

from base.region_name import RegionName


class TreatmentGoalsConfig:
    """
    Class wrapping the configuration of treatment goals.
    """

    def __init__(self, filename: str):
        with open(filename, "r") as stream:
            try:
                self._config = json.load(stream)
            except json.JSONDecodeError as exc:
                raise ValueError("Could not parse JSON file; exception was " + str(exc))
            if not self.check_config():
                raise ValueError("Illegal structure in JSON configuration.")

    def check_config(self) -> bool:
        """Checks the structure of the configuration.
        Returns:
            True if the configuration matches the right structure.
        """

        def check_regions(regionlist) -> bool:
            return isinstance(regionlist, list) and all(
                [check_region(region) for region in regionlist]
            )

        def check_region(region) -> bool:
            return (
                isinstance(region, dict)
                and region.keys() <= set(["region_name", "treatment_goals"])
                and isinstance(region["region_name"], str)
                and isinstance(region["treatment_goals"], list)
                and check_treatment_goals(region["treatment_goals"])
            )

        def check_treatment_goals(treatment_goals_list) -> bool:
            return isinstance(treatment_goals_list, list) and all(
                [
                    check_treatment_goal(treatment_goal)
                    for treatment_goal in treatment_goals_list
                ]
            )

        def check_treatment_goal(treatment_goal) -> bool:
            return (
                isinstance(treatment_goal, dict)
                and treatment_goal.keys() <= set(["category_name", "questions"])
                and isinstance(treatment_goal["category_name"], str)
                and isinstance(treatment_goal["questions"], list)
                and all(
                    [
                        check_treatment_question(treatment_question)
                        for treatment_question in treatment_goal["questions"]
                    ]
                )
            )

        def check_treatment_question(treatment_question) -> bool:
<<<<<<< HEAD
            return (isinstance(treatment_question, dict) and
                    treatment_question.keys() <= set(['short_question_text', 'long_question_text','scenario_priorities', 'weights', 'scenario_output_fields', 'stand_thresholds', 'global_thresholds']) and
                    isinstance(treatment_question['short_question_text'], str) and
                    isinstance(treatment_question['long_question_text'], str) and
                    isinstance(treatment_question['scenario_priorities'], list) and
                    isinstance(treatment_question['weights'], list) and 
                    isinstance(treatment_question['scenario_output_fields'], list) and 
                    isinstance(treatment_question['stand_thresholds'], list) and 
                    isinstance(treatment_question['global_thresholds'], list)) 

        return 'regions' in self._config and check_regions(self._config['regions'])
=======
            return (
                isinstance(treatment_question, dict)
                and treatment_question.keys()
                <= set(
                    [
                        "short_question_text",
                        "long_question_text",
                        "priorities",
                        "weights",
                    ]
                )
                and isinstance(treatment_question["short_question_text"], str)
                and isinstance(treatment_question["long_question_text"], str)
                and isinstance(treatment_question["priorities"], list)
                and isinstance(treatment_question["weights"], list)
            )

        return "regions" in self._config and check_regions(self._config["regions"])
>>>>>>> c33cc17e
<|MERGE_RESOLUTION|>--- conflicted
+++ resolved
@@ -63,7 +63,6 @@
             )
 
         def check_treatment_question(treatment_question) -> bool:
-<<<<<<< HEAD
             return (isinstance(treatment_question, dict) and
                     treatment_question.keys() <= set(['short_question_text', 'long_question_text','scenario_priorities', 'weights', 'scenario_output_fields', 'stand_thresholds', 'global_thresholds']) and
                     isinstance(treatment_question['short_question_text'], str) and
@@ -74,24 +73,4 @@
                     isinstance(treatment_question['stand_thresholds'], list) and 
                     isinstance(treatment_question['global_thresholds'], list)) 
 
-        return 'regions' in self._config and check_regions(self._config['regions'])
-=======
-            return (
-                isinstance(treatment_question, dict)
-                and treatment_question.keys()
-                <= set(
-                    [
-                        "short_question_text",
-                        "long_question_text",
-                        "priorities",
-                        "weights",
-                    ]
-                )
-                and isinstance(treatment_question["short_question_text"], str)
-                and isinstance(treatment_question["long_question_text"], str)
-                and isinstance(treatment_question["priorities"], list)
-                and isinstance(treatment_question["weights"], list)
-            )
-
-        return "regions" in self._config and check_regions(self._config["regions"])
->>>>>>> c33cc17e
+        return "regions" in self._config and check_regions(self._config["regions"])