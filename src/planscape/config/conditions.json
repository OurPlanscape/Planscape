{
  "__comment1": "TODO: reorder lines (first by name, then alphabetically)",
  "__comment2": "TODO: update metrics and element entries to reflect 30m when available",
  "regions": [
    {
      "region_name": "southern_california",
      "display_name": "Southern California",
<<<<<<< HEAD
      "__comment_source": "https://docs.google.com/spreadsheets/d/1Fvx8DBUq-hrU6yd7Q4iP9g4f7s7TGVl6/edit#gid=283454101",
=======
      "region_geoserver_name": "southern-california",
>>>>>>> 6e60152b
      "pillars": [
        {
          "pillar_name": "fire_adapted_communities",
	  "display": true,
	  "display_name": "Fire Adapted Communities",
	  "elements": [
	    {
	      "element_name": "hazard",
	      "display": true,
              "display_name": "Hazard",
              "metrics": [
                {
                  "metric_name": "structure_exposure_score",
                  "raw_layer": "southern-california:fireAdaptComm_Tier1_StructureExposureScore_WUI_2022",
                  "raw_data_download_path": "southern-california/fireAdaptComm/Tier1/StructureExposureScore_WUI_2022.tif",
                  "display_name": "Structure Exposure Score",
                  "source": "Southern California Resource Kit",
                  "source_link": "https://wildfiretaskforce.org/southern-california-regional-resource-kit/"
                },
                {
                  "metric_name": "damage_potential",
                  "raw_layer": "southern-california:fireAdaptComm_Tier1_DamagePotential_WUI_2022",
                  "raw_data_download_path": "southern-california/fireAdaptComm/Tier1/DamagePotential_WUI_2022.tif",
                  "display_name": "Damage Potential",
                  "source": "Southern California Resource Kit",
                  "source_link": "https://wildfiretaskforce.org/southern-california-regional-resource-kit/"
                },
                {
                  "metric_name": "ember_load_index",
                  "raw_layer": "southern-california:fireAdaptComm_Tier1_EmberLoadIndex_2022",
                  "raw_data_download_path": "southern-california/fireAdaptComm/Tier1/EmberLoadIndex_2022.tif",
                  "display_name": "Ember Load Index",
                  "source": "Southern California Resource Kit",
                  "source_link": "https://wildfiretaskforce.org/southern-california-regional-resource-kit/"
                },
                {
                  "metric_name": "housing_unit_density",
                  "raw_layer": "southern-california:fireAdaptComm_Tier1_HUden_2020",
                  "raw_data_download_path": "southern-california/fireAdaptComm/Tier1/HUden_2020.tif",
                  "display_name": "Housing Unit Density",
                  "source": "Southern California Resource Kit",
                  "source_link": "https://wildfiretaskforce.org/southern-california-regional-resource-kit/"
                },
                {
                  "metric_name": "ignition_cause",
                  "raw_layer": "southern-california:fireAdaptComm_Tier1_WldfireAllCausesCount_1992_2020",
                  "raw_data_download_path": "southern-california/fireAdaptComm/Tier1/WldfireAllCausesCount_1992_2020.tif",
                  "display_name": "Ignition Cause",
                  "source": "Southern California Resource Kit",
                  "source_link": "https://wildfiretaskforce.org/southern-california-regional-resource-kit/"
                },
                {
                    "metric_name": "wildland_urban_interface",
                    "raw_layer": "southern-california:fireAdaptComm_Tier1_MSB_WUI_CA_100m",
                    "raw_data_download_path": "southern-california/fireAdaptComm/Tier1/MSB_WUI_CA_100m.tif",
                    "display_name": "Wildland Urban Interface",
                  "source": "Southern California Resource Kit",
                  "source_link": "https://wildfiretaskforce.org/southern-california-regional-resource-kit/"
                }
              ]
            }
          ]
        }
      ]
    },
    {
      "region_name": "sierra_cascade_inyo",
      "filepath": "sierra_nevada",
      "region_geoserver_name": "sierra-nevada",
      "display_name": "Sierra Nevada",
      "pillars": [
        {
          "pillar_name": "air_quality",
          "display": true,
          "display_name": "Air Quality",
          "filepath": "sierra_nevada/air_quality",
          "future_data_download_path": "sierra-nevada/airQualityTranslate/airQuality030_future.tif",
          "future_layer": "sierra-nevada:airQualityTranslate_airQuality030_future",
          "normalized_data_download_path": "sierra-nevada/airQualityTranslate/airQuality.tif",
          "normalized_layer":  "sierra-nevada:airQualityTranslate_airQuality",
          "elements": [
            {
              "element_name": "particulate_matter",
              "display": true,
              "filepath": "sierra_nevada/air_quality/particulate_matter",
              "normalized_layer": "sierra-nevada:airQualityTranslate_partMatter",
              "normalized_data_download_path": "sierra-nevada/airQualityTranslate/partMatter.tif",
              "display_name": "Particulate Matter",
              "metrics": [
                {
                  "metric_name": "moderate_severity_potential_smoke_emissions",
                  "filepath": "sierra_nevada/air_quality/particulate_matter/PotentialSmokeModerateSeverity_2021_300m",
                  "raw_layer": "sierra-nevada:airQuality_Tier2_PotentialSmokeModerateSeverity_2021",
                  "raw_data_download_path": "sierra-nevada/airQuality/Tier2/PotentialSmokeModerateSeverity_2021.tif",
                  "normalized_layer": "sierra-nevada:airQualityTranslate_Tier2_PotentialSmokeModerateSeverity_2021_scored",
                  "normalized_data_download_path": "sierra-nevada/airQualityTranslate/Tier2/PotentialSmokeModerateSeverity_2021_scored.tif",
                  "display_name": "Potential Smoke Emissions (moderate severity fire)",
                  "source": "Sierra Nevada Regional Resource Kit",
                  "source_link": "https://data.fs.usda.gov/geodata/rastergateway/regional-resource-kit/index.php",
                  "data_provider": "USDA Forest Service, Region 5",
                  "data_download_link": "https://data.fs.usda.gov/geodata/rastergateway/regional-resource-kit/docs/airQuality.zip",
                  "data_year": "2021",
                  "reference_link": "https://data.fs.usda.gov/geodata/rastergateway/regional-resource-kit/docs/RRK_Metric_Dictionary_v2.pdf#page=36",
                  "min_value": 0,
                  "max_value": 1,
                  "invert_raw": true,
                  "data_units": "short tons of PM2.5"
                },
                {
                  "metric_name": "high_severity_potential_smoke_emissions",
                  "filepath": "sierra_nevada/air_quality/particulate_matter/PotentialSmokeHighSeverity_2021_300m",
                  "raw_layer": "sierra-nevada:airQuality_Tier2_PotentialSmokeHighSeverity_2021",
                  "raw_data_download_path": "sierra-nevada/airQuality/Tier2/PotentialSmokeHighSeverity_2021.tif",
                  "normalized_layer": "sierra-nevada:airQualityTranslate_Tier2_PotentialSmokeHighSeverity_2021_scored",
                  "normalized_data_download_path": "sierra-nevada/airQualityTranslate/Tier2/PotentialSmokeHighSeverity_2021_scored.tif",
                  "display_name": "Potential Smoke Emissions (high severity fire)",
                  "source": "Sierra Nevada Regional Resource Kit",
                  "source_link": "https://data.fs.usda.gov/geodata/rastergateway/regional-resource-kit/index.php",
                  "data_provider": "USDA Forest Service, Region 5",
                  "data_download_link": "https://data.fs.usda.gov/geodata/rastergateway/regional-resource-kit/docs/airQuality.zip",
                  "data_year": "2021",
                  "reference_link": "https://data.fs.usda.gov/geodata/rastergateway/regional-resource-kit/docs/RRK_Metric_Dictionary_v2.pdf#page=36",
                  "min_value": 0,
                  "max_value": 1,
                  "invert_raw": true,
                  "data_units": "short tons of PM2.5"
                }
              ]
            }
          ]
        },
        {
          "pillar_name": "biodiversity",
          "display": true,
          "display_name": "Biodiversity",
          "filepath": "sierra_nevada/biodiversity",
          "future_data_download_path": "sierra-nevada/bioDiverConservTranslate/bioDiverConserv030_future.tif",
          "future_layer": "sierra-nevada:bioDiverConservTranslate_bioDiverConserv030_future",
          "normalized_data_download_path": "sierra-nevada/bioDiverConservTranslate/bioDiverConserv.tif",
          "normalized_layer": "sierra-nevada:bioDiverConservTranslate_bioDiverConserv",
          "operation": "MEAN",
          "elements": [
            {
              "element_name": "community_integrity",
              "display": true,
              "filepath": "sierra_nevada/biodiversity/community_integrity",
              "normalized_layer": "sierra-nevada:bioDiverConservTranslate_commIntegrity",
              "normalized_data_download_path": "sierra-nevada/bioDiverConservTranslate/commIntegrity.tif",
              "display_name": "Community Integrity",
              "operation": "MEAN",
              "metrics": [
                {
                  "metric_name": "habitat_connectivity",
                  "filepath": "sierra_nevada/biodiversity/community_integrity/ACCEL_habitatConnectivity_values_300m",
                  "raw_layer": "sierra-nevada:bioDiverConserv_Tier1_ACCEL_habitatConnectivity_valuesInt",
                  "raw_data_download_path": "sierra-nevada/bioDiverConserv/Tier1/ACCEL_habitatConnectivity_valuesInt.tif",
                  "normalized_layer": "sierra-nevada:bioDiverConservTranslate_Tier1_ACCEL_habitatConnectivity_values_scored",
                  "normalized_data_download_path": "sierra-nevada/bioDiverConservTranslate/Tier1/ACCEL_habitatConnectivity_values_scored.tif",
                  "display_name": "Habitat Connectivity",
                  "source": "Sierra Nevada Regional Resource Kit",
                  "source_link": "https://data.fs.usda.gov/geodata/rastergateway/regional-resource-kit/index.php",
                  "data_provider": "California Department of Fish and Wildlife",
                  "data_download_link": "https://data.fs.usda.gov/geodata/rastergateway/regional-resource-kit/docs/bioDiverConserv.zip",
                  "data_year": "2021",
                  "reference_link": "https://data.fs.usda.gov/geodata/rastergateway/regional-resource-kit/docs/RRK_Metric_Dictionary_v2.pdf#page=27",
                  "min_value": 1,
                  "max_value": 5,
                  "data_units": "Categorical"
                }
              ]
            },
            {
              "element_name": "focal_species",
              "display": true,
              "filepath": "sierra_nevada/biodiversity/focal_species",
              "normalized_layer": "sierra-nevada:bioDiverConservTranslate_focalSpecies",
              "normalized_data_download_path": "sierra-nevada/bioDiverConservTranslate/focalSpecies.tif",
              "display_name": "Focal Species",
              "operation": "MEAN",
              "metrics": [
                {
                  "metric_name": "california_spotted_owl",
                  "filepath": "sierra_nevada/biodiversity/focal_species/CSO_suitablehabitat_combined_300m",
                  "raw_layer": "sierra-nevada:bioDiverConserv_Tier2_CSO_suitablehabitat_combined", 
                  "raw_data_download_path": "sierra-nevada/bioDiverConserv/Tier2/CSO_suitablehabitat_combined.tif",
                  "normalized_layer": "sierra-nevada:bioDiverConservTranslate_Tier2_CSO_suitablehabitat_combined_scored",
                  "normalized_data_download_path": "sierra-nevada/bioDiverConservTranslate/Tier2/CSO_suitablehabitat_combined_scored.tif",
                  "display_name": "California Spotted Owl Habitats",
                  "source": "Sierra Nevada Regional Resource Kit",
                  "source_link": "https://data.fs.usda.gov/geodata/rastergateway/regional-resource-kit/index.php",
                  "data_provider": "USDA Forest Service, Region 5 and PSW",
                  "data_download_link": "https://data.fs.usda.gov/geodata/rastergateway/regional-resource-kit/docs/bioDiverConserv.zip",
                  "data_year": "2021",
                  "reference_link": "https://data.fs.usda.gov/geodata/rastergateway/regional-resource-kit/docs/RRK_Metric_Dictionary_v2.pdf#page=23",
                  "min_value": 0,
                  "max_value": 1,
                  "data_units": "Continuous, 0 (Low Suitability) to 1 (High Suitability)"
                },
                {
                  "metric_name": "pacific_fisher",
                  "filepath": "sierra_nevada/biodiversity/focal_species/fisher_suitablehabitat_combined_300m",
                  "raw_layer": "sierra-nevada:bioDiverConserv_Tier2_fisher_suitablehabitat_combined",
                  "raw_data_download_path": "sierra-nevada/bioDiverConserv/Tier2/fisher_suitablehabitat_combined.tif",
                  "normalized_layer": "sierra-nevada:bioDiverConservTranslate_Tier2_fisher_suitablehabitat_combined_scored",
                  "normalized_data_download_path": "sierra-nevada/bioDiverConservTranslate/Tier2/fisher_suitablehabitat_combined_scored.tif",
                  "display_name": "Pacific Fisher Habitats",
                  "source": "Sierra Nevada Regional Resource Kit",
                  "source_link": "https://data.fs.usda.gov/geodata/rastergateway/regional-resource-kit/index.php",
                  "data_provider": "USDA Forest Service, Region 5 and PSW",
                  "data_download_link": "https://data.fs.usda.gov/geodata/rastergateway/regional-resource-kit/docs/bioDiverConserv.zip",
                  "data_year": "2021",
                  "reference_link": "https://data.fs.usda.gov/geodata/rastergateway/regional-resource-kit/docs/RRK_Metric_Dictionary_v2.pdf#page=25",
                  "min_value": 0,
                  "max_value": 1,
                  "data_units": "Continuous, 0 (Low Suitability) to 1 (High Suitability)"
                },
                {
                  "metric_name": "black_oak_stands",
                  "filepath": "sierra_nevada/biodiversity/focal_species/CA_Black_Oak_Stand_Distribution_2016to2020_300m",
                  "raw_layer": "sierra-nevada:bioDiverConserv_Tier2_CA_Black_Oak_Stand_Distribution_2016to2020_30m",
                  "raw_data_download_path": "sierra-nevada/bioDiverConserv/Tier2/CA_Black_Oak_Stand_Distribution_2016to2020_30m.tif",
                  "normalized_layer": "sierra-nevada:bioDiverConservTranslate_Tier2_CA_Black_Oak_Stand_Distribution_2016to2020_scored",
                  "normalized_data_download_path": "sierra-nevada/bioDiverConservTranslate/Tier2/CA_Black_Oak_Stand_Distribution_2016to2020_scored.tif",
                  "display_name": "Black Oak Stands",
                  "ignore": true,
                  "source": "Sierra Nevada Regional Resource Kit",
                  "source_link": "https://data.fs.usda.gov/geodata/rastergateway/regional-resource-kit/index.php",
                  "data_provider": "UC Davis",
                  "data_download_link": "https://data.fs.usda.gov/geodata/rastergateway/regional-resource-kit/docs/bioDiverConserv.zip",
                  "data_year": "2020",
                  "reference_link": "https://data.fs.usda.gov/geodata/rastergateway/regional-resource-kit/docs/RRK_Metric_Dictionary_v2.pdf#page=22",
                  "min_value": 0,
                  "max_value": 684,
                  "data_units": "Value"
                }
              ]
            },
            {
              "element_name": "species_diversity",
              "display": true,
              "filepath": "sierra_nevada/biodiversity/species_diversity",
              "normalized_layer": "sierra-nevada:bioDiverConservTranslate_speciesDiversity",
              "normalized_data_download_path": "sierra-nevada/bioDiverConservTranslate/speciesDiversity.tif",
              "display_name": "Species Diversity",
              "operation": "MEAN",
              "metrics": [
                
                {
                  "metric_name": "species_richness",
                  "filepath": "sierra_nevada/biodiversity/species_diversity/wildlife_species_richness_300m",
                  "raw_layer": "sierra-nevada:bioDiverConserv_Tier2_wildlife_species_richness",
                  "raw_data_download_path": "sierra-nevada/bioDiverConserv/Tier2/wildlife_species_richness.tif",
                  "normalized_layer": "sierra-nevada:bioDiverConservTranslate_Tier2_wildlife_species_richness_scored",
                  "normalized_data_download_path": "sierra-nevada/bioDiverConservTranslate/Tier2/wildlife_species_richness_scored.tif",
                  "display_name": "Species Richness",
                  "source": "Sierra Nevada Regional Resource Kit",
                  "source_link": "https://data.fs.usda.gov/geodata/rastergateway/regional-resource-kit/index.php",
                  "data_provider": "USDA Forest Service, Region 5 and PSW",
                  "data_download_link": "https://data.fs.usda.gov/geodata/rastergateway/regional-resource-kit/docs/bioDiverConserv.zip",
                  "data_year": "2021",
                  "reference_link": "https://data.fs.usda.gov/geodata/rastergateway/regional-resource-kit/docs/RRK_Metric_Dictionary_v2.pdf#page=25",
                  "min_value": 1,
                  "max_value": 93,
                  "data_units": "Number of species"
                },
                {
                  "metric_name": "endangered_vertebrate",
                  "filepath": "sierra_nevada/biodiversity/focal_species/t_e_species_richness_300m",
                  "raw_layer": "sierra-nevada:bioDiverConserv_Tier2_t_e_species_richness", 
                  "raw_data_download_path": "sierra-nevada/bioDiverConserv/Tier2/t_e_species_richness.tif",
                  "normalized_layer": "sierra-nevada:bioDiverConservTranslate_Tier2_t_e_species_richness_scored",
                  "normalized_data_download_path": "sierra-nevada/bioDiverConservTranslate/Tier2/t_e_species_richness_scored.tif",
                  "display_name": "Endangered Vertebrate Richness",
                  "source": "Sierra Nevada Regional Resource Kit",
                  "source_link": "https://data.fs.usda.gov/geodata/rastergateway/regional-resource-kit/index.php",
                  "data_provider": "USDA Forest Service, Region 5 and PSW",
                  "data_download_link": "https://data.fs.usda.gov/geodata/rastergateway/regional-resource-kit/docs/bioDiverConserv.zip",
                  "data_year": "2021",
                  "reference_link": "https://data.fs.usda.gov/geodata/rastergateway/regional-resource-kit/docs/RRK_Metric_Dictionary_v2.pdf#page=26",
                  "min_value": 1,
                  "max_value": 7,
                  "data_units": "Number of species"
                }
              ]
            }
          ]
        },
        {
          "pillar_name": "carbon_sequestration",
          "display": true,
          "display_name": "Carbon Sequestration",
          "filepath": "sierra_nevada/carbon_sequestration",
          "future_data_download_path": "sierra-nevada/carbonSeqTranslate/carbon030_future.tif",
          "future_layer": "sierra-nevada:carbonSeqTranslate_carbon030_future",
          "normalized_data_download_path": "sierra-nevada/carbonSeqTranslate/carbonSeq.tif",
          "normalized_layer": "sierra-nevada:carbonSeqTranslate_carbonSeq",
          "operation": "MEAN",
          "elements": [
            {
              "element_name": "stability",
              "display": true,
              "display_name": "Stability",
              "filepath": "sierra_nevada/carbon_sequestration/stability",
              "normalized_layer": "sierra-nevada:carbonSeqTranslate_Tier2_LargeTreeCarbon_2021_scored",
              "normalized_data_download_path": "sierra-nevada/carbonSeqTranslate/Tier2/LargeTreeCarbon_2021_scored.tif",
              "operation": "MEAN",
              "metrics": [
                {
                  "metric_name": "large_tree_carbon",
                  "filepath": "sierra_nevada/carbon_sequestration/stability/LargeTreeCarbon_2021_300m",
                  "raw_layer": "sierra-nevada:carbonSeq_Tier2_LargeTreeCarbon_2021",
                  "raw_data_download_path": "sierra-nevada/carbonSeq/Tier2/LargeTreeCarbon_2021.tif",
                  "normalized_layer": "sierra-nevada:carbonSeqTranslate_Tier2_LargeTreeCarbon_2021_scored",
                  "normalized_data_download_path": "sierra-nevada/carbonSeqTranslate/Tier2/LargeTreeCarbon_2021_scored.tif",
                  "display_name": "Large Tree Carbon",
                  "source": "Sierra Nevada Regional Resource Kit",
                  "source_link": "https://data.fs.usda.gov/geodata/rastergateway/regional-resource-kit/index.php",
                  "data_provider": "USDA Forest Service, Region 5",
                  "data_download_link": "https://data.fs.usda.gov/geodata/rastergateway/regional-resource-kit/docs/carbonSeq.zip",
                  "data_year": "2021",
                  "reference_link": "https://data.fs.usda.gov/geodata/rastergateway/regional-resource-kit/docs/RRK_Metric_Dictionary_v2.pdf#page=33",
                  "min_value": 0,
                  "max_value": 250,
                  "data_units": "Mg C/ha"
                }
              ]
            },
            {
              "element_name": "storage",
              "display": true,
              "display_name": "Storage",
              "filepath": "sierra_nevada/carbon_sequestration/storage",
              "normalized_layer": "sierra-nevada:carbonSeqTranslate_storage",
              "normalized_data_download_path": "sierra-nevada/carbonSeqTranslate/storage.tif",
              "operation": "MEAN",
              "metrics": [
                {
                  "metric_name": "total_carbon",
                  "filepath": "sierra_nevada/carbon_sequestration/storage/CECS_TotalCarbon_300m",
                  "raw_layer": "sierra-nevada:carbonSeq_Tier1_CECS_TotalCarbon_30m",
                  "raw_data_download_path": "sierra-nevada/carbonSeq/Tier1/CECS_TotalCarbon_30m.tif",
                  "normalized_layer": "sierra-nevada:carbonSeqTranslate_Tier2_F3_TotalCarbon_2021_scored",
                  "normalized_data_download_path": "sierra-nevada/carbonSeqTranslate/Tier1/CECS_TotalCarbon_scored.tif",
                  "display_name": "Total Carbon",
                  "source": "Sierra Nevada Regional Resource Kit",
                  "source_link": "https://data.fs.usda.gov/geodata/rastergateway/regional-resource-kit/index.php",
                  "data_provider": "Center for Ecosystem Climate Solutions (CECS), UC Irvine",
                  "data_download_link": "https://data.fs.usda.gov/geodata/rastergateway/regional-resource-kit/docs/carbonSeq.zip",
                  "data_year": "2021",
                  "reference_link": "https://data.fs.usda.gov/geodata/rastergateway/regional-resource-kit/docs/RRK_Metric_Dictionary_v2.pdf#page=32",
                  "min_value": 0,
                  "max_value": 500,
                  "data_units": "Mg C/ha"
                }
              ]
            }
          ]
        },
        {
          "pillar_name": "economic_diversity",
          "display": true,
          "display_name": "Economic Diversity",
          "filepath": "sierra_nevada/economic_diversity",
          "future_layer": "sierra-nevada:econDiversityTranslate_econDiversity030_future",
          "future_data_download_path": "sierra-nevada/econDiversityTranslate/econDiversity030_future.tif",
          "normalized_data_download_path": "sierra-nevada/econDiversityTranslate/econDiver.tif",
          "normalized_layer": "sierra-nevada:econDiversityTranslate_econDiver",
          "elements": [
            {
              "element_name": "wood_product_industry",
              "display": true,
              "display_name": "Wood Product Industry",
              "filepath": "econDiversityTranslate/woodProdInd",
              "normalized_layer": "sierra-nevada:econDiversityTranslate_woodProdInd",
              "normalized_data_download_path": "sierra-nevada/econDiversityTranslate/woodProdInd.tif",
              "metrics": [
                {
                  "metric_name": "costs_of_potential_treatments",
                  "filepath": "sierra_nevada/economic_diversity/wood/skidder_bio_cost_proj_clip_300m",
                  "raw_layer": "sierra-nevada:econDiversity_Tier2_skidder_bio_cost_proj_clip",
                  "raw_data_download_path": "sierra-nevada/econDiversisty/Tier2/skidder_bio_cost_proj_clip.tif",
                  "normalized_layer": "sierra-nevada:econDiversityTranslate_Tier2_skidder_bio_cost_scored",
                  "normalized_data_download_path": "sierra-nevada/econDiversity/Tier2/skidder_bio_cost_scored.tif",
                  "display_name": "Costs of Potential Treatments",
                  "source": "Sierra Nevada Regional Resource Kit",
                  "source_link": "https://data.fs.usda.gov/geodata/rastergateway/regional-resource-kit/index.php",
                  "data_provider": "USDA Forest Service, Rocky Mountain Research Station",
                  "data_download_link": "https://data.fs.usda.gov/geodata/rastergateway/regional-resource-kit/docs/econDiver.zip",
                  "data_year": "2021",
                  "reference_link": "https://data.fs.usda.gov/geodata/rastergateway/regional-resource-kit/docs/RRK_Metric_Dictionary_v2.pdf#page=30",
                  "min_value": 0,
                  "max_value": 4200,
                  "data_units": "USD"
                },
                {
                  "metric_name": "available_standing_biomass",
                  "filepath": "sierra_nevada/economic_diversity/wood/AvailableBiomass_2021_300m",
                  "raw_layer": "sierra-nevada:econDiversity_Tier2_AvailableBiomass_2021",
                  "raw_data_download_path": "sierra-nevada/econDiversisty/Tier2/AvailableBiomass_2021.tif",
                  "normalized_layer": "sierra-nevada:econDiversityTranslate_Tier2_AvailableBiomass_2021_scored",
                  "normalized_data_download_path": "sierra-nevada/econDiversity/Tier2/AvailableBiomass_2021_scored.tif",
                  "display_name": "Available Standing Biomass",
                  "source": "Sierra Nevada Regional Resource Kit",
                  "source_link": "https://data.fs.usda.gov/geodata/rastergateway/regional-resource-kit/index.php",
                  "data_provider": "USDA Forest Service, Region 5",
                  "data_download_link": "https://data.fs.usda.gov/geodata/rastergateway/regional-resource-kit/docs/econDiver.zip",
                  "data_year": "2021",
                  "reference_link": "https://data.fs.usda.gov/geodata/rastergateway/regional-resource-kit/docs/RRK_Metric_Dictionary_v2.pdf#page=29",
                  "min_value": 0,
                  "max_value": 120,
                  "data_units": "dry weight tons/acre"
                }  
              ]
            }
          ]
        },
        {
          "pillar_name": "fire_adapted_communities",
          "display": true,
          "display_name": "Fire-Adapted Communities",
          "filepath": "sierra_nevada/fire_adapted_communities",
          "future_data_download_path": "sierra-nevada/fireAdaptCommTranslate/fireAdaptComm030_future.tif",
          "future_layer": "sierra-nevada:fireAdaptCommTranslate_fireAdaptComm030_future",
          "normalized_data_download_path": "sierra-nevada/fireAdaptCommTranslate/fireAdaptComm.tif", 
          "normalized_layer": "sierra-nevada:fireAdaptCommTranslate_fireAdaptComm",
          "operation": "MEAN",
          "elements": [
            {
              "element_name": "hazard",
              "display": true,
              "display_name": "Hazard",
              "filepath": "sierra_nevada/fire_adapted_communities/hazard",
              "normalized_layer": "sierra-nevada:fireAdaptCommTranslate_hazard",
              "normalized_data_download_path": "sierra-nevada/fireAdaptCommTranslate/hazard.tif",
              "operation": "MEAN",
              "metrics": [
                {
                  "metric_name": "structure_exposure",
                  "filepath": "sierra_nevada/fire_adapted_communities/hazard/StructureExposureScore_WUI_2022_300m",
                  "raw_layer": "sierra-nevada:fireAdaptComm_Tier1_StructureExposureScore_WUI_2022",
                  "raw_data_download_path": "sierra-nevada/fireAdaptComm/Tier1/StructureExposureScore_WUI_2022.tif",
                  "normalized_layer": "sierra-nevada:fireAdaptCommTranslate_Tier1_StructureExposureScore_WUI_2022_scored",
                  "normalized_data_download_path" : "sierra-nevada/fireAdaptCommTranslate/Tier1/StructureExposureScore_WUI_2022_scored.tif",
                  "display_name": "Structure Exposure",
                  "source": "Sierra Nevada Regional Resource Kit",
                  "source_link": "https://data.fs.usda.gov/geodata/rastergateway/regional-resource-kit/index.php",
                  "data_provider": "Pyrologix",
                  "data_download_link": "https://data.fs.usda.gov/geodata/rastergateway/regional-resource-kit/docs/fireAdaptComm.zip",
                  "data_year": "2021",
                  "reference_link": "https://data.fs.usda.gov/geodata/rastergateway/regional-resource-kit/docs/RRK_Metric_Dictionary_v2.pdf#page=10",
                  "min_value": 1,
                  "max_value": 18,
                  "invert_raw": true,
                  "data_units": "Relative index"
                },
                {
                  "metric_name": "damage_potential_wui",
                  "filepath": "sierra_nevada/fire_adapted_communities/hazard/DamagePotential_WUI_2022_300m",
                  "raw_layer": "sierra-nevada:fireAdaptComm_Tier1_DamagePotential_WUI_2022",
                  "raw_data_download_path": "sierra-nevada/fireAdaptComm/Tier1/DamagePotential_WUI_2022.tif",
                  "normalized_layer": "sierra-nevada:fireAdaptCommTranslate_Tier1_DamagePotential_WUI_2022_scored",
                  "normalized_data_download_path": "sierra-nevada/fireAdaptCommTranslate/Tier1/DamagePotential_WUI_2022_scored.tif",
                  "display_name": "WUI Damage Potential",
                  "source": "Sierra Nevada Regional Resource Kit",
                  "source_link": "https://data.fs.usda.gov/geodata/rastergateway/regional-resource-kit/index.php",
                  "data_provider": "Pyrologix",
                  "data_download_link": "https://data.fs.usda.gov/geodata/rastergateway/regional-resource-kit/docs/fireAdaptComm.zip",
                  "data_year": "2021",
                  "reference_link": "https://data.fs.usda.gov/geodata/rastergateway/regional-resource-kit/docs/RRK_Metric_Dictionary_v2.pdf#page=12",
                  "min_value": 1,
                  "max_value": 9,
                  "invert_raw": true,
                  "data_units": "Relative index, low to high"
                }
              ]
            }
          ]
        },
        {
          "pillar_name": "fire_dynamics",
          "display": true,
          "display_name": "Fire Dynamics",
          "filepath": "sierra_nevada/fire_dynamics",
          "future_data_download_path": "sierra-nevada/fireDynamicsTranslate/fireDynamics030_future.tif",
          "future_layer": "sierra-nevada:fireDynamicsTranslate_fireDynamics030_future",
          "normalized_data_download_path": "sierra-nevada/fireDynamicsTranslate/fireDynamics.tif",
          "normalized_layer": "sierra-nevada:fireDynamicsTranslate_fireDynamics",
          "operation": "MEAN",
          "elements": [
            {
              "element_name": "functional_fire",
              "display": true,
              "filepath": "sierra_nevada/fire_dynamics/functional_fire",
              "normalized_layer": "sierra-nevada:fireDynamicsTranslate_funcFire",
              "normalized_data_download_path": "sierra-nevada/fireDynamicsTranslate/funcFire.tif",
              "display_name": "Functional Fire",
              "operation": "MEAN",
              "metrics": [
                {
                  "metric_name": "mean_percent_fire_return_interval_departure",
                  "filepath": "sierra_nevada/fire_dynamics/functional_fire/meanPFRID_300m",
                  "raw_layer": "sierra-nevada:fireDynamics_Tier2_meanPFRID", 
                  "raw_data_download_path": "sierra-nevada/fireDynamics/Tier2/meanPFRID.tif",
                  "normalized_layer": "sierra-nevada:fireDynamicsTranslate_Tier2_meanPFRID_freq_scored",
                  "normalized_data_download_path": "sierra-nevada/fireDynamicsTranslate/Tier2/meanPFRID_freq_scored.tif",
                  "display_name": "Mean PFRID",
                  "source": "Sierra Nevada Regional Resource Kit",
                  "source_link": "https://data.fs.usda.gov/geodata/rastergateway/regional-resource-kit/index.php",
                  "data_provider": "USDA Forest Service, Region 5",
                  "data_download_link": "https://data.fs.usda.gov/geodata/rastergateway/regional-resource-kit/docs/fireDynamics.zip",
                  "data_year": "2021",
                  "reference_link": "https://data.fs.usda.gov/geodata/rastergateway/regional-resource-kit/docs/RRK_Metric_Dictionary_v2.pdf#page=14",
                  "min_value": -100,
                  "max_value": 100,
                  "data_units": "Percent"
                },
                {
                  "metric_name": "probability_high_fire_severity",
                  "filepath": "sierra_nevada/fire_dynamics/functional_fire/xmechctrl_8_2022_300m",
                  "raw_layer": "sierra-nevada:fireDynamics_Tier1_xmechctrl_8_2022_30m",
                  "raw_data_download_path": "sierra-nevada/fireDynamics/Tier1/xmechctrl_8_2022_30m.tif",
                  "normalized_layer": "sierra-nevada:fireDynamicsTranslate_Tier1_probHighSevFire_2022_scored",
                  "normalized_data_download_path": "sierra-nevada/fireDynamics/Tier1/xmechctrl_8_2022_30m.tif",
                  "display_name": "Probability High Fire Severity",
                  "source": "Sierra Nevada Regional Resource Kit",
                  "source_link": "https://data.fs.usda.gov/geodata/rastergateway/regional-resource-kit/index.php",
                  "data_provider": "Pyrologix",
                  "data_download_link": "https://data.fs.usda.gov/geodata/rastergateway/regional-resource-kit/docs/fireDynamics.zip",
                  "data_year": "2021",
                  "reference_link": "https://data.fs.usda.gov/geodata/rastergateway/regional-resource-kit/docs/RRK_Metric_Dictionary_v2.pdf#page=15",
                  "min_value": 0,
                  "max_value": 1,
                  "invert_raw": true,
                  "data_units": "Probability"
                },
                {
                  "metric_name": "annual_burn_probability",
                  "filepath": "sierra_nevada/fire_dynamics/functional_fire/BurnProbability_2022_300m",
                  "raw_layer": "sierra-nevada:fireDynamics_Tier1_BurnProbability_2022",
                  "raw_data_download_path": "sierra-nevada/fireDynamics/Tier1/BurnProbability_2022.tif",
                  "normalized_layer": "sierra-nevada:fireDynamicsTranslate_Tier1_BurnProbability_2022_scored",
                  "normalized_data_download_path": "sierra-nevada/fireDynamicsTranslate/Tier1/BurnProbability_2022_scored.tif",
                  "display_name": "Annual Burn Probability",
                  "source": "Sierra Nevada Regional Resource Kit",
                  "source_link": "https://data.fs.usda.gov/geodata/rastergateway/regional-resource-kit/index.php",
                  "data_provider": "Pyrologix",
                  "data_download_link": "https://data.fs.usda.gov/geodata/rastergateway/regional-resource-kit/docs/fireDynamics.zip",
                  "data_year": "2021",
                  "reference_link": "https://data.fs.usda.gov/geodata/rastergateway/regional-resource-kit/docs/RRK_Metric_Dictionary_v2.pdf#page=16",
                  "min_value": 0,
                  "max_value": 10,
                  "data_units": "Probability"
                }
              ]
            }
          ]
        },
        {
          "pillar_name": "forest_resilience",
          "display": true,
          "display_name": "Forest Resilience",
          "filepath": "sierra_nevada/forest_resilience",
          "future_data_download_path": "sierra-nevada/forestShrubResilTranslate/forestResil030_future.tif",
          "future_layer": "sierra-nevada:forestShrubResilTranslate_forestResil030_future",
          "normalized_data_download_path": "sierra-nevada/forestShrubResilTranslate/forestShrubResil.tif",
          "normalized_layer": "sierra-nevada:forestShrubResilTranslate_forestShrubResil",
          "operation": "MEAN",
          "elements": [
            {
              "element_name": "forest_structure",
              "display": true,
              "filepath": "sierra_nevada/forest_resilience/forest_structure",
              "normalized_layer": "sierra-nevada:forestShrubResilTranslate_structure",
              "normalized_data_download_path": "sierra-nevada/forestShrubResilTranslate/structure.tif",
              "display_name": "Forest Structure",
              "operation": "MEAN",
              "metrics": [
                {
                  "metric_name": "tree_density_gt1",
                  "filepath": "sierra_nevada/forest_resilience/forest_structure/TPA_2021_300m",
                  "raw_layer": "sierra-nevada:forestShrubResil_Tier2_TPA_2021_30m",
                  "raw_data_download_path": "sierra-nevada/forestShrubResil/Tier2/TPA_2021_30m.tif",
                  "normalized_layer": "sierra-nevada:forestShrubResilTranslate_Tier2_TPA_2021_scored",
                  "normalized_data_download_path": "sierra-nevada/forestShrubResilTranslate/Tier2/TPA_2021_scored.tif",
                  "display_name": "Tree Density > 1",
                  "source": "Sierra Nevada Regional Resource Kit",
                  "source_link": "https://data.fs.usda.gov/geodata/rastergateway/regional-resource-kit/index.php",
                  "data_provider": "USDA Forest Service, Region 5",
                  "data_download_link": "https://data.fs.usda.gov/geodata/rastergateway/regional-resource-kit/docs/forestResil.zip",
                  "data_year": "2021",
                  "reference_link": "https://data.fs.usda.gov/geodata/rastergateway/regional-resource-kit/docs/RRK_Metric_Dictionary_v2.pdf#page=18",
                  "min_value": 0,
                  "max_value": 8500,
                  "invert_raw": true,
                  "data_units": "Live trees/acre"
                },
                {
                  "metric_name": "large_tree_density_gt30",
                  "filepath": "sierra_nevada/forest_resilience/forest_structure/TPA_30in_up_2021_300m",
                  "raw_layer": "sierra-nevada:forestShrubResil_Tier2_TPA_30in_up_2021_30m",
                  "raw_data_download_path": "sierra-nevada/forestShrubResil/Tier2/TPA_30in_up_2021_30m.tif",
                  "normalized_layer": "sierra-nevada:forestShrubResilTranslate_Tier2_TPA_30in_up_2021_scored",
                  "normalized_data_download_path": "sierra-nevada/forestShrubResilTranslate/Tier2/TPA_30in_up_2021_scored.tif",
                  "display_name": "Tree Density > 30",
                  "source": "Sierra Nevada Regional Resource Kit",
                  "source_link": "https://data.fs.usda.gov/geodata/rastergateway/regional-resource-kit/index.php",
                  "data_provider": "USDA Forest Service, Region 5",
                  "data_download_link": "https://data.fs.usda.gov/geodata/rastergateway/regional-resource-kit/docs/forestResil.zip",
                  "data_year": "2021",
                  "reference_link": "https://data.fs.usda.gov/geodata/rastergateway/regional-resource-kit/docs/RRK_Metric_Dictionary_v2.pdf#page=18",
                  "min_value": 0,
                  "max_value": 26,
                  "data_units": "Live trees/acre"
                },
                {
                  "metric_name": "basal_area",
                  "filepath": "sierra_nevada/forest_resilience/forest_structure/BASATOT_2021_300m",
                  "raw_layer": "sierra-nevada:forestShrubResil_Tier2_BASATOT_2021_30m",
                  "raw_data_download_path": "sierra-nevada/forestShrubResil/Tier2/BASATOT_2021_30m.tif",
                  "normalized_layer": "sierra-nevada:forestShrubResilTranslate_Tier2_BASATOT_2021_scored",
                  "normalized_data_download_path": "sierra-nevada/forestShrubResilTranslate/Tier2/BASATOT_2021_scored.tif",
                  "display_name": "Basal Area",
                  "source": "Sierra Nevada Regional Resource Kit",
                  "source_link": "https://data.fs.usda.gov/geodata/rastergateway/regional-resource-kit/index.php",
                  "data_provider": "USDA Forest Service, Region 5",
                  "data_download_link": "https://data.fs.usda.gov/geodata/rastergateway/regional-resource-kit/docs/forestResil.zip",
                  "data_year": "2021",
                  "reference_link": "https://data.fs.usda.gov/geodata/rastergateway/regional-resource-kit/docs/RRK_Metric_Dictionary_v2.pdf#page=17",
                  "min_value": 0,
                  "max_value": 400,
                  "data_units": "sq ft/acre"
                },
                {
                  "metric_name": "max_sdi",
                  "filepath": "sierra_nevada/forest_resilience/forest_structure/proportion_of_SDI_83_Max_300m",
                  "raw_layer": "sierra-nevada:forestShrubResil_Tier2_proportion_of_SDI_33_Max_30m", 
                  "raw_data_download_path": "sierra-nevada/forestShrubResil/Tier2/proportion_of_SDI_33_Max_30m.tif",
                  "normalized_layer": "sierra-nevada:forestShrubResilTranslate_Tier2_proportion_of_SDI_33_Max_scored",
                  "normalized_data_download_path": "sierra-nevada/forestShrubResilTranslate/Tier2/proportion_of_SDI_33_Max_scored.tif",
                  "display_name": "Max SDI",
                  "source": "Sierra Nevada Regional Resource Kit",
                  "source_link": "https://data.fs.usda.gov/geodata/rastergateway/regional-resource-kit/index.php",
                  "data_provider": "USDA Forest Service, Region 5",
                  "data_download_link": "https://data.fs.usda.gov/geodata/rastergateway/regional-resource-kit/docs/forestResil.zip",
                  "data_year": "2021",
                  "reference_link": "https://data.fs.usda.gov/geodata/rastergateway/regional-resource-kit/docs/RRK_Metric_Dictionary_v2.pdf#page=19",
                  "min_value": 0,
                  "max_value": 1,
                  "invert_raw": true,
                  "data_units": "Percent"
                }
              ]
            },
            {
              "element_name": "forest_composition",
              "display": true,
              "filepath": "sierra_nevada/forest_resilience/forest_composition",
              "normalized_layer": "sierra-nevada:forestShrubResilTranslate_composition",
              "normalized_data_download_path": "sierra-nevada/forestShrubResilTranslate/composition.tif",
              "display_name": "Forest Composition",
              "operation": "MEAN",
              "metrics": [
                {
                  "metric_name": "seral_stage",
                  "filepath": "sierra_nevada/forest_resilience/forest_composition/late_SeralStage_prop_300m",
                  "raw_layer": "sierra-nevada:forestShrubResil_Tier2_late_SeralStage_prop",
                  "raw_data_download_path": "sierra-nevada/forestShrubResil/Tier2/late_SeralStage_prop.tif",
                  "normalized_layer": "sierra-nevada:forestShrubResilTranslate_Tier2_late_SeralStage_prop_scored",
                  "normalized_data_download_path": "sierra-nevada/forestShrubResilTranslate/Tier2/late_SeralStage_prop_scored.tif",
                  "display_name": "Seral Stage",
                  "source": "Sierra Nevada Regional Resource Kit",
                  "source_link": "https://data.fs.usda.gov/geodata/rastergateway/regional-resource-kit/index.php",
                  "data_provider": "USDA Forest Service, Region 5",
                  "data_download_link": "https://data.fs.usda.gov/geodata/rastergateway/regional-resource-kit/docs/forestResil.zip",
                  "data_year": "2021",
                  "reference_link": "https://data.fs.usda.gov/geodata/rastergateway/regional-resource-kit/docs/RRK_Metric_Dictionary_v2.pdf#page=21",
                  "min_value": 0,
                  "max_value": 1,
                  "data_units": "Integer, 1 - 3"
                },
                {
                  "metric_name": "tree_to_shrub_cover_ratio",
                  "filepath": "sierra_nevada/forest_resilience/forest_composition/CECS_TreeToShrubRatio_300m",
                  "raw_layer": "sierra-nevada:forestShrubResil_Tier1_CECS_TreeToShrubRatio_Pct_30m",
                  "raw_data_download_path": "sierra-nevada/forestShrubResil/Tier1/CECS_TreeToShrubRatio_Pct_30m.tif",
                  "normalized_layer": "sierra-nevada:forestShrubResilTranslate_Tier1_CECS_TreeToShrubRatio_Pct_scored",
                  "normalized_data_download_path": "sierra-nevada/forestShrubResilTranslate/Tier1/CECS_TreeToShrubRatio_Pct_scored.tif",
                  "display_name": "Tree:Shrub Cover",
                  "source": "Sierra Nevada Regional Resource Kit",
                  "source_link": "https://data.fs.usda.gov/geodata/rastergateway/regional-resource-kit/index.php",
                  "data_provider": "Center for Ecosystem Climate Solutions (CECS), UC Irvine",
                  "data_download_link": "https://data.fs.usda.gov/geodata/rastergateway/regional-resource-kit/docs/forestResil.zip",
                  "data_year": "2021",
                  "reference_link": "https://data.fs.usda.gov/geodata/rastergateway/regional-resource-kit/docs/RRK_Metric_Dictionary_v2.pdf#page=20",
                  "min_value": 0,
                  "max_value": 100,
                  "data_units": "Percent"
                }
              ]
            },
            {
              "element_name": "disturbance",
              "display": true,
              "filepath": "sierra_nevada/forest_resilience/disturbance",
              "normalized_layer": "sierra-nevada:forestShrubResilTranslate_Tier2_Mortality_MMI_2017_2021_scored",
              "normalized_data_download_path": "sierra-nevada/forestShrubResiltTranslate/Tier2/Mortality_MMI_2017_2021_scored.tif",
              "display_name": "Disturbance",
              "operation": "MEAN",
              "metrics": [
                {
                  "metric_name": "tree_mortality",
                  "filepath": "sierra_nevada/forest_resilience/disturbance/Mortality_MMI_2017_2021_300m",
                  "raw_layer": "sierra-nevada:forestShrubResil_Tier2_Mortality_MMI_2017_2021",
                  "raw_data_download_path": "sierra-nevada/forestShrubResil/Tier1/Mortality_MMI_2017_2021.tif",
                  "normalized_layer": "sierra-nevada:forestShrubResilTranslate_Tier2_Mortality_MMI_2017_2021_scored",
                  "normalized_data_download_path": "sierra-nevada/forestShrubResiltTranslate/Tier2/Mortality_MMI_2017_2021_scored.tif",
                  "display_name": "Tree Mortality",
                  "source": "Sierra Nevada Regional Resource Kit",
                  "source_link": "https://data.fs.usda.gov/geodata/rastergateway/regional-resource-kit/index.php",
                  "data_provider": "USDA Forest Service, Region 5",
                  "data_download_link": "https://data.fs.usda.gov/geodata/rastergateway/regional-resource-kit/docs/forestResil.zip",
                  "data_year": "2021",
                  "reference_link": "https://data.fs.usda.gov/geodata/rastergateway/regional-resource-kit/docs/RRK_Metric_Dictionary_v2.pdf#page=21",
                  "min_value": 0,
                  "max_value": 100,
                  "invert_raw": true,
                  "data_units": "Percent of 30m pixel (absolute value)"
                }
              ]
            }
          ]
        },
        {
          "pillar_name": "social_cultural_wellbeing",
          "display": true,
          "display_name": "Social and Cultural Wellbeing",
          "filepath": "sierra_nevada/social_cultural_wellbeing",
          "future_data_download_path": "sierra-nevada/socialCulturalTranslate/socialCultural030_future.tif",
          "future_layer": "sierra-nevada:socialCulturalTranslate_socialCultural030_future",
          "normalized_data_download_path": "sierra-nevada/socialCulturalTranslate/socialCultural.tif",
          "normalized_layer": "sierra-nevada:socialCulturalTranslate_socialCultural",
          "elements": [
            {
              "element_name": "environmental_justice",
              "display": true,
              "filepath": "sierra_nevada/social_cultural_wellbeing/environmental_justice",
              "normalized_layer": "sierra-nevada:socialCulturalTranslate_envJustice",
              "normalized_data_download_path": "sierra-nevada/socialCulturalTranslate/envJustice.tif",
              "display_name": "Environmental Justice",
              "metrics": [
                {
                  "metric_name": "housing_burden",
                  "display_name": "Housing Burden",   
                  "filepath": "sierra_nevada/social_cultural_wellbeing/environmental_justice/HousingBurdenPctl_2021_300m",
                  "raw_layer": "sierra-nevada:socialCultural_Tier1_HousingBurdenPctl_2021_30m",
                  "raw_data_download_path": "sierra-nevada/socialCultural/Tier1/HousingBurdenPctl_2021_30m.tif",
                  "normalized_layer": "sierra-nevada:socialCulturalTranslate_Tier1_HousingBurdenPctl_2021_scored",
                  "normalized_data_download_path": "sierra-nevada/socialCulturalTranslate/Tier1/HousingBurdenPctl_2021_scored.tif",
                  "source": "Sierra Nevada Regional Resource Kit",
                  "source_link": "https://data.fs.usda.gov/geodata/rastergateway/regional-resource-kit/index.php",
                  "data_provider": "Office of Environmental Health Hazard Assessment, CAL EPA",
                  "data_download_link": "https://data.fs.usda.gov/geodata/rastergateway/regional-resource-kit/docs/socialCultural.zip",
                  "data_year": "2021",
                  "reference_link": "https://data.fs.usda.gov/geodata/rastergateway/regional-resource-kit/docs/RRK_Metric_Dictionary_v2.pdf#page=39",
                  "min_value": 0,
                  "max_value": 100,
                  "data_units": "Percent"
                },
                {
                  "metric_name": "unemployment",
                  "display_name": "Unemployment",
                  "filepath": "sierra_nevada/social_cultural_wellbeing/environmental_justice/UnemploymentPctl_2021_300m",
                  "raw_layer": "sierra-nevada:socialCultural_Tier1_UnemploymentPctl_2021_30m",
                  "raw_data_download_path": "sierra-nevada/socialCultural/Tier1/UnemploymentPctl_2021_30m.tif",
                  "normalized_layer": "sierra-nevada:socialCulturalTranslate_Tier1_UnemploymentPctl_2021_scored",
                  "normalized_data_download_path": "sierra-nevada/socialCulturalTranslate/Tier1/UnemploymentPctl_2021_scored.tif",
                  "source": "Sierra Nevada Regional Resource Kit",
                  "source_link": "https://data.fs.usda.gov/geodata/rastergateway/regional-resource-kit/index.php",
                  "data_provider": "Office of Environmental Health Hazard Assessment, CAL EPA",
                  "data_download_link": "https://data.fs.usda.gov/geodata/rastergateway/regional-resource-kit/docs/socialCultural.zip",
                  "data_year": "2021",
                  "reference_link": "https://data.fs.usda.gov/geodata/rastergateway/regional-resource-kit/docs/RRK_Metric_Dictionary_v2.pdf#page=40",
                  "min_value": 0,
                  "max_value": 100,
                  "data_units": "Percent"
                },
                {
                  "metric_name": "low_income",
                  "display_name": "Low Income",
                  "filepath": "sierra_nevada/social_cultural_wellbeing/environmental_justice/LowIncome_CCI_2021_300m",
                  "raw_layer": "sierra-nevada:socialCultural_Tier2_LowIncome200pctPov_2020",
                  "raw_data_download_path": "sierra-nevada/socialCultural/Tier2/LowIncome200pctPov_2020.tif",
                  "normalized_layer": "sierra-nevada:socialCulturalTranslate_Tier2_LowIncome200pctPov_2020_scored",
                  "normalized_data_download_path": "sierra-nevada/socialCulturalTranslate/Tier2/LowIncome200pctPov_2020_scored.tif",
                  "source": "Sierra Nevada Regional Resource Kit",
                  "source_link": "https://data.fs.usda.gov/geodata/rastergateway/regional-resource-kit/index.php",
                  "data_provider": "Office of Environmental Health Hazard Assessment, CAL EPA",
                  "data_download_link": "https://data.fs.usda.gov/geodata/rastergateway/regional-resource-kit/docs/socialCultural.zip",
                  "data_year": "2022",
                  "reference_link": "https://data.fs.usda.gov/geodata/rastergateway/regional-resource-kit/docs/RRK_Metric_Dictionary_v2.pdf#page=38",
                  "min_value": 0,
                  "max_value": 2,
                  "data_units": "Binary; 1 = Yes, 2 = No"
                }
              ]
            }
          ]
        },
        {
          "pillar_name": "water_security",
          "display": true,
          "display_name": "Water Security",
          "filepath": "sierra_nevada/water_security",
          "future_data_download_path": "sierra-nevada/waterSecurityTranslate/waterSecurity030_future.tif",
          "future_layer": "sierra-nevada:waterSecurityTranslate_waterSecurity030_future",
          "normalized_data_download_path": "sierra-nevada/waterSecurityTranslate/waterSecurity.tif",
          "normalized_layer": "sierra-nevada:waterSecurityTranslate_waterSecurity",
          "elements": [
            {
              "element_name": "quantity",
              "display": true,
              "filepath": "sierra_nevada/water_security/quantity",
              "normalized_layer": "sierra-nevada:waterSecurityTranslate_quantity",
              "normalized_data_download_path": "sierra-nevada/waterSecurityTranslate/quantity.tif",
              "display_name": "Quantity",
              "metrics": [
                {
                  "metric_name": "evapotranspiration_precipitation",
                  "display_name": "Actual Evapotranspiration/precipitation",
                  "filepath": "sierra_nevada/water_security/quantity/CECS_AETFrac_300m",
                  "raw_layer": "sierra-nevada:waterSecurity_Tier1_CECS_AETFrac_Pct_30m",
                  "raw_data_download_path": "sierra-nevada/waterSecurity/Tier1/CECS_AETFrac_Pct_30m.tif",
                  "normalized_layer": "sierra-nevada:waterSecurityTranslate_Tier1_CECS_AETFrac_Pct_scored",
                  "normalized_data_download_path": "sierra-nevada/waterSecurityTranslate/Tier1/CECS_AETFrac_Pct_scored.tif",
                  "source": "Sierra Nevada Regional Resource Kit",
                  "source_link": "https://data.fs.usda.gov/geodata/rastergateway/regional-resource-kit/index.php",
                  "data_provider": "Center for Ecosystem Climate Solutions (CECS), UC Irvine",
                  "data_download_link": "https://data.fs.usda.gov/geodata/rastergateway/regional-resource-kit/docs/waterSecurity.zip",
                  "data_year": "2021",
                  "reference_link": "https://data.fs.usda.gov/geodata/rastergateway/regional-resource-kit/docs/RRK_Metric_Dictionary_v2.pdf#page=34",
                  "min_value": 0,
                  "max_value": 1000,
                  "data_units": "Percent"
                },
                {
                  "metric_name": "runoff",
                  "display_name": "Average Runoff",
                  "filepath": "sierra_nevada/water_security/quantity/CECS_RunoffMean_300m",
                  "raw_layer": "sierra-nevada:waterSecurity_Tier1_CECS_RunoffMean_30m",
                  "raw_data_download_path": "sierra-nevada/waterSecurity/Tier1/CECS_RunoffMean_30m.tif",
                  "normalized_layer": "sierra-nevada:waterSecurityTranslate_Tier1_CECS_RunoffMean_scored",
                  "normalized_data_download_path": "sierra-nevada/waterSecurityTranslate/Tier1/CECS_RunoffMean_scored.tif",
                  "source": "Sierra Nevada Regional Resource Kit",
                  "source_link": "https://data.fs.usda.gov/geodata/rastergateway/regional-resource-kit/index.php",
                  "data_provider": "Center for Ecosystem Climate Solutions (CECS), UC Irvine",
                  "data_download_link": "https://data.fs.usda.gov/geodata/rastergateway/regional-resource-kit/docs/waterSecurity.zip",
                  "data_year": "2021",
                  "reference_link": "https://data.fs.usda.gov/geodata/rastergateway/regional-resource-kit/docs/RRK_Metric_Dictionary_v2.pdf#page=34",
                  "min_value": 0,
                  "max_value": 2500,
                  "data_units": "mm/y"
                }
              ]
            }
          ]
        },
        {
          "pillar_name": "wetland_integrity",
          "display": true,
          "display_name": "Wetland Integrity",
          "filepath": "sierra_nevada/wetland_integrity",
          "normalized_data_download_path": "sierra-nevada/wetlandIntegTranslate/wetlandInteg.tif", 
          "normalized_layer": "sierra-nevada:wetlandIntegTranslate_wetlandInteg",
          "future_layer": "sierra-nevada:wetlandIntegTranslate_wetlandInteg030_future",
          "future_data_download_path": "sierra-nevada/wetlandIntegTranslate/wetlandInteg030_future.tif",
          "elements": [
            {
              "element_name": "hydrologic",
              "display": true,
              "filepath": "sierra_nevada/wetland_integrity/hydrologic",
              "normalized_layer": "sierra-nevada:wetlandIntegTranslate_hydroFunction",
              "normalized_data_download_path": "sierra-nevada/wtlandIntegTranslate/hydroFunction.tif", 
              "display_name": "Hydrologic Function",
              "metrics": [
                {
                  "metric_name": "meadow_sensitivity_index",
                  "display_name": "Meadow Sensitivity Index",
                  "filepath": "sierra_nevada/wetland_integrity/hydrologic/Meadow_SensNDWI_2019_300m",
                  "raw_layer": "sierra-nevada:wetlandInteg_Tier2_Meadow_SensNDWI_2019_30m",
                  "raw_data_download_path": "sierra-nevada/wetlangInteg/Tier2/MeadowSensNDWI_2019_30m.tif", 
                  "normalized_layer": "sierra-nevada:wetlandIntegTranslate_Tier2_Meadow_SensNDWI_2019_scored",
                  "normalized_data_download_path": "sierra-nevada/wetlandIntegrityTranslate/Tier2/Meadow_SensNDWI_2019_scored.tif",
                  "source": "Sierra Nevada Regional Resource Kit",
                  "source_link": "https://data.fs.usda.gov/geodata/rastergateway/regional-resource-kit/index.php",
                  "data_provider": "UC Davis",
                  "data_download_link": "https://data.fs.usda.gov/geodata/rastergateway/regional-resource-kit/docs/wetlandInteg.zip",
                  "data_year": "2021",
                  "reference_link": "https://data.fs.usda.gov/geodata/rastergateway/regional-resource-kit/docs/RRK_Metric_Dictionary_v2.pdf#page=37",
                  "min_value": 0,
                  "max_value": 100,
                  "data_units": "Relative index"
                }
              ]
            }
          ]
        }
      ]
    }
  ]
}<|MERGE_RESOLUTION|>--- conflicted
+++ resolved
@@ -5,20 +5,17 @@
     {
       "region_name": "southern_california",
       "display_name": "Southern California",
-<<<<<<< HEAD
       "__comment_source": "https://docs.google.com/spreadsheets/d/1Fvx8DBUq-hrU6yd7Q4iP9g4f7s7TGVl6/edit#gid=283454101",
-=======
       "region_geoserver_name": "southern-california",
->>>>>>> 6e60152b
       "pillars": [
         {
           "pillar_name": "fire_adapted_communities",
-	  "display": true,
-	  "display_name": "Fire Adapted Communities",
-	  "elements": [
-	    {
-	      "element_name": "hazard",
-	      "display": true,
+     	    "display": true,
+	        "display_name": "Fire Adapted Communities",
+	        "elements": [
+	          {
+	            "element_name": "hazard",
+	            "display": true,
               "display_name": "Hazard",
               "metrics": [
                 {
