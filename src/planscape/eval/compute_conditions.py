--- conflicted
+++ resolved
@@ -26,13 +26,8 @@
 import rasterio
 from typing import Optional, cast
 
-<<<<<<< HEAD
-from base.conditions import weighted_average_condition
+from base.conditions import average_condition, weighted_average_condition
 from base.condition_types import ConditionMatrix, ConditionScoreType, Region, Pillar, Element, Metric
-=======
-from base.conditions import average_condition, weighted_average_condition
-from base.condition_types import Condition, ConditionScoreType, Region, Pillar, Element, Metric
->>>>>>> abb59110
 from config.conditions_config import PillarConfig
 
 
@@ -71,11 +66,7 @@
             return src.read(1, out_shape=(1, int(src.height), int(src.width)))
 
 
-<<<<<<< HEAD
 def _summarize(input: list[Optional[ConditionMatrix]], operation: str) -> Optional[ConditionMatrix]:
-=======
-def _summarize(no_data_value: float, input: list[Optional[Condition]], operation: str) -> Optional[Condition]:
->>>>>>> abb59110
     conditions = [condition for condition in input if condition is not None]
     output = None
     if conditions:
