--- conflicted
+++ resolved
@@ -26,11 +26,7 @@
 import rasterio
 from typing import Optional, cast
 
-<<<<<<< HEAD
 from base.conditions import average_condition, weighted_average_condition
-=======
-from base.conditions import *
->>>>>>> 7e637ebf
 from base.condition_types import Condition, ConditionScoreType, Region, Pillar, Element, Metric
 from config.conditions_config import PillarConfig
 
@@ -78,11 +74,7 @@
         elif operation == 'MIN':
             output = functools.reduce(np.minimum, conditions)
         else: # MEAN
-<<<<<<< HEAD
             output = average_condition(no_data_value, conditions)
-=======
-            output = average_condition(no_data_value, input)
->>>>>>> 7e637ebf
     return output
 
 
@@ -121,11 +113,7 @@
                          for metric in element['metrics']]
     operation = element.get('operation', 'MEAN')
     # TODO: Parameterize the NoData value
-<<<<<<< HEAD
     return _summarize(float(np.finfo(np.float32).min), metric_conditions, operation if operation else 'MEAN')
-=======
-    return _summarize(np.finfo(np.float32).min, metric_conditions, operation if operation else 'MEAN')
->>>>>>> 7e637ebf
 
 
 def score_pillar(condition_reader: ConditionReader, pillar: Pillar, condition_type: ConditionScoreType,
@@ -153,12 +141,8 @@
             element_score = score_element(condition_reader, element, condition_type, False)
         element_conditions.append(element_score)    
     operation = pillar.get('operation', 'MEAN')
-<<<<<<< HEAD
-    return _summarize(np.nan, element_conditions, operation if operation else 'MEAN')
-=======
     # TODO: Parameterize the NoData value
     return _summarize(np.finfo(np.float32).min,element_conditions, operation if operation else 'MEAN')
->>>>>>> 7e637ebf
 
 
 def score_region(condition_reader: ConditionReader, region: Region, condition_type: ConditionScoreType,
