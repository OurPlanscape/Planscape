--- conflicted
+++ resolved
@@ -6,13 +6,8 @@
 from base.condition_types import ConditionMatrix, ConditionScoreType
 
 
-<<<<<<< HEAD
 def weighted_average_condition(conditions_with_weights: list[tuple[ConditionMatrix, float]]) -> Optional[ConditionMatrix]:
     """Computes the weighted average condition.
-=======
-def weighted_average_condition(no_data_value: float, conditions_with_weights: list[tuple[Condition, float]]) -> Optional[Condition]:
-    """Computes the weighted average condition, ignoring the given NoData value.
->>>>>>> abb59110
 
     Args:
       no_data_value: The specified NoData value of the original raster. This value will be ignored in calcuation.
@@ -59,11 +54,7 @@
         return cast(Condition, sum / total_weight)
 
 
-<<<<<<< HEAD
 def average_condition(conditions: list[ConditionMatrix]) -> Optional[ConditionMatrix]:
-=======
-def average_condition(no_data_value: float, conditions: list[Condition]) -> Optional[Condition]:
->>>>>>> abb59110
     """Computes the (unweighted) average condition.
 
     Args:
