from collaboration.exceptions import InvalidOwnership
from collaboration.models import Permissions, Role, UserObjectRole
from django.db import transaction
from django.db.models import Model, Q
from django.contrib.contenttypes.models import ContentType
from django.contrib.auth import get_user_model
from collaboration.tasks import send_invitation
from planning.models import PlanningArea
import logging

logger = logging.getLogger(__name__)


User = get_user_model()


def get_content_type(target_entity: str) -> Model:
    return ContentType.objects.get(model=target_entity)


def validate_ownership(user, instance):
    match instance:
        case PlanningArea():
            return instance.user.pk == user.pk
        case _:
            return False


<<<<<<< HEAD
def get_role(user, instance):
    is_owner = validate_ownership(user, instance)
    if is_owner:
        return Role.OWNER
    else:
        content_type = ContentType.objects.get_for_model(instance)
        return UserObjectRole.objects.filter(
            collaborator=user, content_type=content_type, object_pk=instance.pk
        ).first()


=======
>>>>>>> cd2cf2cf
def get_permissions(user, instance):
    is_owner = validate_ownership(user, instance)
    if is_owner:
        qs = Permissions.objects.filter(role=Role.OWNER)
    else:
        content_type = ContentType.objects.get_for_model(instance)
        user_object_role = UserObjectRole.objects.filter(
            collaborator=user, content_type=content_type, object_pk=instance.pk
        ).first()
        if not user_object_role:
            qs = Permissions.objects.none()
        else:
            qs = Permissions.objects.filter(role=user_object_role.role)

    return qs.values_list("permission", flat=True)


@transaction.atomic()
def create_invite(
    inviter,
    email: str,
    role: Role,
    target_entity: str,
    object_pk: int,
    message: str,
):
    content_type = get_content_type(target_entity)
    Model = content_type.model_class()
    instance = Model.objects.filter(pk=object_pk).first()
    if not validate_ownership(user=inviter, instance=instance):
        raise InvalidOwnership(
            f"inviter {inviter.email} does not have ownership of {target_entity} object {object_pk}"
        )

    collaborator = User.objects.filter(email=email).first()
    collaborator_exists = collaborator is not None
    object_role, created = UserObjectRole.objects.update_or_create(
        email=email,
        content_type=content_type,
        object_pk=object_pk,
        defaults={
            "role": role,
            "inviter": inviter,
            "collaborator": collaborator,
        },
    )

    send_invitation.delay(object_role.pk, collaborator_exists, message)

    logger.info(
        "%s just invited %s with role %s to work on %s - %s",
        inviter.email,
        email,
        role,
        target_entity,
        object_pk,
    )

    return object_role


def get_planningareas_for_user(user):
    content_type = get_content_type("planningarea")
    areas = PlanningArea.objects.filter(
        Q(user=user)
        | Q(
            pk__in=UserObjectRole.objects.filter(
                collaborator_id=user, content_type_id=content_type.pk
            ).values_list("object_pk", flat=True)
        )
    )
    return areas<|MERGE_RESOLUTION|>--- conflicted
+++ resolved
@@ -26,20 +26,6 @@
             return False
 
 
-<<<<<<< HEAD
-def get_role(user, instance):
-    is_owner = validate_ownership(user, instance)
-    if is_owner:
-        return Role.OWNER
-    else:
-        content_type = ContentType.objects.get_for_model(instance)
-        return UserObjectRole.objects.filter(
-            collaborator=user, content_type=content_type, object_pk=instance.pk
-        ).first()
-
-
-=======
->>>>>>> cd2cf2cf
 def get_permissions(user, instance):
     is_owner = validate_ownership(user, instance)
     if is_owner:
