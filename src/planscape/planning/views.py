import json
import logging
import os

from base.region_name import display_name_to_region, region_to_display_name
from django.conf import settings
from django.contrib.gis.geos import GEOSGeometry
from django.db import IntegrityError
from django.db.models import Count, Max
from django.db.models.functions import Coalesce
from django.http import (
    HttpRequest,
    HttpResponse,
    HttpResponseBadRequest,
    Http404,
    JsonResponse,
    QueryDict,
)
from django.shortcuts import get_object_or_404
from collaboration.permissions import PlanningAreaPermission
from planning.models import (
    PlanningArea,
    Scenario,
    ScenarioResult,
    ScenarioResultStatus,
    SharedLink,
)
from planning.serializers import (
    PlanningAreaSerializer,
    ScenarioSerializer,
    SharedLinkSerializer,
)
from planning.services import (
    export_to_shapefile,
    validate_scenario_treatment_ratio,
    zip_directory,
)
from planning.tasks import async_forsys_run
from rest_framework.decorators import api_view
from rest_framework.response import Response
from rest_framework.request import Request
from rest_framework import status

logger = logging.getLogger(__name__)


# We always need to store multipolygons, so coerce a single polygon to
# a multigolygon if needed.
def _convert_polygon_to_multipolygon(geometry: dict):
    features = geometry.get("features", [])
    if len(features) > 1 or len(features) == 0:
        raise ValueError("Must send exactly one feature.")
    feature = features[0]
    geom = feature["geometry"]
    if geom["type"] == "Polygon":
        geom["type"] = "MultiPolygon"
        geom["coordinates"] = [feature["geometry"]["coordinates"]]
    actual_geometry = GEOSGeometry(json.dumps(geom))
    if actual_geometry.geom_type != "MultiPolygon":
        raise ValueError("Could not parse geometry")
    return actual_geometry


# TODO: Along with PlanningAreaSerializer, refactor this a bit more to
# make it more maintainable.
def _serialize_planning_area(
    planning_area: PlanningArea, add_geometry: bool, context
) -> dict:
    """
    Serializes a Planning Area (Plan) into a dictionary.
    1. Converts the Planning Area to a dictionary with fields 'id', 'geometry', and 'properties'
       (the latter of which is a dictionary).
    2. Creates the partial result from the properties and 'id' fields.
    3. Adds the 'geometry' if requested.
    4. Replaces the internal region_name with the display version.
    """

    serializer = PlanningAreaSerializer(planning_area, context=context)

    data = serializer.data
    result = data["properties"]
    result["id"] = data["id"]
    if "geometry" in data and add_geometry:
        result["geometry"] = data["geometry"]
    if "region_name" in result:
        result["region_name"] = region_to_display_name(result["region_name"])
    return result


#### PLAN(NING AREA) Handlers ####
@api_view(["POST"])
def create_planning_area(request: Request) -> Response:
    """
    Creates a planning area (aka plan), given a name, region, an optional geometry,
    and an optional notes string.
    Requires a logged in user.

    Returns: id: the newly inserted planning area's primary key (int)

    Required params:
      name (str): User-provided name of the planning area.
      region_name (str): The region name, in user-facing form, e.g. "Sierra Nevada"
      geometry (JSON str): The planning area shape, in GEOGeometry-compatible JSON.
         This can be '{}', but the param does need to be specified.

    Optional params:
      notes (str): An optional note string for this planning area.
    """
    try:
        # Check that the user is logged in.
        user = request.user
        if not user.is_authenticated:
            return Response(
                {"error": "Authentication Required"},
                status=status.HTTP_401_UNAUTHORIZED,
            )

        # Get the name of the planning area.
        body = json.loads(request.body)
        name = body.get("name")
        if name is None:
            return Response(
                {"message": "Must specify a planning area name."},
                status=status.HTTP_400_BAD_REQUEST,
            )
        # Get the region name; it should be in the human-readable display name format.
        region_name_input = body.get("region_name")
        if region_name_input is None:
            return Response(
                {"message": "Region name must be specified."},
                status=status.HTTP_400_BAD_REQUEST,
            )
        region_name = display_name_to_region(region_name_input)
        if region_name is None:
            return Response(
                {"message": f"Unknown region_name: {region_name_input}"},
                status=status.HTTP_400_BAD_REQUEST,
            )
        # Get the geometry of the planning area.
        geometry = body.get("geometry")
        if geometry is None:
            return Response(
                {"message": "Must specify the planning area geometry."},
                status=status.HTTP_400_BAD_REQUEST,
            )
        # Convert to a MultiPolygon if it is a simple Polygon, since the model column type is
        # MultiPolygon.
        geometry = _convert_polygon_to_multipolygon(geometry)
        # Create the planning area
        planning_area = PlanningArea.objects.create(
            user=user,
            name=name,
            region_name=region_name,
            geometry=geometry,
            notes=body.get("notes", None),
        )
        planning_area.save()

        return Response({"id": planning_area.pk}, content_type="application/json")

    except ValueError as ve:  # potentially from _convert_polygon_to_multipolygon
        logger.error(f"ValueError creating planning area: {ve}")
        return Response(
            {"message": f"Error creating planning area: {str(ve)}"},
            status=status.HTTP_400_BAD_REQUEST,
        )
    except KeyError as ke:  # potentially from _convert_polygon_to_multipolygon
        logger.error(f"Error creating planning area: {ke}")
        return Response(
            {"message": f"Error creating planning area: {str(ke)}"},
            status=status.HTTP_400_BAD_REQUEST,
        )

    except Exception as e:
        logger.error(f"Error creating planning area: {e}")
        return Response(
            {"message": f"Error creating planning area: {e}"},
            status=status.HTTP_500_INTERNAL_SERVER_ERROR,
        )


@api_view(["POST"])
def delete_planning_area(request: Request) -> Response:
    """
    Deletes a planning area or areas.
    Requires a logged in user.  Users can delete only their owned planning areas.
    Deletion of a planning area not owned by the user will not generate an error but will not delete anything.
    Deletion attempts of nonexistent planning areas will not generate an error but will also not delete anything.

    Returns: The list of IDs entered, including those IDs that failed to matched a user-owned planning area.

    Required params:
      id (int): id: the ID of the planning area to delete, or a list of IDs to delete.
    """
    try:
        # Check that the user is logged in.
        user = request.user
        if not user.is_authenticated:
            return Response(
                {"error": "Authentication Required"},
                status=status.HTTP_401_UNAUTHORIZED,
            )

        # Get the planning area IDs
        body = json.loads(request.body)
        planning_area_id = body.get("id", None)
        planning_area_ids = []
        if planning_area_id is None:
            return Response(
                {"message": "No ID given for planning area"},
                status=status.HTTP_400_BAD_REQUEST,
            )
        elif isinstance(planning_area_id, int):
            planning_area_ids = [planning_area_id]
        elif isinstance(planning_area_id, list):
            planning_area_ids = planning_area_id
        else:
            return Response(
                {"message": "Planning Area ID must be an int or a list of ints."},
                status=status.HTTP_400_BAD_REQUEST,
            )

        planning_areas = PlanningArea.objects.get_for_user(user).filter(
            pk__in=planning_area_ids
        )
        for p in planning_areas:
            if PlanningAreaPermission.can_remove(user, p):
                p.delete()
            else:
                logger.error(f"User {user} has no permission to delete {p.id}")

        # We still report that the full set of planning area IDs requested were deleted,
        # since from the user's perspective, there are no planning areas with that ID.
        # The end result is that those planning areas don't exist as far as the user is concerned.
        return Response({"id": planning_area_ids}, content_type="application/json")

    except Exception as e:
        logger.exception(f"Error deleting planningarea: {e}")
        raise


@api_view(["PATCH", "POST"])
def update_planning_area(request: Request) -> Response:
    """
    Updates a planning area's name or notes.  To date, these are the only fields that
    can be modified after a planning area is created.  This can be also used to clear
    the notes field, but the name needs to be defined always.

    Calling this without anything to update will not throw an error.

    Requires a logged in user.  Users can modify only their owned planning_areas.

    Returns: id: The planning area's ID, even if nothing needed updating.

    Required params:
      id (int): ID of the planning area to retrieve.
    """
    try:
        user = request.user
        if not user.is_authenticated:
            return Response(
                {"error": "Authentication Required"},
                status=status.HTTP_401_UNAUTHORIZED,
            )

        body = json.loads(request.body)
        planning_area_id = body.get("id", None)

        if planning_area_id is None:
            return Response(
                {"error": "No planning area ID provided"},
                status=status.HTTP_400_BAD_REQUEST,
            )

        planning_area = PlanningArea.objects.get(id=planning_area_id)

        if not PlanningAreaPermission.can_change(user, planning_area):
            return Response(
                {
                    "message": "User does not have permission to update this planning area",
                },
                status=status.HTTP_403_FORBIDDEN,
            )

        is_dirty = False

        if "notes" in body:
            # This can clear the notes field
            planning_area.notes = body.get("notes")
            is_dirty = True

        if "name" in body:
            # This must be always defined
            new_name = body.get("name")
            if (new_name is None) or (len(new_name) == 0):
                return Response(
                    {"message": "Name must be defined"},
                    status=status.HTTP_400_BAD_REQUEST,
                )
            planning_area.name = new_name
            is_dirty = True

        if is_dirty:
            planning_area.save()

        return Response({"id": planning_area_id}, content_type="application/json")
    except Exception as e:
        logger.exception("Error updating planning area %s", e)
        raise


@api_view(["GET"])
def get_planning_area_by_id(request: Request) -> Response:
    """
    Retrieves a planning area by ID.
    Requires a logged in user.  Users can see only their owned planning_areas.

    Returns: The planning area in JSON form.  The JSON will also include two metadata fields:
      scenario_count: number of scenarios for this planning area.
      latest_updated: latest datetime (e.g. 2023-09-08T20:33:28.090393Z) across all scenarios or
        PlanningArea updated_at if no scenarios

    Required params:
      id (int): ID of the planning area to retrieve.
    """
    try:
        user = request.user
        if not user.is_authenticated:
            return Response(
                {"error": "Authentication Required"},
                status=status.HTTP_401_UNAUTHORIZED,
            )

        if "id" not in request.GET:
            return Response(
                {"error": "Missing required parameter 'id'"},
                status=status.HTTP_400_BAD_REQUEST,
            )
<<<<<<< HEAD

        planning_area = (
            PlanningArea.objects.filter(id=request.GET["id"])
            .annotate(scenario_count=Count("scenarios", distinct=True))
            .annotate(
                scenario_latest_updated_at=Coalesce(
                    Max("scenarios__updated_at"), "updated_at"
                )
            )
            .first()
        )

        if not planning_area:
            return Response(
                {"message": "Planning area not found with this ID"},
                status=status.HTTP_404_NOT_FOUND,
            )

        if not PlanningAreaPermission.can_view(user, planning_area):
            return Response(
                {"message": "User has no access to this planning area."},
                status=status.HTTP_403_FORBIDDEN,
=======
        return JsonResponse(
            _serialize_planning_area(
                get_object_or_404(
                    user.planning_areas.annotate(
                        scenario_count=Count("scenarios", distinct=True)
                    ).annotate(scenario_latest_updated_at=Max("scenarios__updated_at")),
                    id=request.GET["id"],
                ),
                True,
                context={"request": request},
>>>>>>> 725bb490
            )

        return Response(
            _serialize_planning_area(planning_area, True, context={"request": request})
        )
    except Exception as e:
        logger.exception("Error getting area by id %s", e)
        raise


# No Params expected, since we're always using the logged in user.
@api_view(["GET"])
def list_planning_areas(request: Request) -> Response:
    """
    Retrieves all planning areas for a user.
    Requires a logged in user.  Users can see only their owned planning_areas.

    Returns: A list of planning areas in JSON form.  Each planning area JSON will also include
        two metadata fields:
      scenario_count: number of scenarios for the planning area returned.
      latest_updated: latest datetime (e.g. 2023-09-08T20:33:28.090393Z) across all scenarios or
        PlanningArea updated_at if no scenarios

    Required params: none
    """
    try:
        user = request.user
        if not user.is_authenticated:
            return Response(
                {"error": "Authentication Required"},
                status=status.HTTP_401_UNAUTHORIZED,
            )

        # TODO: This could be really slow; consider paging or perhaps
        # fetching everything but geometries (since they're huge) for performance gains.
        # given that we need geometry to calculate total acres, should we save this value
        # when creating the planning area instead of calculating it each time?

        planning_areas = (
            PlanningArea.objects.get_for_user(user)
            .annotate(scenario_count=Count("scenarios", distinct=True))
            .annotate(
                scenario_latest_updated_at=Coalesce(
                    Max("scenarios__updated_at"), "updated_at"
                )
            )
            .order_by("-scenario_latest_updated_at")
        )
        return JsonResponse(
            [
                _serialize_planning_area(
                    planning_area, True, context={"request": request}
                )
                for planning_area in planning_areas
            ],
            safe=False,
        )
    except Exception as e:
        logger.error(f"Error: Failed to list planning areas: {e}")
        raise


def _serialize_scenario(scenario: Scenario) -> dict:
    """
    Serializes a Scenario into a dictionary.
    # TODO: Add more logic here as our Scenario model expands beyond just the
    #       JSON "configuration" field.
    """
    data = ScenarioSerializer(scenario).data
    return data


@api_view(["GET"])
def get_scenario_by_id(request: HttpRequest) -> HttpResponse:
    """
    Retrieves a scenario by its ID.
    Requires a logged in user.  Users can see only scenarios belonging to their own planning areas.

    Returns: A scenario in JSON form.

    Required params:
      id (int): The scenario ID to be retrieved.
    """
    try:
        user = request.user
        if not user.is_authenticated:
            return JsonResponse({"error": "Authentication Required"}, status=401)

        scenario = Scenario.objects.select_related("planning_area__user").get(
            id=request.GET["id"]
        )
        if scenario.planning_area.user.pk != user.pk:
            # This matches the same error string if the planning area doesn't exist in the DB for any user.
            raise ValueError("Scenario matching query does not exist.")
        return JsonResponse(_serialize_scenario(scenario), safe=False)
    except Exception as e:
        return HttpResponseBadRequest("Ill-formed request: " + str(e))


@api_view(["GET"])
def download_csv(request: HttpRequest) -> HttpResponse:
    """
    Generates a new Zip file for a scenario based on ID.

    Requires a logged in user.  Users can only access a scenarios belonging to their own planning areas.

    Returns: a Zip file generated with the CSVs ad JSON file for this particular scenario

    Required params:
      id (int): The scenario ID to be retrieved.

    TODO: maybe generate a unique key and store that for each output dir name when we create it?
    """
    # Ensure that the user is logged in.
    user = request.user
    if not user.is_authenticated:
        return JsonResponse({"error": "Authentication Required"}, status=401)

    scenario = (
        Scenario.objects.select_related("planning_area__user")
        .filter(id=request.GET["id"])
        .first()
    )

    if not scenario:
        return HttpResponse(
            "Scenario matching query does not exist.",
            status=404,
        )

    # Ensure that current user is associated with this scenario
    if scenario.planning_area.user.pk != user.pk:
        return HttpResponse(
            "Scenario matching query does not exist.",
            status=404,
        )

    scenario_result = ScenarioResult.objects.get(scenario__id=scenario.pk)

    try:
        output_zip_name: str = str(scenario.uuid) + ".zip"

        if not scenario.get_forsys_folder().exists():
            raise ValueError("Scenario files cannot be read.")

        response = HttpResponse(content_type="application/zip")
        #  here we're just writing directly to the response obj.
        # Do we want to write this locally -- either to (effectively) cache it, or to reduce server memory load?
        # Note that we don't close this, because `response` gets destroyed on its own
        zip_directory(response, scenario.get_forsys_folder())

        response["Content-Disposition"] = f"attachment; filename={output_zip_name}"
        return response

    except Exception as e:
        return HttpResponseBadRequest("Ill-formed request: " + str(e), status=400)


@api_view(["GET"])
def download_shapefile(request: HttpRequest) -> HttpResponse:
    """
    Generates a new Zip file of the shapefile for a scenario based on ID.

    Requires a logged in user.  Users can only access a scenarios belonging to their own planning areas.

    Returns: a Zip file generated with the shapefiles

    Required params:
      id (int): The scenario ID to be retrieved.
    """
    # Ensure that the user is logged in.
    user = request.user
    if not user.is_authenticated:
        return JsonResponse({"error": "Authentication Required"}, status=401)

    scenario = Scenario.objects.select_related("planning_area__user").get(
        id=request.GET["id"]
    )
    # Ensure that current user is associated with this scenario
    if scenario.planning_area.user.pk != user.pk:
        return HttpResponse(
            "Scenario does not exist.",
            status=404,
        )

    scenario_result = ScenarioResult.objects.get(scenario__id=scenario.pk)
    if scenario_result.status != ScenarioResultStatus.SUCCESS:
        return HttpResponse(
            "Scenario was not successful, can't download data.",
            status=424,
        )

    try:
        output_zip_name = f"{str(scenario.uuid)}.zip"
        export_to_shapefile(scenario)
        response = HttpResponse(content_type="application/zip")
        zip_directory(response, scenario.get_shapefile_folder())

        response["Content-Disposition"] = f"attachment; filename={output_zip_name}"
        return response

    except Exception as e:
        return HttpResponseBadRequest("Ill-formed request: " + str(e), status=400)


@api_view(["POST"])
def create_scenario(request: HttpRequest) -> HttpResponse:
    """
    Creates a Scenario.  This also creates a default (e.g. mostly empty) ScenarioResult associated with the scenario.
    Requires a logged in user, as a scenario must be associated with a user's planning area.

    Returns: id: the ID of the newly inserted Scenario.

    Required params:
      name (str): The user-provided name of the Scenario.
      planning_area (int): The ID of the planning area that will recieve the new Scenario.
      configuration (str): A JSON string representing the scenario configuration (e.g. query parameters, weights).

    Optional params:
      notes (str): User-provided notes for this scenario.
    """
    try:
        user = request.user
        if not user.is_authenticated:
            return JsonResponse({"error": "Authentication Required"}, status=401)
        body = json.loads(request.body)

        # Check for all needed fields
        serializer = ScenarioSerializer(data=body, context={"user": user})
        serializer.is_valid(raise_exception=True)

        # Ensure that we have a viable planning area owned by the user.  Note that this gives a slightly different
        # error response for a nonowned planning area vs. when given a nonexistent planning area.
        planning_area = get_object_or_404(user.planning_areas, id=body["planning_area"])

        # TODO: Parse configuration field into further components.
        result, reason = validate_scenario_treatment_ratio(
            planning_area,
            serializer.validated_data.get("configuration"),
        )

        if not result:
            return HttpResponse(
                json.dumps({"reason": reason}),
                status=400,
            )

        scenario = serializer.save()

        # Create a default scenario result.
        # Note that if this fails, we will have still written the Scenario without
        # a corresponding ScenarioResult.
        scenario_result = ScenarioResult.objects.create(scenario=scenario)
        scenario_result.save()

        if settings.USE_CELERY_FOR_FORSYS:
            async_forsys_run.delay(scenario.pk)

        return JsonResponse({"id": scenario.pk})

    except IntegrityError as ve:
        reason = ve.args[0]
        if "(planning_area_id, name)" in ve.args[0]:
            reason = "A scenario with this name already exists."
        return HttpResponse(
            json.dumps({"reason": reason}),
            status=400,
        )
    except Exception as e:
        return HttpResponseBadRequest("Ill-formed request: " + str(e))


@api_view(["PATCH", "POST"])
def update_scenario(request: HttpRequest) -> HttpResponse:
    """
    Updates a scenario's name or notes.  To date, these are the only fields that
    can be modified after a scenario is created.  This can be also used to clear
    the notes field, but the name needs to be defined always.

    Calling this without anything to update will not throw an error.

    Requires a logged in user.  Users can modify only their owned scenarios.

    Returns: id: The scenario's ID, even if nothing needed updating.

    Required params:
      id (int): ID of the scenario to retrieve.
    """
    try:
        user = request.user
        if not user.is_authenticated:
            return JsonResponse({"error": "Authentication Required"}, status=401)

        body = json.loads(request.body)
        scenario_id = body.get("id", None)
        if scenario_id is None:
            return JsonResponse({"error": "Scenario ID is required."}, status=400)

        scenario = Scenario.objects.select_related("planning_area__user").get(
            id=scenario_id
        )
        if scenario.planning_area.user.pk != user.pk:
            return JsonResponse(
                {"error": "Scenario matching query does not exist."}, status=404
            )

        is_dirty = False

        if "notes" in body:
            # This can clear the notes field
            scenario.notes = body.get("notes")
            is_dirty = True

        if "name" in body:
            # This must be always defined
            new_name = body.get("name")
            if (new_name is None) or (len(new_name) == 0):
                raise ValueError("name must be defined")
            scenario.name = new_name
            is_dirty = True

        if is_dirty:
            scenario.save()

        return HttpResponse(
            json.dumps({"id": scenario_id}), content_type="application/json"
        )
    except Exception as e:
        return HttpResponseBadRequest("Ill-formed request: " + str(e))


# TODO: add more things to update other than state
# Unlike other routines, this does not require a user login context, as it is expected to be called
# by the EP.
#
# TODO: require credential from EP so that random people cannot call this endpoint.
def update_scenario_result(request: HttpRequest) -> HttpResponse:
    """
    Updates a ScenarioResult's status.
    Requires a logged in user, as a scenario must be associated with a user's planning area.
    Throws an error if no scenario/ScenarioResult owned by the user can be found with the desired ID.
    This does not modify the Scenario object itself.
    A ScenarioResult's status can be updated only in the following directions:
       PENDING -> RUNNING | FAILURE
       RUNNING -> SUCCESS | FAILURE

    Returns: id: the ID of the Scenario whose ScenarioResult was updated.

    Required params:
      scenario_id (int): The scenario ID whose ScenarioResult is meant to be updated.

    Optional params:
      status (ScenarioResultStatus): The new status of the ScenarioResult.
      result (JSON str): Details of the run.
      run_details (JSON str): Even more verbose details of the run.
    """
    try:
        body = json.loads(request.body)
        scenario_id = body.get("scenario_id")

        scenario_result = ScenarioResult.objects.get(scenario__id=scenario_id)

        new_status = body.get("status")
        old_status = scenario_result.status

        if new_status is not None:
            match new_status:
                case ScenarioResultStatus.RUNNING:
                    if old_status != ScenarioResultStatus.PENDING:
                        raise ValueError("Invalid new state.")
                case ScenarioResultStatus.SUCCESS:
                    if old_status != ScenarioResultStatus.RUNNING:
                        raise ValueError("Invalid new state.")
                case _:
                    if new_status != ScenarioResultStatus.FAILURE:
                        raise ValueError("Invalid new state.")
            scenario_result.status = new_status

        if (run_details := body.get("run_details")) is not None:
            scenario_result.run_details = run_details

        if (result := body.get("result")) is not None:
            scenario_result.result = result

        scenario_result.save()

        return HttpResponse(
            json.dumps({"id": scenario_id}), content_type="application/json"
        )
    except Exception as e:
        return HttpResponseBadRequest("Update Scenario error: " + str(e))


@api_view(["GET"])
def list_scenarios_for_planning_area(request: HttpRequest) -> HttpResponse:
    """
    Lists all Scenarios for a Planning area.
    Requires a logged in user, as a scenario must be associated with a user's planning area.

    Returns: a list of the scenarios for the user.  Will return an empty list
      if given a planning area that has no scenarios, a planning area that isn't owned by the user,
      or if there is no existing planning area associated with the given planning area ID.

    Required params:
      planning_area (int): The planning area ID whose scenarios to retrieve.
    """
    try:
        # Check that the user is logged in.
        user = request.user
        if not user.is_authenticated:
            return JsonResponse({"error": "Authentication Required"}, status=401)

        planning_area_id = request.GET["planning_area"]
        if planning_area_id is None:
            raise ValueError("Missing planning_area")

        scenarios = Scenario.objects.filter(planning_area__user_id=user.pk).filter(
            planning_area__pk=planning_area_id
        )
        return JsonResponse(
            [_serialize_scenario(scenario) for scenario in scenarios], safe=False
        )
    except Exception as e:
        return HttpResponseBadRequest("List Scenario error: " + str(e))


@api_view(["DELETE", "POST"])
def delete_scenario(request: HttpRequest) -> HttpResponse:
    """
    Deletes a scenario or list of scenarios for a planning_area owned by the user.
    Requires a logged in user, as a scenario must be associated with a user's planning area.
    Scenarios that do not exist or do not belong to a planning_area that is owned by the user
    will appear in the returned list, but scenarios that are not owned by the user are not changed.

    Returns: id: the list of IDs to be deleted.

    Required params:
      scenario_id (int): The ID of the scenario (or list of IDs) to delete.
    """
    try:
        # Check that the user is logged in.
        user = request.user
        if not user.is_authenticated:
            return JsonResponse({"error": "Authentication Required"}, status=401)

        body = json.loads(request.body)
        scenario_id_str = body.get("scenario_id", None)
        if scenario_id_str is None:
            raise ValueError("Must specify scenario id(s)")

        scenario_ids = []
        if isinstance(scenario_id_str, int):
            scenario_ids = [scenario_id_str]
        elif isinstance(scenario_ids, list):
            scenario_ids = scenario_id_str
        else:
            raise ValueError("scenario_id must be an int or a list of ints.")

        # Get the scenarios matching the provided IDs and the logged-in user.
        scenarios = Scenario.objects.filter(pk__in=scenario_ids).filter(
            planning_area__user=user.pk
        )
        # This automatically deletes ScenarioResult entries for the deleted Scenarios.
        scenarios.delete()

        # We still report that the full set of scenario IDs requested were deleted,
        # since from the user's perspective, there are no scenarios with that ID after this
        # call completes.
        response_data = {"id": scenario_ids}

        return HttpResponse(json.dumps(response_data), content_type="application/json")
    except Exception as e:
        return HttpResponseBadRequest("Delete Scenario error: " + str(e))


def get_treatment_goals_config_for_region(params: QueryDict):
    # Get region name
    assert isinstance(params["region_name"], str)
    region_name = params["region_name"]

    # Read from treatment_goals config
    config_path = os.path.join(settings.BASE_DIR, "config/treatment_goals.json")
    treatment_goals_config = json.load(open(config_path, "r"))
    for region in treatment_goals_config["regions"]:
        if region_name == region["region_name"]:
            return region["treatment_goals"]

    return None


def treatment_goals_config(request: HttpRequest) -> HttpResponse:
    treatment_goals = get_treatment_goals_config_for_region(request.GET)
    return JsonResponse(treatment_goals, safe=False)


#### SHARED LINK Handlers ####
def get_shared_link(request: HttpRequest, link_code: str) -> HttpResponse:
    try:
        link_obj = SharedLink.objects.get(link_code=link_code)
    except SharedLink.DoesNotExist:
        # Handle the case where the object doesn't exist
        raise Http404("This link does not exist")
    serializer = SharedLinkSerializer(link_obj)
    return JsonResponse(serializer.data, safe=False)


@api_view(["POST"])
def create_shared_link(request: HttpRequest) -> HttpResponse:
    try:
        user = request.user

        body = json.loads(request.body)
        serializer = SharedLinkSerializer(data=body, context={"user": user})
        serializer.is_valid(raise_exception=True)
        shared_link = serializer.save()

        serializer = SharedLinkSerializer(shared_link)
        return JsonResponse(serializer.data)

    except Exception as e:
        return HttpResponseBadRequest("Error in create: " + str(e))<|MERGE_RESOLUTION|>--- conflicted
+++ resolved
@@ -336,7 +336,6 @@
                 {"error": "Missing required parameter 'id'"},
                 status=status.HTTP_400_BAD_REQUEST,
             )
-<<<<<<< HEAD
 
         planning_area = (
             PlanningArea.objects.filter(id=request.GET["id"])
@@ -359,18 +358,6 @@
             return Response(
                 {"message": "User has no access to this planning area."},
                 status=status.HTTP_403_FORBIDDEN,
-=======
-        return JsonResponse(
-            _serialize_planning_area(
-                get_object_or_404(
-                    user.planning_areas.annotate(
-                        scenario_count=Count("scenarios", distinct=True)
-                    ).annotate(scenario_latest_updated_at=Max("scenarios__updated_at")),
-                    id=request.GET["id"],
-                ),
-                True,
-                context={"request": request},
->>>>>>> 725bb490
             )
 
         return Response(
