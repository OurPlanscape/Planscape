import datetime
import json
<<<<<<< HEAD
from dumper import dump
=======
import os
>>>>>>> 8f1b3e43

import boto3
from base.condition_types import ConditionScoreType
from base.region_name import display_name_to_region, region_to_display_name
from conditions.models import BaseCondition, Condition
from conditions.raster_utils import fetch_or_compute_condition_stats
from config.treatment_goals_config import TreatmentGoalsConfig
from django.conf import settings as djangoSettings
from django.contrib.auth.models import User
from django.contrib.gis.geos import GEOSGeometry
from django.db.models import Count, Max
from django.db.models.query import QuerySet
from django.http import (HttpRequest, HttpResponse, HttpResponseBadRequest,
                         JsonResponse, QueryDict)
from django.shortcuts import get_object_or_404
from planning.models import (PlanningArea, Scenario, ScenarioResult, ScenarioResultStatus)
from planning.serializers import (PlanningAreaSerializer, ScenarioSerializer, ScenarioResultSerializer)
from planscape import settings

# Retrieve the logged in user from the HTTP request.
def _get_user(request: HttpRequest) -> User:
    user = None
    if hasattr(request, 'user') and request.user.is_authenticated:
        user = request.user
    return user


# We always need to store multipolygons, so coerce a single polygon to
# a multigolygon if needed.
def _convert_polygon_to_multipolygon(geometry: dict):
    features = geometry.get('features', [])
    if len(features) > 1 or len(features) == 0:
        raise ValueError("Must send exactly one feature.")
    feature = features[0]
    geom = feature['geometry']
    if geom['type'] == 'Polygon':
        geom['type'] = 'MultiPolygon'
        geom['coordinates'] = [feature['geometry']['coordinates']]
    actual_geometry = GEOSGeometry(json.dumps(geom))
    if actual_geometry.geom_type != 'MultiPolygon':
        raise ValueError("Could not parse geometry")
    return actual_geometry

# TODO: Along with PlanningAreaSerializer, refactor this a bit more to
# make it more maintainable.
def _serialize_planning_area(planning_area: PlanningArea, add_geometry: bool) -> dict:
    """
    Serializes a Planning Area (Plan) into a dictionary.
    1. Converts the Planning Area to a dictionary with fields 'id', 'geometry', and 'properties'
       (the latter of which is a dictionary).
    2. Creates the partial result from the properties and 'id' fields.
    3. Adds the 'geometry' if requested.
    4. Replaces the internal region_name with the display version.
    """
    data = PlanningAreaSerializer(planning_area).data
    result = data['properties']
    result['id'] = data['id']
    if 'geometry' in data and add_geometry:
        result['geometry'] = data['geometry']
    if 'region_name' in result:
        result['region_name'] = region_to_display_name(result['region_name'])
    return result


#### PLAN(NING AREA) Handlers ####
def create_planning_area(request: HttpRequest) -> HttpResponse:
    """
    Creates a planning area (aka plan), given a name, region, an optional geometry,
    and an optional notes string.
    Requires a logged in user.

    Returns: id: the newly inserted planning area's primary key (int)

    Required params:
      name (str): User-provided name of the planning area.
      region_name (str): The region name, in user-facing form, e.g. "Sierra Nevada"
      geometry (JSON str): The planning area shape, in GEOGeometry-compatible JSON.
         This can be '{}', but the param does need to be specified.

    Optional params:
      notes (str): An optional note string for this planning area.
    """
    try:
        # Check that the user is logged in.
        user = _get_user(request)
        if user is None:
            raise ValueError("User must be logged in.")
        
        # Get the name of the planning area.
        body = json.loads(request.body)
        name = body.get('name')
        if name is None:
            raise ValueError("Must specify a planning area name.")

        # Get the region name; it should be in the human-readable display name format.
        region_name_input = body.get('region_name')
        if region_name_input is None:
            raise ValueError("Region name must be specified.")
        
        region_name = display_name_to_region(region_name_input)
        if region_name is None:
            raise ValueError("Unknown region_name: " + region_name_input)

        # Get the geometry of the planning area.
        geometry = body.get('geometry')
        if geometry is None:
            raise ValueError("Must specify the planning area geometry.")

        # Convert to a MultiPolygon if it is a simple Polygon, since the model column type is
        # MultiPolygon.
        geometry = _convert_polygon_to_multipolygon(geometry)

        # Create the planning area
        planning_area = PlanningArea.objects.create(
            user=user, name=name, region_name=region_name, geometry=geometry, notes=body.get('notes', None))
        planning_area.save()

        return HttpResponse(
            json.dumps({'id': planning_area.pk}),
            content_type="application/json")
        
        return HttpResponse(str(planning_area.pk))
    except Exception as e:
        return HttpResponseBadRequest("Error in create: " + str(e))

def delete_planning_area(request: HttpRequest) -> HttpResponse:
    """
    Deletes a planning area or areas.
    Requires a logged in user.  Users can delete only their owned planning areas.
    Deletion of a planning area not owned by the user will not generate an error but will not delete anything.
    Deletion attempts of nonexistent planning areas will not generate an error but will also not delete anything.

    Returns: The list of IDs entered, including those IDs that failed to matched a user-owned planning area.

    Required params:
      id (int): id: the ID of the planning area to delete, or a list of IDs to delete.
    """
    try:
        # Check that the user is logged in.
        user = _get_user(request)
        if user is None:
            raise ValueError("User must be logged in.")

        # Get the planning area IDs
        body = json.loads(request.body)
        planning_area_id = body.get('id', None)
        planning_area_ids = []
        if planning_area_id is None:
            raise ValueError("Must specify planning area id.")
        elif isinstance(planning_area_id, int):
            planning_area_ids = [planning_area_id]
        elif isinstance(planning_area_id, list):
            planning_area_ids = planning_area_id
        else:
            raise ValueError("Planning Area ID must be an int or a list of ints.")

        # Get the planning area(s) for just the logged in user.
        planning_areas = user.planning_areas.filter(pk__in=planning_area_ids)

        planning_areas.delete()

        # We still report that the full set of planning area IDs requested were deleted,
        # since from the user's perspective, there are no planning areas with that ID.
        # The end result is that those planning areas don't exist as far as the user is concerned.
        response_data = {'id': planning_area_ids}

        return HttpResponse(
            json.dumps(response_data),
            content_type="application/json")
    except Exception as e:
        return HttpResponseBadRequest("Error in delete: " + str(e))


def update_planning_area(request: HttpRequest) -> HttpResponse:
    """
    Updates a planning area's name or notes.  To date, these are the only fields that
    can be modified after a planning area is created.  This can be also used to clear
    the notes field, but the name needs to be defined always.

    Calling this without anything to update will not throw an error.

    Requires a logged in user.  Users can modify only their owned planning_areas.

    Returns: id: The planning area's ID, even if nothing needed updating.

    Required params:
      id (int): ID of the planning area to retrieve.
    """
    try:
        user = _get_user(request)
        if user is None:
            raise ValueError("User must be logged in.")

        body = json.loads(request.body)
        planning_area_id = body.get('id', None)
        planning_area = get_object_or_404(user.planning_areas, id=planning_area_id)
        is_dirty = False
        
        if 'notes' in body:
            # This can clear the notes field
            planning_area.notes = body.get('notes')
            is_dirty = True

        if 'name' in body:
            # This must be always defined
            new_name = body.get('name')
            if (new_name is None) or (len(new_name) == 0):
                raise ValueError("name must be defined")
            planning_area.name = new_name
            is_dirty = True

        if is_dirty:
            planning_area.save()

        return HttpResponse(
            json.dumps({'id': planning_area_id}),
            content_type="application/json")
    except Exception as e:
        return HttpResponseBadRequest("Ill-formed request: " + str(e))


def get_planning_area_by_id(request: HttpRequest) -> HttpResponse:
    """
    Retrieves a planning area by ID.
    Requires a logged in user.  Users can see only their owned planning_areas.

    Returns: The planning area in JSON form.

    Required params:
      id (int): ID of the planning area to retrieve.
    """
    try:
        user = _get_user(request)
        if user is None:
            raise ValueError("User must be logged in.")
        user_id = user.pk

        return JsonResponse(
            _serialize_planning_area(
                get_object_or_404(user.planning_areas.annotate(scenario_count=Count('scenarios', distinct=True))\
                                  .annotate(scenario_lastmodified=Max('scenarios__updated_at')), id=request.GET['id']),
                True))
    except Exception as e:
        return HttpResponseBadRequest("Ill-formed request: " + str(e))

# No Params expected, since we're always using the logged in user.
def list_planning_areas(request: HttpRequest) -> HttpResponse:
    """
    Retrieves all planning areas for a user.
    Requires a logged in user.  Users can see only their owned planning_areas.

    Returns: A list of planning areas in JSON form.

    Required params: none
    """
    try:
        user = _get_user(request)
        if user is None:
            raise ValueError("User must be logged in.")
        user_id = user.pk

# TODO: This could be really slow; consider paging or perhaps
# fetching everything but geometries (since they're huge) for performance gains.
        planning_areas = PlanningArea.objects.annotate(scenario_count=Count('scenarios', distinct=True))\
                                             .annotate(scenario_lastmodified=Max('scenarios__updated_at'))\
                                             .filter(user=user_id)

        return JsonResponse(
            [_serialize_planning_area(planning_area, False) for planning_area in planning_areas],
            safe=False)
    except Exception as e:
        return HttpResponseBadRequest("Ill-formed request: " + str(e))



#### SCENARIO Handlers ####

def _serialize_scenario(scenario: Scenario, scenario_result: ScenarioResult | None) -> dict:
    """
    Serializes a Scenario into a dictionary.
    # TODO: Add more logic here as our Scenario model expands beyond just the
    #       JSON "configuration" field.
    """
    data = ScenarioSerializer(scenario).data
    if scenario_result:
        data['result'] = ScenarioResultSerializer(scenario_result).data

    return data


# Scenario can be retrieved by a user's planning area.
# This also can return the result as well, optionally.
def get_scenario_by_id(request: HttpRequest) -> HttpResponse:
    """
    Retrieves a scenario by its ID.
    Requires a logged in user.  Users can see only scenarios belonging to their own planning areas.

    Returns: A scenario in JSON form.

    Required params:
      id (int): The scenario ID to be retrieved.
    """
    try:
        user = _get_user(request)
        if user is None:
            raise ValueError("User must be logged in.")

        show_results = request.GET.get('show_results', False)

        scenario = Scenario.objects.select_related('planning_area__user').get(id=request.GET['id'])
        if (scenario.planning_area.user.pk != user.pk):
            # This matches the same error string if the planning area doesn't exist in the DB for any user.
            raise ValueError("Scenario matching query does not exist.")

        scenario_result = None
        if show_results:
            scenario_result = ScenarioResult.objects.get(scenario__id=scenario.pk)

        return JsonResponse(
            _serialize_scenario(scenario, scenario_result),
            safe=False)
    except Exception as e:
        return HttpResponseBadRequest("Ill-formed request: " + str(e))

def create_scenario(request: HttpRequest) -> HttpResponse:
    """
    Creates a Scenario.  This also creates a default (e.g. mostly empty) ScenarioResult associated with the scenario.
    Requires a logged in user, as a scenario must be associated with a user's planning area.

    Returns: id: the ID of the newly inserted Scenario.

    Required params:
      name (str): The user-provided name of the Scenario.
      planning_area (int): The ID of the planning area that will recieve the new Scenario.
      configuration (str): A JSON string representing the scenario configuration (e.g. query parameters, weights).

    Optional params:
      notes (str): User-provided notes for this scenario.
    """
    try:
        # Check that the user is logged in.
        user = _get_user(request)
        if user is None:
            raise ValueError("User must be logged in.")

        body = json.loads(request.body)

        # Check for all needed fields
        serializer = ScenarioSerializer(data=body)
        serializer.is_valid(raise_exception=True)

        # Ensure that we have a viable planning area owned by the user.  Note that this gives a slightly different
        # error response for a nonowned planning area vs. when given a nonexistent planning area.
        planning_area = get_object_or_404(user.planning_areas, id=body['planning_area'])

        # TODO: Parse configuration field into further components.

        scenario = serializer.save()

        # Create a default scenario result.
        # Note that if this fails, we will have still written the Scenario without
        # a corresponding ScenarioResult.
        scenario_result = ScenarioResult.objects.create(
            scenario=scenario)
        scenario_result.save()

        return HttpResponse(
            json.dumps({'id': scenario.pk}),
            content_type="application/json")
    except Exception as e:
        return HttpResponseBadRequest("Ill-formed request: " + str(e))


#TODO - when we want to support multiple scenario results for the same scenario:
#def create_result_for_scenario(request: HttpRequest) -> HttpResponse:
#def list_results_for_scenario(request: HttpRequest) -> HttpResponse:
#def get_latest_result_for_scenario

def update_scenario(request: HttpRequest) -> HttpResponse:
    """
    Updates a scenario's name or notes.  To date, these are the only fields that
    can be modified after a scenario is created.  This can be also used to clear
    the notes field, but the name needs to be defined always.

    Calling this without anything to update will not throw an error.

    Requires a logged in user.  Users can modify only their owned scenarios.

    Returns: id: The scenario's ID, even if nothing needed updating.

    Required params:
      id (int): ID of the scenario to retrieve.
    """
    try:
        user = _get_user(request)
        if user is None:
            raise ValueError("User must be logged in.")

        body = json.loads(request.body)
        scenario_id = body.get('id', None)
        if scenario_id is None:
            raise ValueError("Scenario ID is required.")

        scenario = Scenario.objects.select_related('planning_area__user').get(id=scenario_id)
        if (scenario.planning_area.user.pk != user.pk):
            # This matches the same error string if the planning area doesn't exist in the DB for any user.
            raise ValueError("Scenario matching query does not exist.")

        is_dirty = False
        
        if 'notes' in body:
            # This can clear the notes field
            scenario.notes = body.get('notes')
            is_dirty = True

        if 'name' in body:
            # This must be always defined
            new_name = body.get('name')
            if (new_name is None) or (len(new_name) == 0):
                raise ValueError("name must be defined")
            scenario.name = new_name
            is_dirty = True

        if is_dirty:
            scenario.save()

        return HttpResponse(
            json.dumps({'id': scenario_id}),
            content_type="application/json")
    except Exception as e:
        return HttpResponseBadRequest("Ill-formed request: " + str(e))


# TODO: add more things to update other than state
# Unlike other routines, this does not require a user login context, as it is expected to be called
# by the EP.
#
# TODO: require credential from EP so that random people cannot call this endpoint.
def update_scenario_result(request: HttpRequest) -> HttpResponse:
    """
    Updates a ScenarioResult's status.
    Requires a logged in user, as a scenario must be associated with a user's planning area.
    Throws an error if no scenario/ScenarioResult owned by the user can be found with the desired ID.
    This does not modify the Scenario object itself.
    A ScenarioResult's status can be updated only in the following directions:
       PENDING -> RUNNING | FAILURE
       RUNNING -> SUCCESS | FAILURE

    Returns: id: the ID of the Scenario whose ScenarioResult was updated.

    Required params:
      scenario_id (int): The scenario ID whose ScenarioResult is meant to be updated.

    Optional params:
      status (ScenarioResultStatus): The new status of the ScenarioResult.
      result (JSON str): Details of the run.
      run_details (JSON str): Even more verbose details of the run.
    """
    try:
        body = json.loads(request.body)
        scenario_id = body.get('scenario_id')

        scenario_result = ScenarioResult.objects.get(scenario__id=scenario_id)
        
        new_status = body.get('status')
        old_status = scenario_result.status
        
        if new_status is not None:
            match new_status:
                case ScenarioResultStatus.RUNNING:
                    if old_status != ScenarioResultStatus.PENDING:
                        raise ValueError("Invalid new state.")
                case ScenarioResultStatus.SUCCESS:
                    if old_status != ScenarioResultStatus.RUNNING:
                        raise ValueError("Invalid new state.")
                case _:
                    if new_status != ScenarioResultStatus.FAILURE:
                        raise ValueError("Invalid new state.")
            scenario_result.status = new_status
            
        if (run_details := body.get('run_details')) is not None:
            scenario_result.run_details = run_details
 
        if (result := body.get('result')) is not None:
            scenario_result.result = result
            
        scenario_result.save()

        return HttpResponse(
            json.dumps({'id': scenario_id}),
            content_type="application/json")
    except Exception as e:
        return HttpResponseBadRequest("Update Scenario error: " + str(e))


def list_scenarios_for_planning_area(request: HttpRequest) -> HttpResponse:
    """
    Lists all Scenarios for a Planning area.
    Requires a logged in user, as a scenario must be associated with a user's planning area.

    Returns: a list of the scenarios for the user.  Will return an empty list
      if given a planning area that has no scenarios, a planning area that isn't owned by the user,
      or if there is no existing planning area associated with the given planning area ID.

    Required params:
      planning_area (int): The planning area ID whose scenarios to retrieve.
    """
    try:
        # Check that the user is logged in.
        user = _get_user(request)
        if user is None:
            raise ValueError("User must be logged in.")

        planning_area_id = request.GET['planning_area']
        if planning_area_id is None:
            raise ValueError("Missing planning_area")

        scenarios = Scenario.objects.filter(planning_area__user_id=user.pk).filter(planning_area__pk=planning_area_id)
        
        return JsonResponse(
            [_serialize_scenario(scenario, None) for scenario in scenarios],
            safe=False)
    except Exception as e:
        return HttpResponseBadRequest("List Scenario error: " + str(e))

def delete_scenario(request: HttpRequest) -> HttpResponse:
    """
    Deletes a scenario or list of scenarios for a planning_area owned by the user.
    Requires a logged in user, as a scenario must be associated with a user's planning area.
    Scenarios that do not exist or do not belong to a planning_area that is owned by the user
    will appear in the returned list, but scenarios that are not owned by the user are not changed.
    
    Returns: id: the list of IDs to be deleted.

    Required params:
      scenario_id (int): The ID of the scenario (or list of IDs) to delete.
    """
    try:
        # Check that the user is logged in.
        user = _get_user(request)
        if user is None:
            raise ValueError("User must be logged in.")
        
        body = json.loads(request.body)
        scenario_id_str = body.get('scenario_id', None)
        if scenario_id_str is None:
            raise ValueError("Must specify scenario id(s)")

        scenario_ids = []
        if isinstance(scenario_id_str, int):
            scenario_ids = [scenario_id_str]
        elif isinstance(scenario_ids, list):
            scenario_ids = scenario_id_str
        else:
            raise ValueError("scenario_id must be an int or a list of ints.")

        # Get the scenarios matching the provided IDs and the logged-in user.
        scenarios = Scenario.objects.filter(pk__in=scenario_ids).filter(planning_area__user=user.pk)
        # This automatically deletes ScenarioResult entries for the deleted Scenarios.
        scenarios.delete()

        # We still report that the full set of scenario IDs requested were deleted,
        # since from the user's perspective, there are no scenarios with that ID after this
        # call completes.
        response_data = {'id': scenario_ids}

        return HttpResponse(
            json.dumps(response_data),
            content_type="application/json")
    except Exception as e:
        return HttpResponseBadRequest("Delete Scenario error: " + str(e))
    
def get_treatment_goals_config_for_region(params: QueryDict):
    # Get region name
    assert isinstance(params['region_name'], str)
    region_name = params['region_name']
    
    # Read from treatment_goals config
    config_path = os.path.join(
        djangoSettings.BASE_DIR, 'config/treatment_goals.json')
    treatment_goals_config = json.load(open(config_path, 'r'))
    for region in treatment_goals_config['regions']:
        if region_name == region['region_name']:
            return region['treatment_goals']
        
    return None

def treatment_goals_config(request: HttpRequest) -> HttpResponse:
    treatment_goals = get_treatment_goals_config_for_region(request.GET)
    return JsonResponse(treatment_goals, safe = False)<|MERGE_RESOLUTION|>--- conflicted
+++ resolved
@@ -1,10 +1,6 @@
 import datetime
 import json
-<<<<<<< HEAD
-from dumper import dump
-=======
 import os
->>>>>>> 8f1b3e43
 
 import boto3
 from base.condition_types import ConditionScoreType
