--- conflicted
+++ resolved
@@ -404,13 +404,8 @@
             status=424,
         )
 
-<<<<<<< HEAD
-        source_dir = Path(settings.OUTPUT_DIR) / Path(str(scenario.uuid))
-        output_zip_name: str = str(scenario.uuid) + ".zip"
-=======
-    try:
-        output_zip_name: str = scenario.name + ".zip"
->>>>>>> 1a4df065
+    try:
+        output_zip_name: str = scenario.uuid + ".zip"
 
         if not scenario.get_forsys_folder().exists():
             raise ValueError("Scenario files cannot be read.")
@@ -419,56 +414,7 @@
         #  here we're just writing directly to the response obj.
         # Do we want to write this locally -- either to (effectively) cache it, or to reduce server memory load?
         # Note that we don't close this, because `response` gets destroyed on its own
-        zip_directory(response, scenario.get_forsys_folder())
-
-        response["Content-Disposition"] = f"attachment; filename={output_zip_name}"
-        return response
-
-    except Exception as e:
-        return HttpResponseBadRequest("Ill-formed request: " + str(e), status=400)
-
-
-def download_shapefile(request: HttpRequest) -> HttpResponse:
-    """
-    Generates a new Zip file of the shapefile for a scenario based on ID.
-
-    Requires a logged in user.  Users can only access a scenarios belonging to their own planning areas.
-
-    Returns: a Zip file generated with the shapefiles
-
-    Required params:
-      id (int): The scenario ID to be retrieved.
-    """
-    # Ensure that the user is logged in.
-    user = _get_user(request)
-    if user is None:
-        return HttpResponse(
-            "Unauthorized. User is not logged in.",
-            status=401,
-        )
-
-    scenario = Scenario.objects.select_related("planning_area__user").get(
-        id=request.GET["id"]
-    )
-    # Ensure that current user is associated with this scenario
-    if scenario.planning_area.user.pk != user.pk:
-        return HttpResponse(
-            "Scenario does not exist.",
-            status=404,
-        )
-
-    scenario_result = ScenarioResult.objects.get(scenario__id=scenario.pk)
-    if scenario_result.status != ScenarioResultStatus.SUCCESS:
-        return HttpResponse(
-            "Scenario was not successful, can't download data.",
-            status=424,
-        )
-
-    try:
-        output_zip_name = f"{scenario.name}.zip"
-        export_to_shapefile(scenario)
-        response = HttpResponse(content_type="application/zip")
-        zip_directory(response, scenario.get_shapefile_folder())
+        zip_directory(response, source_dir)
 
         response["Content-Disposition"] = f"attachment; filename={output_zip_name}"
         return response
