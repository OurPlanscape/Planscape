--- conflicted
+++ resolved
@@ -41,10 +41,6 @@
 from rest_framework.response import Response
 from rest_framework.request import Request
 from rest_framework import status
-<<<<<<< HEAD
-=======
-import rest_framework
->>>>>>> 21550f98
 
 logger = logging.getLogger(__name__)
 
