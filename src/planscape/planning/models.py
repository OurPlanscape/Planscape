from pathlib import Path
from django.contrib.gis.db import models
from django.contrib.auth import get_user_model
from django.conf import settings
from core.models import CreatedAtMixin, UpdatedAtMixin
<<<<<<< HEAD
import uuid
=======
from django.core.serializers.json import DjangoJSONEncoder
>>>>>>> 1a4df065

User = get_user_model()


class PlanningArea(CreatedAtMixin, UpdatedAtMixin, models.Model):
    user = models.ForeignKey(
        User,
        related_name="planning_areas",
        on_delete=models.CASCADE,
        null=True,
    )

    region_name: models.CharField = models.CharField(max_length=120)

    name: models.CharField = models.CharField(max_length=120)

    notes = models.TextField(null=True)

    geometry = models.MultiPolygonField(srid=4269, null=True)

    class Meta:
        indexes = [
            models.Index(
                fields=[
                    "user",
                ]
            )
        ]
        constraints = [
            models.UniqueConstraint(
                fields=[
                    "user",
                    "region_name",
                    "name",
                ],
                name="unique_planning_area",
            )
        ]
        ordering = ["user", "-created_at"]


class Scenario(CreatedAtMixin, UpdatedAtMixin, models.Model):
    planning_area = models.ForeignKey(
        PlanningArea,
        related_name="scenarios",
        on_delete=models.CASCADE,
    )

    name = models.CharField(max_length=120)

    notes = models.TextField(null=True)

    configuration = models.JSONField(default=dict)

<<<<<<< HEAD
    uuid = models.UUIDField(default=uuid.uuid4, unique=True)
=======
    def get_shapefile_folder(self):
        return Path(settings.OUTPUT_DIR) / "shapefile" / Path(self.name)

    def get_forsys_folder(self):
        return Path(settings.OUTPUT_DIR) / Path(self.name)
>>>>>>> 1a4df065

    class Meta:
        constraints = [
            models.UniqueConstraint(
                fields=[
                    "planning_area",
                    "name",
                ],
                name="unique_scenario",
            )
        ]
        ordering = ["planning_area", "-created_at"]


class ScenarioResultStatus(models.TextChoices):
    PENDING = "PENDING", "Pending"
    RUNNING = "RUNNING", "Running"
    SUCCESS = "SUCCESS", "Success"
    FAILURE = "FAILURE", "Failure"


class ScenarioResult(CreatedAtMixin, UpdatedAtMixin, models.Model):
    scenario = models.OneToOneField(
        Scenario,
        related_name="results",
        on_delete=models.CASCADE,
    )

    status = models.CharField(
        choices=ScenarioResultStatus.choices,
        max_length=16,
        default=ScenarioResultStatus.PENDING,
    )

    result = models.JSONField(null=True, encoder=DjangoJSONEncoder)

    run_details = models.JSONField(null=True)

    started_at = models.DateTimeField(
        null=True, help_text="Start of the Forsys run, in UTC timezone"
    )

    completed_at = models.DateTimeField(
        null=True, help_text="End of the Forsys run, in UTC timezone"
    )

    class Meta:
        ordering = ["scenario", "-created_at"]<|MERGE_RESOLUTION|>--- conflicted
+++ resolved
@@ -2,12 +2,9 @@
 from django.contrib.gis.db import models
 from django.contrib.auth import get_user_model
 from django.conf import settings
+from django.core.serializers.json import DjangoJSONEncoder
 from core.models import CreatedAtMixin, UpdatedAtMixin
-<<<<<<< HEAD
 import uuid
-=======
-from django.core.serializers.json import DjangoJSONEncoder
->>>>>>> 1a4df065
 
 User = get_user_model()
 
@@ -62,15 +59,13 @@
 
     configuration = models.JSONField(default=dict)
 
-<<<<<<< HEAD
     uuid = models.UUIDField(default=uuid.uuid4, unique=True)
-=======
+    
     def get_shapefile_folder(self):
         return Path(settings.OUTPUT_DIR) / "shapefile" / Path(self.name)
 
     def get_forsys_folder(self):
         return Path(settings.OUTPUT_DIR) / Path(self.name)
->>>>>>> 1a4df065
 
     class Meta:
         constraints = [
