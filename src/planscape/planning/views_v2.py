import logging

from rest_framework import viewsets, status
from rest_framework.response import Response
<<<<<<< HEAD
from rest_framework.filters import OrderingFilter
from django_filters.rest_framework import DjangoFilterBackend

from planning.models import PlanningArea, Scenario
=======
from rest_framework.decorators import action
from planning.models import PlanningArea, Scenario, ScenarioStatus
>>>>>>> 60653d8e
from planning.serializers import (
    PlanningAreaSerializer,
    ListPlanningAreaSerializer,
    ListScenarioSerializer,
    ScenarioSerializer,
)
from planning.filters import (
    PlanningAreaFilter,
    ScenarioFilter,
    PlanningAreaOrderingFilter,
)
from planning.permissions import PlanningAreaViewPermission, ScenarioViewPermission
from planning.services import (
    create_planning_area,
    create_scenario,
    delete_planning_area,
    delete_scenario,
)

logger = logging.getLogger(__name__)


class PlanningAreaViewSet(viewsets.ModelViewSet):
    queryset = PlanningArea.objects.all()

    permission_classes = [PlanningAreaViewPermission]
    ordering_fields = [
        "area_acres",
        "created_at",
        "creator",
        "full_name",
        "latest_updated",
        "name",
        "region_name",
        "scenario_count",
        "user",
    ]
    filterset_class = PlanningAreaFilter
    filter_backends = [
        DjangoFilterBackend,
        PlanningAreaOrderingFilter,
        OrderingFilter,
    ]

    def get_serializer_class(self):
        if self.action == "list":
            return ListPlanningAreaSerializer
        return PlanningAreaSerializer

    def get_queryset(self):
        user = self.request.user
        qs = PlanningArea.objects.get_list_for_user(user)
        return qs

    def create(self, request, *args, **kwargs):
        serializer = self.get_serializer(data=request.data)
        serializer.is_valid(raise_exception=True)
        data = {
            "user": request.user,
            **serializer.validated_data,
        }
        planning_area = create_planning_area(**data)
        out_serializer = PlanningAreaSerializer(instance=planning_area)
        headers = self.get_success_headers(out_serializer.data)
        return Response(
            serializer.data,
            status=status.HTTP_201_CREATED,
            headers=headers,
        )

    def perform_destroy(self, instance):
        delete_planning_area(
            user=self.request.user,
            planning_area=instance,
        )


class ScenarioViewSet(viewsets.ModelViewSet):
    queryset = Scenario.objects.all()
    permission_classes = [ScenarioViewPermission]
    ordering_fields = ["name", "created_at"]
    filterset_class = ScenarioFilter

    def create(self, request, planningarea_pk):
        input_data = {
            "planning_area": planningarea_pk,
            **request.data,
        }
        serializer = self.get_serializer(data=input_data)
        serializer.is_valid(raise_exception=True)
        scenario = create_scenario(
            user=self.request.user,
            **serializer.validated_data,
        )
        out_serializer = ScenarioSerializer(instance=scenario)
        headers = self.get_success_headers(out_serializer.data)
        return Response(
            serializer.data,
            status=status.HTTP_201_CREATED,
            headers=headers,
        )

    def perform_destroy(self, instance):
        delete_scenario(
            user=self.request.user,
            scenario=instance,
        )

    def get_serializer_class(self):
        if self.action == "list":
            return ListScenarioSerializer
        return ScenarioSerializer

    def get_queryset(self):
        planningarea_pk = self.kwargs.get("planningarea_pk")
        if planningarea_pk:
            try:
                scenarios = Scenario.objects.filter(
                    planning_area__pk=planningarea_pk,
                )
                return scenarios
            except PlanningArea.DoesNotExist:
                return Scenario.objects.none()  # Return an empty queryset
        else:
            return Scenario.objects.none()

    @action(methods=["post"], detail=True)
    def toggle_status(self, request, pk=None):
        scenario = self.get_object()
        scenario.status = (
            ScenarioStatus.ACTIVE
            if scenario.status == ScenarioStatus.ARCHIVED
            else ScenarioStatus.ARCHIVED
        )
        scenario.save()
        serializer = ScenarioSerializer(instance=scenario)
        return Response(data=serializer.data)<|MERGE_RESOLUTION|>--- conflicted
+++ resolved
@@ -1,28 +1,24 @@
 import logging
 
+from django_filters.rest_framework import DjangoFilterBackend
 from rest_framework import viewsets, status
 from rest_framework.response import Response
-<<<<<<< HEAD
 from rest_framework.filters import OrderingFilter
-from django_filters.rest_framework import DjangoFilterBackend
-
 from planning.models import PlanningArea, Scenario
-=======
 from rest_framework.decorators import action
+from planning.filters import (
+    PlanningAreaFilter,
+    ScenarioFilter,
+    PlanningAreaOrderingFilter,
+)
 from planning.models import PlanningArea, Scenario, ScenarioStatus
->>>>>>> 60653d8e
+from planning.permissions import PlanningAreaViewPermission, ScenarioViewPermission
 from planning.serializers import (
     PlanningAreaSerializer,
     ListPlanningAreaSerializer,
     ListScenarioSerializer,
     ScenarioSerializer,
 )
-from planning.filters import (
-    PlanningAreaFilter,
-    ScenarioFilter,
-    PlanningAreaOrderingFilter,
-)
-from planning.permissions import PlanningAreaViewPermission, ScenarioViewPermission
 from planning.services import (
     create_planning_area,
     create_scenario,
