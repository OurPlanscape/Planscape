--- conflicted
+++ resolved
@@ -3,13 +3,10 @@
 from django_filters.rest_framework import DjangoFilterBackend
 from rest_framework import viewsets, status
 from rest_framework.response import Response
-<<<<<<< HEAD
 from rest_framework.viewsets import ReadOnlyModelViewSet
+from rest_framework.filters import OrderingFilter
+from rest_framework.decorators import action
 from planning.models import PlanningArea, Scenario, User
-=======
-from rest_framework.filters import OrderingFilter
-from planning.models import PlanningArea, Scenario
-from rest_framework.decorators import action
 from planning.filters import (
     PlanningAreaFilter,
     ScenarioFilter,
@@ -17,7 +14,6 @@
 )
 from planning.models import PlanningArea, Scenario, ScenarioStatus
 from planning.permissions import PlanningAreaViewPermission, ScenarioViewPermission
->>>>>>> b5ece9f5
 from planning.serializers import (
     PlanningAreaSerializer,
     ListPlanningAreaSerializer,
@@ -139,20 +135,16 @@
                 return Scenario.objects.none()  # Return an empty queryset
         else:
             return Scenario.objects.none()
-
-<<<<<<< HEAD
-
+        
 class CreatorViewSet(ReadOnlyModelViewSet):
     queryset = User.objects.none()
     serializer_class = ListPlanningAreaCreatorSerializer
 
     def get_queryset(self):
         return User.objects.filter(planning_areas__isnull=False).distinct()
-=======
     @action(methods=["post"], detail=True)
     def toggle_status(self, request, planningarea_pk, pk=None):
         scenario = self.get_object()
         toggle_scenario_status(scenario, self.request.user)
         serializer = ScenarioSerializer(instance=scenario)
-        return Response(data=serializer.data)
->>>>>>> b5ece9f5
+        return Response(data=serializer.data)