import logging

from django_filters.rest_framework import DjangoFilterBackend
<<<<<<< HEAD
from rest_framework import viewsets, status
from rest_framework.pagination import LimitOffsetPagination
=======
from rest_framework import viewsets, status, mixins
>>>>>>> 86f2ad0a
from rest_framework.response import Response
from rest_framework.viewsets import ReadOnlyModelViewSet
from rest_framework.filters import OrderingFilter
from rest_framework.decorators import action
<<<<<<< HEAD

from planning.models import PlanningArea, Scenario, User
from impacts.models import TreatmentPlan
from impacts.serializers import TreatmentPlanListSerializer
=======
from planning.models import PlanningArea, ProjectArea, Scenario, User
>>>>>>> 86f2ad0a
from planning.filters import (
    PlanningAreaFilter,
    ScenarioFilter,
    PlanningAreaOrderingFilter,
)
from planning.models import PlanningArea, Scenario, ScenarioStatus
from planning.permissions import PlanningAreaViewPermission, ScenarioViewPermission
from planning.serializers import (
    PlanningAreaSerializer,
    ListPlanningAreaSerializer,
    ListScenarioSerializer,
    ProjectAreaSerializer,
    ScenarioSerializer,
    ListCreatorSerializer,
)
from planning.services import (
    create_planning_area,
    create_scenario,
    delete_planning_area,
    delete_scenario,
    toggle_scenario_status,
)

logger = logging.getLogger(__name__)


class PlanningAreaViewSet(viewsets.ModelViewSet):
    queryset = PlanningArea.objects.all()

    permission_classes = [PlanningAreaViewPermission]
    ordering_fields = [
        "area_acres",
        "created_at",
        "creator",
        "full_name",
        "name",
        "region_name",
        "latest_updated",
        "scenario_count",
        "updated_at",
        "user",
    ]
    filterset_class = PlanningAreaFilter
    filter_backends = [
        DjangoFilterBackend,
        PlanningAreaOrderingFilter,
        OrderingFilter,
    ]

    def get_serializer_class(self):
        if self.action == "list":
            return ListPlanningAreaSerializer
        return PlanningAreaSerializer

    def get_queryset(self):
        user = self.request.user
        qs = PlanningArea.objects.get_list_for_user(user)
        return qs

    def create(self, request, *args, **kwargs):
        serializer = self.get_serializer(data=request.data)
        serializer.is_valid(raise_exception=True)
        data = {
            "user": request.user,
            **serializer.validated_data,
        }
        planning_area = create_planning_area(**data)
        out_serializer = PlanningAreaSerializer(instance=planning_area)
        headers = self.get_success_headers(out_serializer.data)
        return Response(
            serializer.data,
            status=status.HTTP_201_CREATED,
            headers=headers,
        )

    def perform_destroy(self, instance):
        delete_planning_area(
            user=self.request.user,
            planning_area=instance,
        )


class ScenarioViewSet(viewsets.ModelViewSet):
    queryset = Scenario.objects.all()
    permission_classes = [ScenarioViewPermission]
    ordering_fields = ["name", "created_at"]
    filterset_class = ScenarioFilter

    def create(self, request, planningarea_pk):
        input_data = {
            "planning_area": planningarea_pk,
            **request.data,
        }
        serializer = self.get_serializer(data=input_data)
        serializer.is_valid(raise_exception=True)
        scenario = create_scenario(
            user=self.request.user,
            **serializer.validated_data,
        )
        out_serializer = ScenarioSerializer(instance=scenario)
        headers = self.get_success_headers(out_serializer.data)
        return Response(
            serializer.data,
            status=status.HTTP_201_CREATED,
            headers=headers,
        )

    def perform_destroy(self, instance):
        delete_scenario(
            user=self.request.user,
            scenario=instance,
        )

    def get_serializer_class(self):
        if self.action == "list":
            return ListScenarioSerializer
        return ScenarioSerializer

    def get_queryset(self):
        planningarea_pk = self.kwargs.get("planningarea_pk")
        return Scenario.objects.filter(planning_area__pk=planningarea_pk)

    @action(methods=["post"], detail=True)
    def toggle_status(self, request, planningarea_pk, pk=None):
        scenario = self.get_object()
        toggle_scenario_status(scenario, self.request.user)
        serializer = ScenarioSerializer(instance=scenario)
        return Response(data=serializer.data)

    @action(methods=["get"], detail=True)
    def treatment_plans(self, request, planningarea_pk, pk=None):
        scenario = self.get_object()
        treatments = TreatmentPlan.objects.filter(scenario_id=scenario)
        paginator = LimitOffsetPagination()
        # Paginate the queryset
        page = paginator.paginate_queryset(treatments, request)
        if page is not None:
            serializer = TreatmentPlanListSerializer(page, many=True)
            return paginator.get_paginated_response(serializer.data)
        serializer = TreatmentPlanListSerializer(treatments, many=True)
        return Response(serializer.data)


# TODO: migrate this to an action inside the planning area viewset
class CreatorViewSet(ReadOnlyModelViewSet):
    queryset = User.objects.none()
    permission_classes = [PlanningAreaViewPermission]
    serializer_class = ListCreatorSerializer
    pagination_class = None

    def get_queryset(self):
        user = self.request.user
        return User.objects.filter(
            planning_areas__in=PlanningArea.objects.get_for_user(user)
<<<<<<< HEAD
        ).distinct()
=======
        ).distinct()


class ProjectAreaViewSet(mixins.RetrieveModelMixin, viewsets.GenericViewSet):
    queryset = ProjectArea.objects.all()
    permission_classes = [PlanningAreaViewPermission]
    serializer_class = ProjectAreaSerializer
    serializer_classes = {
        "retrieve": ProjectAreaSerializer,
    }
>>>>>>> 86f2ad0a
<|MERGE_RESOLUTION|>--- conflicted
+++ resolved
@@ -1,30 +1,20 @@
 import logging
 
 from django_filters.rest_framework import DjangoFilterBackend
-<<<<<<< HEAD
-from rest_framework import viewsets, status
+from rest_framework import viewsets, status, mixins
+from rest_framework.decorators import action
+from rest_framework.filters import OrderingFilter
 from rest_framework.pagination import LimitOffsetPagination
-=======
-from rest_framework import viewsets, status, mixins
->>>>>>> 86f2ad0a
 from rest_framework.response import Response
 from rest_framework.viewsets import ReadOnlyModelViewSet
-from rest_framework.filters import OrderingFilter
-from rest_framework.decorators import action
-<<<<<<< HEAD
-
-from planning.models import PlanningArea, Scenario, User
 from impacts.models import TreatmentPlan
 from impacts.serializers import TreatmentPlanListSerializer
-=======
-from planning.models import PlanningArea, ProjectArea, Scenario, User
->>>>>>> 86f2ad0a
 from planning.filters import (
     PlanningAreaFilter,
     ScenarioFilter,
     PlanningAreaOrderingFilter,
 )
-from planning.models import PlanningArea, Scenario, ScenarioStatus
+from planning.models import PlanningArea, ProjectArea, Scenario, ScenarioStatus, User
 from planning.permissions import PlanningAreaViewPermission, ScenarioViewPermission
 from planning.serializers import (
     PlanningAreaSerializer,
@@ -173,9 +163,6 @@
         user = self.request.user
         return User.objects.filter(
             planning_areas__in=PlanningArea.objects.get_for_user(user)
-<<<<<<< HEAD
-        ).distinct()
-=======
         ).distinct()
 
 
@@ -185,5 +172,4 @@
     serializer_class = ProjectAreaSerializer
     serializer_classes = {
         "retrieve": ProjectAreaSerializer,
-    }
->>>>>>> 86f2ad0a
+    }