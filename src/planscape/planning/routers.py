--- conflicted
+++ resolved
@@ -1,13 +1,9 @@
-<<<<<<< HEAD
-from planning.views_v2 import PlanningAreaViewSet, ScenarioViewSet, CreatorViewSet
-=======
 from planning.views_v2 import (
     PlanningAreaViewSet,
     ScenarioViewSet,
     CreatorViewSet,
     ProjectAreaViewSet,
 )
->>>>>>> 86f2ad0a
 from rest_framework import routers
 
 router = routers.SimpleRouter()
