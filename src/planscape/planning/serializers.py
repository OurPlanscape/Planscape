--- conflicted
+++ resolved
@@ -400,8 +400,6 @@
     serializers.ModelSerializer,
 ):
     configuration = serializers.SerializerMethodField()
-<<<<<<< HEAD
-=======
 
     def __init__(self, *args, **kwargs):
         super().__init__(*args, **kwargs)
@@ -417,7 +415,6 @@
             self.fields["configuration"] = UploadedConfigurationSerializer()
         else:
             self.fields["configuration"] = ConfigurationSerializer()
->>>>>>> 346211a2
 
     def create(self, validated_data):
         validated_data["user"] = self.context["user"] or None
@@ -646,11 +643,7 @@
 class UploadedScenarioDataSerializer(serializers.Serializer):
     name = serializers.CharField(max_length=100, required=True)
     stand_size = serializers.ChoiceField(
-<<<<<<< HEAD
         choices=["SMALL", "MEDIUM", "LARGE"], required=True
-=======
-        choices=["SMALL", "MEDIUM", "LARGE"], required=False, allow_blank=False
->>>>>>> 346211a2
     )
     planning_area = serializers.IntegerField(min_value=1, required=True)
     geometry = serializers.JSONField(required=True)
