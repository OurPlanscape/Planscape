from django.conf.urls import include
from django.urls import path
from planning.views import (
    validate_planning_area,
    create_planning_area,
    delete_planning_area,
    get_planning_area_by_id,
    download_csv,
    download_shapefile,
    list_planning_areas,
    update_planning_area,
    create_scenario,
    delete_scenario,
    get_scenario_by_id,
    list_scenarios_for_planning_area,
    treatment_goals_config,
    update_scenario,
    update_scenario_result,
    create_shared_link,
    get_shared_link,
    PlanningAreaNotes,
)
<<<<<<< HEAD
from planning.views_v2 import PlanningAreaViewSet, ScenarioViewSet
from rest_framework import routers

router = routers.SimpleRouter()
router.register(r"planningareas", PlanningAreaViewSet, basename="planningareas")
router.register(
    r"planningareas/(?P<planningarea_pk>\d+)/scenarios",
    ScenarioViewSet,
    basename="scenarios",
)
=======
from planning.views_userprefs import UserPreferencesView
>>>>>>> 6f811d13

app_name = "planning"

# TODO: Change these to more standardized id-driven APIs, e.g. scenarios/[id]

urlpatterns = [
    # Auto-generated API documentation
    path("admin/doc/", include("django.contrib.admindocs.urls")),
    # Treatment Goals
    path(
        "treatment_goals_config/", treatment_goals_config, name="treatment_goals_config"
    ),
    # Plans / Planning Areas
    path(
        "validate_planning_area/", validate_planning_area, name="validate_planning_area"
    ),
    path("create_planning_area/", create_planning_area, name="create_planning_area"),
    path("delete_planning_area/", delete_planning_area, name="delete_planning_area"),
    path(
        "get_planning_area_by_id/",
        get_planning_area_by_id,
        name="get_planning_area_by_id",
    ),
    path("list_planning_areas/", list_planning_areas, name="list_planning_areas"),
    path("update_planning_area/", update_planning_area, name="update_planning_area"),
    # Scenarios
    path("create_scenario/", create_scenario, name="create_scenario"),
    path("delete_scenario/", delete_scenario, name="delete_scenario"),
    path("get_scenario_by_id/", get_scenario_by_id, name="get_scenario_by_id"),
    path(
        # TODO change this to download_csv url
        "get_scenario_download_by_id/",
        download_csv,
        name="download_csv",
    ),
    path(
        "download_shapefile/",
        download_shapefile,
        name="download_shapefile",
    ),
    path(
        "list_scenarios_for_planning_area/",
        list_scenarios_for_planning_area,
        name="list_scenarios_for_planning_area",
    ),
    path(
        "update_scenario/",
        update_scenario,
        name="update_scenario",
    ),
    path(
        "update_scenario_result/", update_scenario_result, name="update_scenario_result"
    ),
    # Project Areas
    path(
        "create_link/",
        create_shared_link,
        name="create_shared_link",
    ),
    path(
        "shared_link/<str:link_code>",
        get_shared_link,
        name="get_shared_link",
    ),
    # Planning Area Notes C/R/D
    path(
        "planning_area/<int:planningarea_pk>/note",
        PlanningAreaNotes.as_view(),
        name="create_planningareanote",
    ),
    path(
        "planning_area/<int:planningarea_pk>/note",
        PlanningAreaNotes.as_view(),
        name="get_planningareanote",
    ),
    path(
        "planning_area/<int:planningarea_pk>/note/<int:planningareanote_pk>",
        PlanningAreaNotes.as_view(),
        name="get_planningareanote",
    ),
    path(
        "planning_area/<int:planningarea_pk>/note/<int:planningareanote_pk>",
        PlanningAreaNotes.as_view(),
        name="delete_planningareanote",
    ),
<<<<<<< HEAD
    # v2 URLS
    path("v2/", include(router.urls)),
=======
    # UserPrefs
    path(
        "user_prefs/<str:preference_key>/",
        UserPreferencesView.as_view(),
        name="delete_userprefs",
    ),
    path("user_prefs/", UserPreferencesView.as_view(), name="get_userprefs"),
    path("user_prefs/", UserPreferencesView.as_view(), name="patch_userprefs"),
>>>>>>> 6f811d13
]<|MERGE_RESOLUTION|>--- conflicted
+++ resolved
@@ -20,9 +20,9 @@
     get_shared_link,
     PlanningAreaNotes,
 )
-<<<<<<< HEAD
 from planning.views_v2 import PlanningAreaViewSet, ScenarioViewSet
 from rest_framework import routers
+from planning.views_userprefs import UserPreferencesView
 
 router = routers.SimpleRouter()
 router.register(r"planningareas", PlanningAreaViewSet, basename="planningareas")
@@ -31,9 +31,6 @@
     ScenarioViewSet,
     basename="scenarios",
 )
-=======
-from planning.views_userprefs import UserPreferencesView
->>>>>>> 6f811d13
 
 app_name = "planning"
 
@@ -119,10 +116,6 @@
         PlanningAreaNotes.as_view(),
         name="delete_planningareanote",
     ),
-<<<<<<< HEAD
-    # v2 URLS
-    path("v2/", include(router.urls)),
-=======
     # UserPrefs
     path(
         "user_prefs/<str:preference_key>/",
@@ -131,5 +124,6 @@
     ),
     path("user_prefs/", UserPreferencesView.as_view(), name="get_userprefs"),
     path("user_prefs/", UserPreferencesView.as_view(), name="patch_userprefs"),
->>>>>>> 6f811d13
+    # v2 URLS
+    path("v2/", include(router.urls)),
 ]