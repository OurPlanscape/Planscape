--- conflicted
+++ resolved
@@ -6,11 +6,7 @@
 from pathlib import Path
 from typing import Any, Dict, Tuple
 from django.conf import settings
-<<<<<<< HEAD
-=======
-import fiona
 from fiona.crs import from_epsg
->>>>>>> 316e5775
 from django.contrib.gis.geos import GEOSGeometry
 from planning.models import PlanningArea, Scenario, ScenarioResultStatus
 from stands.models import StandSizeChoices, area_from_size
