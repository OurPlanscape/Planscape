--- conflicted
+++ resolved
@@ -212,10 +212,7 @@
     ScenarioResult.objects.create(
         scenario=scenario, result=uploaded_geom, status="SUCCESS"
     )
-<<<<<<< HEAD
-=======
-
->>>>>>> 467c67ec
+
     return scenario
 
 
