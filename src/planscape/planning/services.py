--- conflicted
+++ resolved
@@ -49,11 +49,8 @@
     ScenarioResultStatus,
     ScenarioStatus,
     TreatmentGoal,
-<<<<<<< HEAD
     TreatmentGoalGroup,
-=======
     TreatmentGoalUsageType,
->>>>>>> 6a141558
 )
 from planscape.exceptions import InvalidGeometry
 from planscape.openpanel import track_openpanel
