--- conflicted
+++ resolved
@@ -11,12 +11,9 @@
 from django.conf import settings
 from django.db import transaction
 from fiona.crs import from_epsg
-<<<<<<< HEAD
 from rest_framework.serializers import ValidationError
-=======
 from django.contrib.gis.geos import GEOSGeometry
 from django.utils.timezone import now
->>>>>>> 5ad0f9c8
 from collaboration.permissions import PlanningAreaPermission, ScenarioPermission
 from planning.geometry import coerce_geojson, coerce_geometry, get_acreage
 from planning.models import (
@@ -226,15 +223,12 @@
     return math.floor(max_treatable_area / stand_area)
 
 
-<<<<<<< HEAD
-=======
 def get_acreage(geometry: GEOSGeometry) -> float:
     epsg_5070_area = geometry.transform(settings.AREA_SRID, clone=True).area
     acres = epsg_5070_area / settings.CONVERSION_SQM_ACRES
     return acres
 
 
->>>>>>> 5ad0f9c8
 def validate_scenario_treatment_ratio(
     planning_area: PlanningArea,
     configuration: Dict[str, Any],
