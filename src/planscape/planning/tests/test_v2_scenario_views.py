import copy
from unittest import mock
from unittest.mock import patch

from datasets.models import DataLayerType, GeometryType
from datasets.tests.factories import DataLayerFactory
from django.contrib.gis.geos import GEOSGeometry, MultiPolygon
from django.conf import settings
from django.test import override_settings
from django.urls import reverse
from rest_framework import status
from rest_framework.test import APITestCase, APITransactionTestCase

from planning.models import (
    Scenario,
    ScenarioResult,
    ScenarioVersion,
    TreatmentGoalGroup,
    TreatmentGoalUsesDataLayer,
    ScenarioCapability,
)

from planning.services import compute_scenario_capabilities

from planning.tests.factories import (
    PlanningAreaFactory,
    ProjectAreaFactory,
    ScenarioFactory,
    ScenarioResultFactory,
    TreatmentGoalFactory,
)
from planscape.tests.factories import UserFactory


class CreateScenarioTest(APITransactionTestCase):
    def setUp(self):
        self.user = UserFactory()
        self.planning_area = PlanningAreaFactory(user=self.user)
        self.treatment_goal = TreatmentGoalFactory.create()
        self.configuration = {
            "question_id": self.treatment_goal.pk,
            "weights": [],
            "est_cost": 2000,
            "max_budget": None,
            "max_slope": None,
            "min_distance_from_road": None,
            "stand_size": "LARGE",
            "excluded_areas": [],
            "stand_thresholds": [],
            "global_thresholds": [],
            "scenario_priorities": ["prio1"],
            "scenario_output_fields": ["out1"],
            "max_treatment_area_ratio": 40000,
        }

    @mock.patch("planning.services.chord", autospec=True)
    def test_create_with_explicit_treatment_goal(self, chord_mock):
        configuration = self.configuration.copy()
        configuration.pop("question_id")
        payload = {
            "name": "my dear scenario",
            "planning_area": self.planning_area.pk,
            "stand_size": "LARGE",
            "treatment_goal": self.treatment_goal.pk,
            "configuration": configuration,
        }
        self.client.force_authenticate(self.user)
        response = self.client.post(
            reverse("api:planning:scenarios-list"),
            payload,
            format="json",
        )

        self.assertEqual(response.status_code, status.HTTP_201_CREATED)
        self.assertIsNotNone(response.json().get("id"))
        self.assertEqual(chord_mock.call_count, 1)
        self.assertEqual(1, Scenario.objects.count())
        scenario = Scenario.objects.get()
        self.assertEqual(scenario.treatment_goal, self.treatment_goal)

    def test_create_with_invalid_treatment_goal(self):
        # treatment goal set on configuration
        payload = {
            "name": "my dear scenario",
            "planning_area": self.planning_area.pk,
            "stand_size": "LARGE",
            "treatment_goal": 123456789,
            "configuration": {
                "max_budget": 2000,
            },
        }
        self.client.force_authenticate(self.user)
        response = self.client.post(
            reverse("api:planning:scenarios-list"),
            payload,
            format="json",
        )

        self.assertEqual(response.status_code, status.HTTP_400_BAD_REQUEST)
        self.assertEqual(
            b'{"treatment_goal":["Invalid pk \\"123456789\\" - object does not exist."]}',
            response.content,
        )

    def test_create_with_invalid_treatment_goal_on_configuration(self):
        # treatment goal set on configuration
        payload = {
            "name": "my dear scenario",
            "planning_area": self.planning_area.pk,
            "stand_size": "LARGE",
            "configuration": {
                "question_id": 123456789,
                "max_budget": 2000,
            },
        }
        self.client.force_authenticate(self.user)
        response = self.client.post(
            reverse("api:planning:scenarios-list"),
            payload,
            format="json",
        )

        self.assertEqual(response.status_code, status.HTTP_400_BAD_REQUEST)
        self.assertEqual(
            b'{"treatment_goal":["This field is required."]}',
            response.content,
        )

    def test_create_wihtout_treatment_goal(self):
        # treatment goal set on configuration
        payload = {
            "name": "my dear scenario",
            "planning_area": self.planning_area.pk,
            "stand_size": "LARGE",
            "configuration": {
                "max_budget": 2000,
            },
        }
        self.client.force_authenticate(self.user)
        response = self.client.post(
            reverse("api:planning:scenarios-list"),
            payload,
            format="json",
        )

        self.assertEqual(response.status_code, status.HTTP_400_BAD_REQUEST)
        self.assertEqual(
            b'{"treatment_goal":["This field is required."]}',
            response.content,
        )

    def test_create_without_max_budged_or_area(self):
        self.client.force_authenticate(self.user)
        data = {
            "planning_area": self.planning_area.pk,
            "name": "Hello Scenario!",
            "origin": "SYSTEM",
            "configuration": {},
        }
        response = self.client.post(
            reverse("api:planning:scenarios-list"), data, format="json"
        )
        self.assertEqual(response.status_code, status.HTTP_400_BAD_REQUEST)

    def test_create_v2_serializer(self):
        excluded_areas = DataLayerFactory.create_batch(
            2, type=DataLayerType.VECTOR, geometry_type=GeometryType.POLYGON
        )
        excluded_areas = [excluded_areas[0].pk, excluded_areas[1].pk]
        # treatment goal set on configuration
        payload = {
            "name": "V2 scenario",
            "planning_area": self.planning_area.pk,
            "treatment_goal": self.treatment_goal.pk,
            "configuration": {
                "stand_size": "LARGE",
                "est_cost": 2000,
                "excluded_areas": excluded_areas,
            },
        }
        self.client.force_authenticate(self.user)
        response = self.client.post(
            reverse("api:planning:scenarios-list"),
            payload,
            format="json",
        )

        self.assertEqual(response.status_code, status.HTTP_201_CREATED)
        response_data = response.json()
        self.assertIsNotNone(response_data.get("id"))
        self.assertEqual(1, Scenario.objects.count())
        scenario = Scenario.objects.get()
        self.assertEqual(scenario.planning_area, self.planning_area)
        self.assertEqual(scenario.configuration["excluded_areas_ids"], excluded_areas)
        self.assertEqual(
            response_data.get("configuration").get("excluded_areas"), excluded_areas
        )

    def test_create_v2_serializer__invalid_excluded_area(self):
        invalid_excluded_areas = DataLayerFactory.create_batch(
            2, type=DataLayerType.RASTER, geometry_type=GeometryType.RASTER
        )
        invalid_excluded_areas = [
            invalid_excluded_areas[0].pk,
            invalid_excluded_areas[1].pk,
        ]
        # treatment goal set on configuration
        payload = {
            "name": "V2 scenario",
            "planning_area": self.planning_area.pk,
            "treatment_goal": self.treatment_goal.pk,
            "configuration": {
                "stand_size": "LARGE",
                "est_cost": 2000,
                "excluded_areas": invalid_excluded_areas,
            },
        }
        self.client.force_authenticate(self.user)
        response = self.client.post(
            reverse("api:planning:scenarios-list"),
            payload,
            format="json",
        )

        self.assertEqual(response.status_code, status.HTTP_400_BAD_REQUEST)


class ListScenariosForPlanningAreaTest(APITestCase):
    def setUp(self):
        self.owner_user = UserFactory.create()
        self.owner_user2 = UserFactory.create(username="test_user2")
        self.collab_user = UserFactory.create(username="collab_user")
        self.viewer_user = UserFactory.create(username="viewer_user")
        self.unprivileged_user = UserFactory.create(username="guest")

        self.planning_area = PlanningAreaFactory.create(
            user=self.owner_user,
            name="test plan",
            collaborators=[self.collab_user],
            viewers=[self.viewer_user],
        )

        self.empty_planning_area = PlanningAreaFactory.create(
            user=self.owner_user,
            name="empty test plan",
        )

        self.planning_area2 = PlanningAreaFactory.create(
            user=self.owner_user2, name="test plan2"
        )

        self.configuration = {
            "question_id": 1,
            "weights": [],
            "est_cost": 2000,
            "max_budget": None,
            "max_slope": None,
            "min_distance_from_road": None,
            "stand_size": "LARGE",
            "excluded_areas": [],
            "stand_thresholds": [],
            "global_thresholds": [],
            "scenario_priorities": ["prio1"],
            "scenario_output_fields": ["out1"],
            "max_treatment_area_ratio": 40000,
        }
        self.scenario = ScenarioFactory.create(
            planning_area=self.planning_area,
            name="test scenario",
            configuration=self.configuration,
            user=self.owner_user,
        )
        self.scenario_res = ScenarioResultFactory(scenario=self.scenario)
        self.scenario2 = ScenarioFactory.create(
            planning_area=self.planning_area,
            name="test scenario2",
            configuration=self.configuration,
            user=self.owner_user,
        )
        _project_areas = ProjectAreaFactory.create_batch(
            size=10, scenario=self.scenario
        )
        self.scenario_res = ScenarioResultFactory(scenario=self.scenario2)
        self.scenario3 = ScenarioFactory.create(
            planning_area=self.planning_area,
            name="test scenario3",
            configuration=self.configuration,
            user=self.owner_user,
        )
        self.scenario_res = ScenarioResultFactory(scenario=self.scenario3)

        self.owner_user2scenario = ScenarioFactory.create(
            planning_area=self.planning_area2,
            name="test user2scenario",
            user=self.owner_user2,
        )
        self.scenario_res = ScenarioResultFactory(scenario=self.owner_user2scenario)

        self.assertEqual(Scenario.objects.count(), 4)
        self.assertEqual(ScenarioResult.objects.count(), 4)

    def test_retrieve_scenario_shared_plan(self):
        self.client.force_authenticate(self.viewer_user)
        response = self.client.get(
            reverse(
                "api:planning:scenarios-detail",
                kwargs={
                    "pk": self.scenario.pk,
                },
            ),
            content_type="application/json",
        )
        data = response.json()
        self.assertEqual(response.status_code, 200)
        self.assertEqual(data.get("id"), self.scenario.id)

    def test_list_scenario(self):
        self.client.force_authenticate(self.owner_user)
        response = self.client.get(
            reverse(
                "api:planning:scenarios-list",
            ),
            content_type="application/json",
        )
        self.assertEqual(response.status_code, 200)
        scenarios = response.json()
        self.assertEqual(len(scenarios), 3)
        self.assertIsNotNone(scenarios[0]["created_at"])
        self.assertIsNotNone(scenarios[0]["updated_at"])

    def test_toggle_scenario_status(self):
        self.client.force_authenticate(self.owner_user)
        response = self.client.post(
            reverse(
                "api:planning:scenarios-toggle-status",
                kwargs={
                    "pk": self.scenario.pk,
                },
            ),
            content_type="application/json",
        )
        scenario = response.json()
        self.assertEqual(response.status_code, 200)
        self.assertEqual(scenario.get("status"), "ARCHIVED")

        # toggle back!
        response = self.client.post(
            reverse(
                "api:planning:scenarios-toggle-status",
                kwargs={
                    "pk": self.scenario.pk,
                },
            ),
            content_type="application/json",
        )
        scenario = response.json()
        self.assertEqual(response.status_code, 200)
        self.assertEqual(scenario.get("status"), "ACTIVE")

    def test_list_scenario_not_logged_in(self):
        response = self.client.get(
            reverse(
                "api:planning:scenarios-list",
            ),
            content_type="application/json",
        )
        self.assertEqual(response.status_code, 401)
        self.assertJSONEqual(
            response.content,
            {"detail": "Authentication credentials were not provided."},
        )

    def test_list_scenario_wrong_user(self):
        self.client.force_authenticate(self.owner_user)
        response = self.client.get(
            reverse(
                "api:planning:scenarios-list",
            ),
            content_type="application/json",
        )
        # changed because this is filtered
        self.assertEqual(response.status_code, 200)
        data = response.json()
        ids = [record.get("id") for record in data]
        self.assertNotIn(self.owner_user2scenario.pk, ids)

    def test_list_scenario_collab_user(self):
        self.client.force_authenticate(self.collab_user)
        response = self.client.get(
            reverse(
                "api:planning:scenarios-list",
            ),
            content_type="application/json",
        )
        self.assertEqual(response.status_code, 200)
        scenarios = response.json()
        self.assertEqual(len(scenarios), 3)
        self.assertIsNotNone(scenarios[0]["created_at"])
        self.assertIsNotNone(scenarios[0]["updated_at"])

    def test_list_scenario_viewer_user(self):
        self.client.force_authenticate(self.viewer_user)
        response = self.client.get(
            reverse(
                "api:planning:scenarios-list",
            ),
            content_type="application/json",
        )
        self.assertEqual(response.status_code, 200)
        scenarios = response.json()
        self.assertEqual(len(scenarios), 3)
        self.assertIsNotNone(scenarios[0]["created_at"])
        self.assertIsNotNone(scenarios[0]["updated_at"])

    def test_list_scenario_unprivileged_user_returns_zero_results(self):
        self.client.force_authenticate(self.unprivileged_user)
        response = self.client.get(
            reverse(
                "api:planning:scenarios-list",
            ),
            content_type="application/json",
        )
        self.assertEqual(response.status_code, 200)
        data = response.json()
        self.assertEqual(len(data), 0)

    def test_sort_scenario_by_reverse_acres(self):
        for acres in range(100, 105):
            budget_conf = copy.copy(self.configuration)
            budget_conf["max_treatment_area_ratio"] = acres
            ScenarioFactory.create(
                planning_area=self.planning_area,
                name=f"scenario {acres}",
                configuration=budget_conf,
                user=self.owner_user,
            )
        self.client.force_authenticate(self.owner_user)

        query_params = {"ordering": "-acres"}
        response = self.client.get(
            reverse(
                "api:planning:scenarios-list",
            ),
            query_params,
            content_type="application/json",
        )
        self.assertEqual(response.status_code, 200)
        response_data = response.json()
        expected_acres_order = [40000, 40000, 40000, 104, 103, 102, 101, 100]
        budget_results = [s["max_treatment_area"] for s in response_data]
        self.assertEquals(budget_results, expected_acres_order)

    def test_sort_scenario_by_reverse_budget(self):
        for b in range(100, 105):
            budget_conf = copy.copy(self.configuration)
            budget_conf["max_budget"] = b
            ScenarioFactory.create(
                planning_area=self.planning_area,
                name=f"scenario {b}",
                configuration=budget_conf,
                user=self.owner_user,
            )

        self.client.force_authenticate(self.owner_user)
        query_params = {"ordering": "-budget", "planning_area": self.planning_area.pk}
        response = self.client.get(
            reverse(
                "api:planning:scenarios-list",
            ),
            query_params,
            content_type="application/json",
        )
        self.assertEqual(response.status_code, 200)
        response_data = response.json()
        expected_budget_order = [104, 103, 102, 101, 100, None, None, None]
        budget_results = [s["max_budget"] for s in response_data]
        self.assertEquals(budget_results, expected_budget_order)

    def test_sort_scenario_by_multiple_fields(self):
        for a in range(1, 4):
            for b in range(100, 104):
                for n in ["aaaa", "bbbb", "cccc"]:
                    budget_conf = copy.copy(self.configuration)
                    budget_conf["max_budget"] = b
                    budget_conf["max_treatment_area_ratio"] = a
                    ScenarioFactory.create(
                        planning_area=self.planning_area,
                        name=f"{n} scenario,a{a}-b{b}",
                        configuration=budget_conf,
                        user=self.owner_user,
                    )
        self.client.force_authenticate(self.owner_user)

        # sort by rev budget, then acres, then name
        query_params = {"ordering": "-budget,acres,-name"}
        response = self.client.get(
            reverse(
                "api:planning:scenarios-list",
            ),
            query_params,
            content_type="application/json",
        )
        self.assertEqual(response.status_code, 200)
        response_data = response.json()

        expected_names = [
            "cccc scenario,a1-b103",
            "bbbb scenario,a1-b103",
            "aaaa scenario,a1-b103",
            "cccc scenario,a2-b103",
            "bbbb scenario,a2-b103",
            "aaaa scenario,a2-b103",
            "cccc scenario,a3-b103",
            "bbbb scenario,a3-b103",
            "aaaa scenario,a3-b103",
            "cccc scenario,a1-b102",
            "bbbb scenario,a1-b102",
            "aaaa scenario,a1-b102",
            "cccc scenario,a2-b102",
            "bbbb scenario,a2-b102",
            "aaaa scenario,a2-b102",
            "cccc scenario,a3-b102",
            "bbbb scenario,a3-b102",
            "aaaa scenario,a3-b102",
            "cccc scenario,a1-b101",
            "bbbb scenario,a1-b101",
            "aaaa scenario,a1-b101",
            "cccc scenario,a2-b101",
            "bbbb scenario,a2-b101",
            "aaaa scenario,a2-b101",
            "cccc scenario,a3-b101",
            "bbbb scenario,a3-b101",
            "aaaa scenario,a3-b101",
            "cccc scenario,a1-b100",
            "bbbb scenario,a1-b100",
            "aaaa scenario,a1-b100",
            "cccc scenario,a2-b100",
            "bbbb scenario,a2-b100",
            "aaaa scenario,a2-b100",
            "cccc scenario,a3-b100",
            "bbbb scenario,a3-b100",
            "aaaa scenario,a3-b100",
            # these initial records have None for budget and acres
            "test scenario3",
            "test scenario2",
            "test scenario",
        ]
        name_results = [s["name"] for s in response_data]
        self.assertEquals(expected_names, name_results)

    def test_filter_by_planning_area_returns_filtered_records(self):
        planning_area = PlanningAreaFactory.create()
        planning_area2 = PlanningAreaFactory.create(user=planning_area.user)
        s1 = ScenarioFactory.create(planning_area=planning_area)
        s2 = ScenarioFactory.create(planning_area=planning_area)
        s3 = ScenarioFactory.create(planning_area=planning_area2)
        s4 = ScenarioFactory.create(planning_area=planning_area2)
        self.client.force_authenticate(planning_area.user)

        query_params = {"planning_area": planning_area.pk}
        response = self.client.get(
            reverse("api:planning:scenarios-list"),
            query_params,
            content_type="application/json",
        )
        self.assertEqual(response.status_code, 200)
        data = response.json()
        self.assertEqual(len(data), 2)
        names = [r.get("name") for r in data]
        self.assertIn(s1.name, names)
        self.assertIn(s2.name, names)
        self.assertNotIn(s3.name, names)
        self.assertNotIn(s4.name, names)

    def test_scenario_version(self):
        self.client.force_authenticate(self.owner_user)
        response = self.client.get(
            reverse(
                "api:planning:scenarios-detail",
                kwargs={
                    "pk": self.scenario.pk,
                },
            ),
            content_type="application/json",
        )
        data = response.json()
        self.assertEqual(response.status_code, 200)
        self.assertEqual(data.get("version"), ScenarioVersion.V1)

        configuration = self.scenario.configuration.copy()
        configuration.pop("question_id")
        self.scenario.configuration = configuration
        self.scenario.save()

        response = self.client.get(
            reverse(
                "api:planning:scenarios-detail",
                kwargs={
                    "pk": self.scenario.pk,
                },
            ),
            content_type="application/json",
        )
        data = response.json()
        self.assertEqual(response.status_code, 200)
        self.assertEqual(data.get("version"), ScenarioVersion.V2)


class ScenarioDetailTest(APITestCase):
    def setUp(self):
        self.owner_user = UserFactory.create()
        self.planning_area = PlanningAreaFactory.create(user=self.owner_user)
        self.treatment_goal = TreatmentGoalFactory.create()
        self.configuration = {
            "question_id": self.treatment_goal.pk,
            "weights": [],
            "est_cost": 2000,
            "max_budget": None,
            "max_slope": None,
            "min_distance_from_road": None,
            "stand_size": "LARGE",
            "excluded_areas": [],
            "stand_thresholds": [],
            "global_thresholds": [],
            "scenario_priorities": ["prio1"],
            "scenario_output_fields": ["out1"],
            "max_treatment_area_ratio": 40000,
        }
        self.scenario = ScenarioFactory.create(
            planning_area=self.planning_area,
            name="test scenario",
            configuration=self.configuration,
            user=self.owner_user,
        )

    @mock.patch(
        "planning.models.create_download_url",
        return_value="http://example.com/download",
    )
    def test_detail_scenario_v2_with_geopackage_url(self, mock_create_download_url):
        self.scenario.geopackage_url = "gs://bucket/path/to/geopackage.gpkg"
        self.scenario.save()

        self.client.force_authenticate(self.owner_user)
        response = self.client.get(
            reverse(
                "api:planning:scenarios-detail",
                kwargs={
                    "pk": self.scenario.pk,
                },
            ),
            content_type="application/json",
        )
        data = response.json()
        self.assertEqual(response.status_code, 200)
        self.assertEqual(data.get("geopackage_url"), "http://example.com/download")

    def test_detail_scenario_v2_without_geopackage_url(self):
        self.scenario.geopackage_url = None
        self.scenario.save()

        self.client.force_authenticate(self.owner_user)
        response = self.client.get(
            reverse(
                "api:planning:scenarios-detail",
                kwargs={
                    "pk": self.scenario.pk,
                },
            ),
            content_type="application/json",
        )
        data = response.json()
        self.assertEqual(response.status_code, 200)
        self.assertIsNone(data.get("geopackage_url"))

    def test_detail_scenario_v2_no_usage_types(self):
        self.scenario.save()
        self.client.force_authenticate(self.owner_user)
        response = self.client.get(
            reverse(
                "api:planning:scenarios-detail",
                kwargs={
                    "pk": self.scenario.pk,
                },
            ),
            content_type="application/json",
        )
        data = response.json()
        self.assertEqual(response.status_code, 200)
        self.assertEqual(data.get("usage_types"), [])

    def test_detail_scenario_v2_with_usage_types(self):
        self.scenario.treatment_goal = TreatmentGoalFactory.create(with_datalayers=True)
        self.scenario.save()

        self.client.force_authenticate(self.owner_user)
        response = self.client.get(
            reverse(
                "api:planning:scenarios-detail",
                kwargs={
                    "pk": self.scenario.pk,
                },
            ),
            content_type="application/json",
        )
        data = response.json()
        self.assertEqual(response.status_code, 200)
        self.assertEqual(len(data.get("usage_types")), 3)
        for entry in data.get("usage_types"):
            self.assertIn("usage_type", entry)
            self.assertIn("datalayer", entry)


class PatchScenarioConfigurationTest(APITransactionTestCase):
    def setUp(self):
        self.user = UserFactory()
        self.other_user = UserFactory()

        self.planning_area = PlanningAreaFactory(user=self.user)
        self.treatment_goal = TreatmentGoalFactory()

        self.scenario = ScenarioFactory(
            user=self.user,
            planning_area=self.planning_area,
            treatment_goal=self.treatment_goal,
            configuration={
                "stand_size": "LARGE",
                "max_budget": 1000,
            },
        )

        self.url = reverse("api:planning:scenarios-detail", args=[self.scenario.pk])

    def test_patch_scenario_configuration_success(self):
        payload = {
            "max_budget": 20000,
            "min_distance_from_road": 100,
            "stand_size": "SMALL",
            "max_project_count": 5,
        }

        self.client.force_authenticate(self.user)
        response = self.client.patch(self.url, payload, format="json")

        self.assertEqual(response.status_code, status.HTTP_200_OK)

        config = response.data.get("configuration", {})
        self.assertEqual(config.get("max_budget"), 20000)
        self.assertEqual(config.get("min_distance_from_road"), 100)
        self.assertEqual(config.get("stand_size"), "SMALL")
        self.assertEqual(config.get("max_project_count"), 5)

    def test_patch_scenario_configuration_unauthenticated(self):
        payload = {"max_budget": 5000}
        response = self.client.patch(self.url, payload, format="json")
        self.assertEqual(response.status_code, status.HTTP_401_UNAUTHORIZED)

    def test_patch_scenario_configuration_forbidden_for_other_user(self):
        scenario = ScenarioFactory(user=self.other_user)
        url = reverse("api:planning:scenarios-detail", args=[scenario.pk])
        payload = {"max_budget": 100000}

        # Authenticate as a user who does not own the scenario
        self.client.force_authenticate(self.user)
        response = self.client.patch(url, payload, format="json")

        # Expect 404 since get_object() hides unauthorized scenarios
        self.assertEqual(response.status_code, status.HTTP_404_NOT_FOUND)

    def test_patch_scenario_configuration_invalid_scenario_id(self):
        invalid_url = reverse("api:planning:scenarios-detail", args=[999999])
        self.client.force_authenticate(self.user)
        payload = {"max_budget": 5000}

        response = self.client.patch(invalid_url, payload, format="json")
        self.assertEqual(response.status_code, status.HTTP_404_NOT_FOUND)


<<<<<<< HEAD
class ScenarioCapabilitiesViewTest(APITestCase):
    def setUp(self):
        self.user = UserFactory.create()
        self.planning_area = PlanningAreaFactory.create(user=self.user)
        self.tg_conus = TreatmentGoalFactory.create(
            group=TreatmentGoalGroup.WILDFIRE_RISK_TO_COMMUTIES
        )

        self.scenario = ScenarioFactory.create(
            planning_area=self.planning_area,
            user=self.user,
            treatment_goal=self.tg_conus,
            configuration={"stand_size": "LARGE"},
            name="caps-view",
        )

    @override_settings(
        FEATURE_FLAGS={
            "CONUS_WIDE_SCENARIOS": True,
            "IMPACTS": False,
            "TREATMENT_PLANS": False,
        }
    )
    def test_capabilities_present_in_detail(self):
        self.scenario.capabilities = compute_scenario_capabilities(self.scenario)
        self.scenario.save(update_fields=["capabilities"])

        self.client.force_authenticate(self.user)
        url = reverse("api:planning:scenarios-detail", args=[self.scenario.pk])
        resp = self.client.get(url)
        self.assertEqual(resp.status_code, status.HTTP_200_OK)

        caps = resp.data.get("capabilities")
        self.assertIsInstance(caps, dict)

        self.assertIn("modules", caps)
        modules = caps["modules"]

        self.assertTrue(modules[ScenarioCapability.FORSYS.value])
        self.assertTrue(modules[ScenarioCapability.TREATMENT_GOALS.value])
        self.assertIn(ScenarioCapability.IMPACTS.value, modules)
        self.assertIn(ScenarioCapability.TREATMENT_PLANS.value, modules)

        self.assertTrue(caps.get("can_request_conus_run"))
=======
class RunScenarioEndpointTest(APITestCase):
    def setUp(self):
        self.user = UserFactory.create()
        self.other_user = UserFactory.create()
        self.planning_area = PlanningAreaFactory.create(user=self.user)
        self.treatment_goal = TreatmentGoalFactory.create()

        self.scenario = ScenarioFactory.create(
            user=self.user,
            planning_area=self.planning_area,
            treatment_goal=self.treatment_goal,
            configuration={"stand_size": "LARGE", "max_budget": 1000},
        )
        self.url = reverse("api:planning:scenarios-run", args=[self.scenario.pk])

    def test_run_success_returns_202_and_triggers_run(self):
        self.client.force_authenticate(self.user)
        with (
            mock.patch(
                "planning.views_v2.validate_scenario_configuration", return_value=[]
            ) as validate_mock,
            mock.patch("planning.views_v2.trigger_scenario_run") as trigger_mock,
        ):
            response = self.client.post(self.url, format="json")

        self.assertEqual(response.status_code, status.HTTP_202_ACCEPTED)
        trigger_mock.assert_called_once()
        args, _ = trigger_mock.call_args
        self.assertEqual(args[0].pk, self.scenario.pk)
        self.assertEqual(args[1], self.user)

        data = response.json()
        self.assertEqual(data.get("id"), self.scenario.pk)

    def test_run_validation_errors_return_400(self):
        self.client.force_authenticate(self.user)
        with (
            mock.patch(
                "planning.views_v2.validate_scenario_configuration",
                return_value=["Provide either `max_budget` or `max_area`."],
            ) as validate_mock,
            mock.patch("planning.views_v2.trigger_scenario_run") as trigger_mock,
        ):
            response = self.client.post(self.url, format="json")

        self.assertEqual(response.status_code, status.HTTP_400_BAD_REQUEST)
        self.assertEqual(
            response.json(), {"errors": ["Provide either `max_budget` or `max_area`."]}
        )
        trigger_mock.assert_not_called()

    def test_run_unauthenticated_returns_401(self):
        response = self.client.post(self.url, format="json")
        self.assertEqual(response.status_code, status.HTTP_401_UNAUTHORIZED)

    def test_run_forbidden_for_other_user_returns_404(self):
        self.client.force_authenticate(self.other_user)
        response = self.client.post(self.url, format="json")
        # get_object() hides unauthorized scenarios as 404
        self.assertEqual(response.status_code, status.HTTP_404_NOT_FOUND)
>>>>>>> 6a141558
<|MERGE_RESOLUTION|>--- conflicted
+++ resolved
@@ -775,8 +775,6 @@
         response = self.client.patch(invalid_url, payload, format="json")
         self.assertEqual(response.status_code, status.HTTP_404_NOT_FOUND)
 
-
-<<<<<<< HEAD
 class ScenarioCapabilitiesViewTest(APITestCase):
     def setUp(self):
         self.user = UserFactory.create()
@@ -821,7 +819,7 @@
         self.assertIn(ScenarioCapability.TREATMENT_PLANS.value, modules)
 
         self.assertTrue(caps.get("can_request_conus_run"))
-=======
+
 class RunScenarioEndpointTest(APITestCase):
     def setUp(self):
         self.user = UserFactory.create()
@@ -881,5 +879,4 @@
         self.client.force_authenticate(self.other_user)
         response = self.client.post(self.url, format="json")
         # get_object() hides unauthorized scenarios as 404
-        self.assertEqual(response.status_code, status.HTTP_404_NOT_FOUND)
->>>>>>> 6a141558
+        self.assertEqual(response.status_code, status.HTTP_404_NOT_FOUND)