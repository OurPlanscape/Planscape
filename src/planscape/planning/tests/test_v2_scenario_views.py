import copy
import json
from django.contrib.auth.models import User
from django.urls import reverse
from rest_framework.test import APITransactionTestCase
from collaboration.tests.helpers import create_collaborator_record
from collaboration.models import Permissions, Role
from planning.geometry import coerce_geometry
from planning.models import (
    Scenario,
    ScenarioResult,
)
from planning.tests.helpers import (
    _create_planning_area,
    reset_permissions,
    _load_geojson_fixture,
)
<<<<<<< HEAD
from planning.tests.factories import PlanningAreaFactory
=======
from planscape.tests.factories import UserFactory
from planning.tests.factories import (
    PlanningAreaFactory,
    ScenarioFactory,
    ScenarioResultFactory,
)
>>>>>>> 42d22725


class ListScenariosForPlanningAreaTest(APITransactionTestCase):
    def setUp(self):
        if Permissions.objects.count() == 0:
            reset_permissions()

        self.owner_user = UserFactory.create()
        self.owner_user2 = UserFactory.create(username="test_user2")
        self.collab_user = UserFactory.create(username="collab_user")
        self.viewer_user = UserFactory.create(username="viewer_user")
        self.unprivileged_user = UserFactory.create(username="guest")

        self.planning_area = PlanningAreaFactory.create(
            user=self.owner_user, name="test plan"
        )

        self.empty_planning_area = _create_planning_area(
            user=self.owner_user, name="empty test plan"
        )

        self.planning_area2 = _create_planning_area(
            user=self.owner_user2, name="test plan2"
        )

        self.configuration = {
            "question_id": 1,
            "weights": [],
            "est_cost": 2000,
            "max_budget": None,
            "max_slope": None,
            "min_distance_from_road": None,
            "stand_size": "LARGE",
            "excluded_areas": [],
            "stand_thresholds": [],
            "global_thresholds": [],
            "scenario_priorities": ["prio1"],
            "scenario_output_fields": ["out1"],
            "max_treatment_area_ratio": 40000,
        }
        self.scenario = ScenarioFactory.create(
            planning_area=self.planning_area,
            name="test scenario",
            configuration=self.configuration,
            user=self.owner_user,
        )
        self.scenario_res = ScenarioResultFactory(scenario=self.scenario)
        self.scenario2 = ScenarioFactory.create(
            planning_area=self.planning_area,
            name="test scenario2",
            configuration=self.configuration,
            user=self.owner_user,
        )
        self.scenario_res = ScenarioResultFactory(scenario=self.scenario2)
        self.scenario3 = ScenarioFactory.create(
            planning_area=self.planning_area,
            name="test scenario3",
            configuration=self.configuration,
            user=self.owner_user,
        )
        self.scenario_res = ScenarioResultFactory(scenario=self.scenario3)

        self.owner_user2scenario = ScenarioFactory.create(
            planning_area=self.planning_area2,
            name="test user2scenario",
            user=self.owner_user2,
        )
        self.scenario_res = ScenarioResultFactory(scenario=self.owner_user2scenario)

        create_collaborator_record(
            self.owner_user, self.collab_user, self.planning_area, Role.COLLABORATOR
        )

        create_collaborator_record(
            self.owner_user, self.viewer_user, self.planning_area, Role.VIEWER
        )
        self.assertEqual(Scenario.objects.count(), 4)
        self.assertEqual(ScenarioResult.objects.count(), 4)

    def test_list_scenario(self):
        self.client.force_authenticate(self.owner_user)
        response = self.client.get(
            reverse(
                "planning:scenarios-list",
                kwargs={"planningarea_pk": self.planning_area.pk},
            ),
            content_type="application/json",
        )
        self.assertEqual(response.status_code, 200)
        scenarios = response.json()
        self.assertEqual(scenarios["count"], 3)
        self.assertEqual(len(scenarios["results"]), 3)
        self.assertIsNotNone(scenarios["results"][0]["created_at"])
        self.assertIsNotNone(scenarios["results"][0]["updated_at"])

    def test_toggle_scenario_status(self):
        self.client.force_authenticate(self.owner_user)
        response = self.client.post(
            reverse(
                "planning:scenarios-toggle-status",
                kwargs={
                    "planningarea_pk": self.planning_area.pk,
                    "pk": self.scenario.pk,
                },
            ),
            content_type="application/json",
        )
        scenario = response.json()
        self.assertEqual(response.status_code, 200)
        self.assertEqual(scenario.get("status"), "ARCHIVED")

        # toggle back!
        response = self.client.post(
            reverse(
                "planning:scenarios-toggle-status",
                kwargs={
                    "planningarea_pk": self.planning_area.pk,
                    "pk": self.scenario.pk,
                },
            ),
            content_type="application/json",
        )
        scenario = response.json()
        self.assertEqual(response.status_code, 200)
        self.assertEqual(scenario.get("status"), "ACTIVE")

    def test_list_scenario_not_logged_in(self):
        response = self.client.get(
            reverse(
                "planning:scenarios-list",
                kwargs={"planningarea_pk": self.planning_area.pk},
            ),
            content_type="application/json",
        )
        self.assertEqual(response.status_code, 401)
        self.assertJSONEqual(
            response.content,
            {"detail": "Authentication credentials were not provided."},
        )

    def test_list_scenario_wrong_user(self):
        self.client.force_authenticate(self.owner_user)
        response = self.client.get(
            reverse(
                "planning:scenarios-list",
                kwargs={"planningarea_pk": self.planning_area2.pk},
            ),
            content_type="application/json",
        )
        self.assertEqual(response.status_code, 403)
        self.assertJSONEqual(
            response.content,
            {"detail": "You do not have permission to perform this action."},
        )

    def test_list_scenario_collab_user(self):
        self.client.force_authenticate(self.collab_user)
        response = self.client.get(
            reverse(
                "planning:scenarios-list",
                kwargs={"planningarea_pk": self.planning_area.pk},
            ),
            content_type="application/json",
        )
        self.assertEqual(response.status_code, 200)
        scenarios = response.json()
        self.assertEqual(scenarios["count"], 3)
        self.assertEqual(len(scenarios["results"]), 3)
        self.assertIsNotNone(scenarios["results"][0]["created_at"])
        self.assertIsNotNone(scenarios["results"][0]["updated_at"])

    def test_list_scenario_viewer_user(self):
        self.client.force_authenticate(self.viewer_user)
        response = self.client.get(
            reverse(
                "planning:scenarios-list",
                kwargs={"planningarea_pk": self.planning_area.pk},
            ),
            content_type="application/json",
        )
        self.assertEqual(response.status_code, 200)
        scenarios = response.json()
        self.assertEqual(scenarios["count"], 3)
        self.assertEqual(len(scenarios["results"]), 3)
        self.assertIsNotNone(scenarios["results"][0]["created_at"])
        self.assertIsNotNone(scenarios["results"][0]["updated_at"])

    def test_list_scenario_unprivileged_user(self):
        self.client.force_authenticate(self.unprivileged_user)
        response = self.client.get(
            reverse(
                "planning:scenarios-list",
                kwargs={"planningarea_pk": self.planning_area.pk},
            ),
            content_type="application/json",
        )
        self.assertEqual(response.status_code, 403)
        self.assertJSONEqual(
            response.content,
            {"detail": "You do not have permission to perform this action."},
        )

    def test_list_scenario_empty_planning_area(self):
        self.client.force_authenticate(self.owner_user)
        response = self.client.get(
            reverse(
                "planning:scenarios-list",
                kwargs={"planningarea_pk": self.empty_planning_area.pk},
            ),
            content_type="application/json",
        )
        self.assertEqual(response.status_code, 200)
        scenarios = response.json()
        self.assertEqual(len(scenarios["results"]), 0)

    def test_list_scenario_nonexistent_planning_area(self):
        self.client.force_authenticate(self.owner_user)
        response = self.client.get(
            reverse(
                "planning:scenarios-list",
                kwargs={"planningarea_pk": 99999},
            ),
            content_type="application/json",
        )
        self.assertEqual(response.status_code, 404)
        self.assertJSONEqual(
            response.content, {"detail": "No PlanningArea matches the given query."}
        )

<<<<<<< HEAD

class CreateScenarios(APITransactionTestCase):
    def setUp(self):
        self.test_users = _create_test_user_set()
        self.owner_user = self.test_users["owner"]

        self.la_county_geo = _load_geojson_fixture("la_county.geojson")
        self.la_features = _load_geojson_fixture("la_features.geojson")
        self.bayarea_geo = _load_geojson_fixture("bayarea.geojson")

        self.burbank_shpjs = {
            "geometry": {
                "type": "Polygon",
                "coordinates": [
                    [
                        [-118.30225, 34.196327],
                        [-118.334029, 34.194174],
                        [-118.365419, 34.174367],
                        [-118.3022, 34.159177],
                        [-118.258063, 34.166767],
                        [-118.249365, 34.182766],
                        [-118.30225, 34.196327],
                    ]
                ],
            }
        }
        self.la_multi_shpjs = {
            "geometry": {
                "coordinates": [
                    [
                        [-118.30225, 34.196327],
                        [-118.334029, 34.194174],
                        [-118.365419, 34.174367],
                        [-118.3022, 34.159177],
                        [-118.258063, 34.166767],
                        [-118.249365, 34.182766],
                        [-118.30225, 34.196327],
                    ],
                    [
                        [-118.377882, 34.11097],
                        [-118.447442, 34.113653],
                        [-118.453988, 34.075555],
                        [-118.436742, 34.045408],
                        [-118.336649, 34.044481],
                        [-118.288021, 34.073666],
                        [-118.294062, 34.10461],
                        [-118.377882, 34.11097],
                    ],
                    [
                        [-118.20343, 34.126106],
                        [-118.248104, 34.11713],
                        [-118.272937, 34.078179],
                        [-118.316097, 34.037767],
                        [-118.259814, 33.986624],
                        [-118.157527, 33.996031],
                        [-118.137324, 34.045068],
                        [-118.143416, 34.106869],
                        [-118.20343, 34.126106],
                    ],
                    [
                        [-118.074253, 34.073687],
                        [-118.119187, 34.053145],
                        [-118.145405, 34.008519],
                        [-118.106502, 34.005393],
                        [-118.092114, 34.042635],
                        [-118.074253, 34.073687],
                    ],
                ],
                "type": "Polygon",
            }
        }

        self.planning_area = PlanningAreaFactory(
            user=self.owner_user,
            geometry=coerce_geometry(self.la_county_geo["geometry"]),
        )

    def test_confirm_permissions_required(self):
        payload = {
            "geometry": self.burbank_shpjs,
            "name": "new scenario",
            "stand_size": "SMALL",
        }
        response = self.client.post(
            reverse(
                "planning:scenarios-upload-shapefile",
                kwargs={"planningarea_pk": self.planning_area.pk},
            ),
            data=payload,
            format="json",
        )
        self.assertEqual(response.status_code, 401)

    def test_create_from_single_feature_shpjs(self):
        self.client.force_authenticate(self.owner_user)
        payload = {
            "geometry": self.burbank_shpjs,
            "name": "new scenario",
            "stand_size": "SMALL",
        }
        response = self.client.post(
            reverse(
                "planning:scenarios-upload-shapefile",
                kwargs={"planningarea_pk": self.planning_area.pk},
            ),
            data=payload,
            format="json",
        )
        response_data = response.json()
        self.assertEqual(response.status_code, 201)
        self.assertEqual(len(response_data["project_areas"]), 1)

    def test_create_from_multifeature_shpjs(self):
        self.client.force_authenticate(self.owner_user)
        payload = {
            "geometry": self.la_multi_shpjs,
            "name": "new scenario",
            "stand_size": "SMALL",
        }
        response = self.client.post(
            reverse(
                "planning:scenarios-upload-shapefile",
                kwargs={"planningarea_pk": self.planning_area.pk},
            ),
            data=payload,
            format="json",
        )
        response_data = response.json()
        self.assertEqual(response.status_code, 201)
        self.assertEqual(len(response_data["project_areas"]), 4)

    def test_create_from_geojson(self):
        self.client.force_authenticate(self.owner_user)
        payload = {
            "geometry": self.la_features,
            "name": "new scenario",
            "stand_size": "SMALL",
        }
        response = self.client.post(
            reverse(
                "planning:scenarios-upload-shapefile",
                kwargs={"planningarea_pk": self.planning_area.pk},
            ),
            data=payload,
            format="json",
        )
        response_data = response.json()
        self.assertEqual(response.status_code, 201)
        self.assertEqual(len(response_data["project_areas"]), 4)

    def test_create_uncontained_geometry(self):
        self.client.force_authenticate(self.owner_user)
        payload = {
            "geometry": self.bayarea_geo,
            "name": "new scenario",
            "stand_size": "SMALL",
        }
        response = self.client.post(
            reverse(
                "planning:scenarios-upload-shapefile",
                kwargs={"planningarea_pk": self.planning_area.pk},
            ),
            data=payload,
            format="json",
        )
        self.assertEqual(response.status_code, 400)
        self.assertEquals(
            b'{"error":"Uploaded geometry is not contained by planning area"}',
            response.content,
        )
=======
    def test_sort_scenario_by_reverse_acres(self):
        for acres in range(100, 105):
            budget_conf = copy.copy(self.configuration)
            budget_conf["max_treatment_area_ratio"] = acres
            ScenarioFactory.create(
                planning_area=self.planning_area,
                name=f"scenario {acres}",
                configuration=budget_conf,
                user=self.owner_user,
            )
        self.client.force_authenticate(self.owner_user)

        query_params = {"ordering": "-acres"}
        response = self.client.get(
            reverse(
                "planning:scenarios-list",
                kwargs={"planningarea_pk": self.planning_area.pk},
            ),
            query_params,
            content_type="application/json",
        )
        self.assertEqual(response.status_code, 200)
        response_data = json.loads(response.content)
        expected_acres_order = [40000, 40000, 40000, 104, 103, 102, 101, 100]
        budget_results = [s["max_treatment_area"] for s in response_data["results"]]
        self.assertEquals(budget_results, expected_acres_order)

    def test_sort_scenario_by_reverse_budget(self):
        for b in range(100, 105):
            budget_conf = copy.copy(self.configuration)
            budget_conf["max_budget"] = b
            ScenarioFactory.create(
                planning_area=self.planning_area,
                name=f"scenario {b}",
                configuration=budget_conf,
                user=self.owner_user,
            )

        self.client.force_authenticate(self.owner_user)
        query_params = {"ordering": "-budget"}
        response = self.client.get(
            reverse(
                "planning:scenarios-list",
                kwargs={"planningarea_pk": self.planning_area.pk},
            ),
            query_params,
            content_type="application/json",
        )
        self.assertEqual(response.status_code, 200)
        response_data = json.loads(response.content)
        expected_budget_order = [104, 103, 102, 101, 100, None, None, None]
        budget_results = [s["max_budget"] for s in response_data["results"]]
        self.assertEquals(budget_results, expected_budget_order)

    def test_sort_scenario_by_multiple_fields(self):
        for a in range(1, 4):
            for b in range(100, 104):
                for n in ["aaaa", "bbbb", "cccc"]:
                    budget_conf = copy.copy(self.configuration)
                    budget_conf["max_budget"] = b
                    budget_conf["max_treatment_area_ratio"] = a
                    ScenarioFactory.create(
                        planning_area=self.planning_area,
                        name=f"{n} scenario,a{a}-b{b}",
                        configuration=budget_conf,
                        user=self.owner_user,
                    )
        self.client.force_authenticate(self.owner_user)

        # sort by rev budget, then acres, then name
        query_params = {"ordering": "-budget,acres,-name"}
        response = self.client.get(
            reverse(
                "planning:scenarios-list",
                kwargs={"planningarea_pk": self.planning_area.pk},
            ),
            query_params,
            content_type="application/json",
        )
        self.assertEqual(response.status_code, 200)
        response_data = json.loads(response.content)

        expected_names = [
            "cccc scenario,a1-b103",
            "bbbb scenario,a1-b103",
            "aaaa scenario,a1-b103",
            "cccc scenario,a2-b103",
            "bbbb scenario,a2-b103",
            "aaaa scenario,a2-b103",
            "cccc scenario,a3-b103",
            "bbbb scenario,a3-b103",
            "aaaa scenario,a3-b103",
            "cccc scenario,a1-b102",
            "bbbb scenario,a1-b102",
            "aaaa scenario,a1-b102",
            "cccc scenario,a2-b102",
            "bbbb scenario,a2-b102",
            "aaaa scenario,a2-b102",
            "cccc scenario,a3-b102",
            "bbbb scenario,a3-b102",
            "aaaa scenario,a3-b102",
            "cccc scenario,a1-b101",
            "bbbb scenario,a1-b101",
            "aaaa scenario,a1-b101",
            "cccc scenario,a2-b101",
            "bbbb scenario,a2-b101",
            "aaaa scenario,a2-b101",
            "cccc scenario,a3-b101",
            "bbbb scenario,a3-b101",
            "aaaa scenario,a3-b101",
            "cccc scenario,a1-b100",
            "bbbb scenario,a1-b100",
            "aaaa scenario,a1-b100",
            "cccc scenario,a2-b100",
            "bbbb scenario,a2-b100",
            "aaaa scenario,a2-b100",
            "cccc scenario,a3-b100",
            "bbbb scenario,a3-b100",
            "aaaa scenario,a3-b100",
            # these initial records have None for budget and acres
            "test scenario3",
            "test scenario2",
            "test scenario",
        ]
        name_results = [s["name"] for s in response_data["results"]]
        self.assertEquals(expected_names, name_results)
>>>>>>> 42d22725
<|MERGE_RESOLUTION|>--- conflicted
+++ resolved
@@ -15,16 +15,12 @@
     reset_permissions,
     _load_geojson_fixture,
 )
-<<<<<<< HEAD
-from planning.tests.factories import PlanningAreaFactory
-=======
 from planscape.tests.factories import UserFactory
 from planning.tests.factories import (
     PlanningAreaFactory,
     ScenarioFactory,
     ScenarioResultFactory,
 )
->>>>>>> 42d22725
 
 
 class ListScenariosForPlanningAreaTest(APITransactionTestCase):
@@ -254,12 +250,137 @@
             response.content, {"detail": "No PlanningArea matches the given query."}
         )
 
-<<<<<<< HEAD
+    def test_sort_scenario_by_reverse_budget(self):
+        for b in range(100, 105):
+            budget_conf = copy.copy(self.configuration)
+            budget_conf["max_budget"] = b
+            ScenarioFactory.create(
+                planning_area=self.planning_area,
+                name=f"scenario {b}",
+                configuration=budget_conf,
+                user=self.owner_user,
+            )
+
+        self.client.force_authenticate(self.owner_user)
+        query_params = {"ordering": "-budget"}
+        response = self.client.get(
+            reverse(
+                "planning:scenarios-list",
+                kwargs={"planningarea_pk": self.planning_area.pk},
+            ),
+            query_params,
+            content_type="application/json",
+        )
+        self.assertEqual(response.status_code, 200)
+        response_data = json.loads(response.content)
+        expected_budget_order = [104, 103, 102, 101, 100, None, None, None]
+        budget_results = [s["max_budget"] for s in response_data["results"]]
+        self.assertEquals(budget_results, expected_budget_order)
+
+    def test_sort_scenario_by_multiple_fields(self):
+        for a in range(1, 4):
+            for b in range(100, 104):
+                for n in ["aaaa", "bbbb", "cccc"]:
+                    budget_conf = copy.copy(self.configuration)
+                    budget_conf["max_budget"] = b
+                    budget_conf["max_treatment_area_ratio"] = a
+                    ScenarioFactory.create(
+                        planning_area=self.planning_area,
+                        name=f"{n} scenario,a{a}-b{b}",
+                        configuration=budget_conf,
+                        user=self.owner_user,
+                    )
+        self.client.force_authenticate(self.owner_user)
+
+        # sort by rev budget, then acres, then name
+        query_params = {"ordering": "-budget,acres,-name"}
+        response = self.client.get(
+            reverse(
+                "planning:scenarios-list",
+                kwargs={"planningarea_pk": self.planning_area.pk},
+            ),
+            query_params,
+            content_type="application/json",
+        )
+        self.assertEqual(response.status_code, 200)
+        response_data = json.loads(response.content)
+
+        expected_names = [
+            "cccc scenario,a1-b103",
+            "bbbb scenario,a1-b103",
+            "aaaa scenario,a1-b103",
+            "cccc scenario,a2-b103",
+            "bbbb scenario,a2-b103",
+            "aaaa scenario,a2-b103",
+            "cccc scenario,a3-b103",
+            "bbbb scenario,a3-b103",
+            "aaaa scenario,a3-b103",
+            "cccc scenario,a1-b102",
+            "bbbb scenario,a1-b102",
+            "aaaa scenario,a1-b102",
+            "cccc scenario,a2-b102",
+            "bbbb scenario,a2-b102",
+            "aaaa scenario,a2-b102",
+            "cccc scenario,a3-b102",
+            "bbbb scenario,a3-b102",
+            "aaaa scenario,a3-b102",
+            "cccc scenario,a1-b101",
+            "bbbb scenario,a1-b101",
+            "aaaa scenario,a1-b101",
+            "cccc scenario,a2-b101",
+            "bbbb scenario,a2-b101",
+            "aaaa scenario,a2-b101",
+            "cccc scenario,a3-b101",
+            "bbbb scenario,a3-b101",
+            "aaaa scenario,a3-b101",
+            "cccc scenario,a1-b100",
+            "bbbb scenario,a1-b100",
+            "aaaa scenario,a1-b100",
+            "cccc scenario,a2-b100",
+            "bbbb scenario,a2-b100",
+            "aaaa scenario,a2-b100",
+            "cccc scenario,a3-b100",
+            "bbbb scenario,a3-b100",
+            "aaaa scenario,a3-b100",
+            # these initial records have None for budget and acres
+            "test scenario3",
+            "test scenario2",
+            "test scenario",
+        ]
+        name_results = [s["name"] for s in response_data["results"]]
+        self.assertEquals(expected_names, name_results)
+
+    def test_sort_scenario_by_reverse_acres(self):
+        for acres in range(100, 105):
+            budget_conf = copy.copy(self.configuration)
+            budget_conf["max_treatment_area_ratio"] = acres
+            ScenarioFactory.create(
+                planning_area=self.planning_area,
+                name=f"scenario {acres}",
+                configuration=budget_conf,
+                user=self.owner_user,
+            )
+        self.client.force_authenticate(self.owner_user)
+
+        query_params = {"ordering": "-acres"}
+        response = self.client.get(
+            reverse(
+                "planning:scenarios-list",
+                kwargs={"planningarea_pk": self.planning_area.pk},
+            ),
+            query_params,
+            content_type="application/json",
+        )
+        self.assertEqual(response.status_code, 200)
+        response_data = json.loads(response.content)
+        expected_acres_order = [40000, 40000, 40000, 104, 103, 102, 101, 100]
+        budget_results = [s["max_treatment_area"] for s in response_data["results"]]
+        self.assertEquals(budget_results, expected_acres_order)
+
 
 class CreateScenarios(APITransactionTestCase):
     def setUp(self):
-        self.test_users = _create_test_user_set()
-        self.owner_user = self.test_users["owner"]
+        self.owner_user = UserFactory.create()
 
         self.la_county_geo = _load_geojson_fixture("la_county.geojson")
         self.la_features = _load_geojson_fixture("la_features.geojson")
@@ -424,132 +545,4 @@
         self.assertEquals(
             b'{"error":"Uploaded geometry is not contained by planning area"}',
             response.content,
-        )
-=======
-    def test_sort_scenario_by_reverse_acres(self):
-        for acres in range(100, 105):
-            budget_conf = copy.copy(self.configuration)
-            budget_conf["max_treatment_area_ratio"] = acres
-            ScenarioFactory.create(
-                planning_area=self.planning_area,
-                name=f"scenario {acres}",
-                configuration=budget_conf,
-                user=self.owner_user,
-            )
-        self.client.force_authenticate(self.owner_user)
-
-        query_params = {"ordering": "-acres"}
-        response = self.client.get(
-            reverse(
-                "planning:scenarios-list",
-                kwargs={"planningarea_pk": self.planning_area.pk},
-            ),
-            query_params,
-            content_type="application/json",
-        )
-        self.assertEqual(response.status_code, 200)
-        response_data = json.loads(response.content)
-        expected_acres_order = [40000, 40000, 40000, 104, 103, 102, 101, 100]
-        budget_results = [s["max_treatment_area"] for s in response_data["results"]]
-        self.assertEquals(budget_results, expected_acres_order)
-
-    def test_sort_scenario_by_reverse_budget(self):
-        for b in range(100, 105):
-            budget_conf = copy.copy(self.configuration)
-            budget_conf["max_budget"] = b
-            ScenarioFactory.create(
-                planning_area=self.planning_area,
-                name=f"scenario {b}",
-                configuration=budget_conf,
-                user=self.owner_user,
-            )
-
-        self.client.force_authenticate(self.owner_user)
-        query_params = {"ordering": "-budget"}
-        response = self.client.get(
-            reverse(
-                "planning:scenarios-list",
-                kwargs={"planningarea_pk": self.planning_area.pk},
-            ),
-            query_params,
-            content_type="application/json",
-        )
-        self.assertEqual(response.status_code, 200)
-        response_data = json.loads(response.content)
-        expected_budget_order = [104, 103, 102, 101, 100, None, None, None]
-        budget_results = [s["max_budget"] for s in response_data["results"]]
-        self.assertEquals(budget_results, expected_budget_order)
-
-    def test_sort_scenario_by_multiple_fields(self):
-        for a in range(1, 4):
-            for b in range(100, 104):
-                for n in ["aaaa", "bbbb", "cccc"]:
-                    budget_conf = copy.copy(self.configuration)
-                    budget_conf["max_budget"] = b
-                    budget_conf["max_treatment_area_ratio"] = a
-                    ScenarioFactory.create(
-                        planning_area=self.planning_area,
-                        name=f"{n} scenario,a{a}-b{b}",
-                        configuration=budget_conf,
-                        user=self.owner_user,
-                    )
-        self.client.force_authenticate(self.owner_user)
-
-        # sort by rev budget, then acres, then name
-        query_params = {"ordering": "-budget,acres,-name"}
-        response = self.client.get(
-            reverse(
-                "planning:scenarios-list",
-                kwargs={"planningarea_pk": self.planning_area.pk},
-            ),
-            query_params,
-            content_type="application/json",
-        )
-        self.assertEqual(response.status_code, 200)
-        response_data = json.loads(response.content)
-
-        expected_names = [
-            "cccc scenario,a1-b103",
-            "bbbb scenario,a1-b103",
-            "aaaa scenario,a1-b103",
-            "cccc scenario,a2-b103",
-            "bbbb scenario,a2-b103",
-            "aaaa scenario,a2-b103",
-            "cccc scenario,a3-b103",
-            "bbbb scenario,a3-b103",
-            "aaaa scenario,a3-b103",
-            "cccc scenario,a1-b102",
-            "bbbb scenario,a1-b102",
-            "aaaa scenario,a1-b102",
-            "cccc scenario,a2-b102",
-            "bbbb scenario,a2-b102",
-            "aaaa scenario,a2-b102",
-            "cccc scenario,a3-b102",
-            "bbbb scenario,a3-b102",
-            "aaaa scenario,a3-b102",
-            "cccc scenario,a1-b101",
-            "bbbb scenario,a1-b101",
-            "aaaa scenario,a1-b101",
-            "cccc scenario,a2-b101",
-            "bbbb scenario,a2-b101",
-            "aaaa scenario,a2-b101",
-            "cccc scenario,a3-b101",
-            "bbbb scenario,a3-b101",
-            "aaaa scenario,a3-b101",
-            "cccc scenario,a1-b100",
-            "bbbb scenario,a1-b100",
-            "aaaa scenario,a1-b100",
-            "cccc scenario,a2-b100",
-            "bbbb scenario,a2-b100",
-            "aaaa scenario,a2-b100",
-            "cccc scenario,a3-b100",
-            "bbbb scenario,a3-b100",
-            "aaaa scenario,a3-b100",
-            # these initial records have None for budget and acres
-            "test scenario3",
-            "test scenario2",
-            "test scenario",
-        ]
-        name_results = [s["name"] for s in response_data["results"]]
-        self.assertEquals(expected_names, name_results)
->>>>>>> 42d22725
+        )