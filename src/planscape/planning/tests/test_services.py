--- conflicted
+++ resolved
@@ -21,17 +21,14 @@
 from stands.services import calculate_stand_vector_stats3
 from stands.tests.factories import StandFactory
 
-<<<<<<< HEAD
 from planning.models import (
     PlanningArea,
     ScenarioResultStatus,
     TreatmentGoalGroup,
     ScenarioCapability,
+    TreatmentGoalUsageType,
 )
 
-=======
-from planning.models import PlanningArea, ScenarioResultStatus, TreatmentGoalUsageType
->>>>>>> 6a141558
 from planning.services import (
     export_planning_area_to_geopackage,
     export_to_geopackage,
@@ -678,23 +675,6 @@
 
         self.assertEqual(11, len(excluded_stands))
 
-    def test_get_constrained_stands_thresholds(self):
-        stands = self.planning_area.get_stands(StandSizeChoices.LARGE)
-        self.assertEquals(17, len(stands))
-        # in this scenario, without operator and with THRESHOLD usagetype
-        # we are getting all the stands that are NOT equals 1
-        excluded_stands = get_constrained_stands(
-            stands,
-            self.datalayer,
-            metric_column="majority",
-            value=1,
-            usage_type=TreatmentGoalUsageType.THRESHOLD,
-        )
-
-<<<<<<< HEAD
-        self.assertEqual(11, len(excluded_stands))
-
-
 class CapabilitiesServiceTest(TestCase):
     def setUp(self):
         self.user = UserFactory.create()
@@ -743,6 +723,18 @@
         modules = caps["modules"]
         self.assertTrue(modules[ScenarioCapability.FORSYS.value])
         self.assertTrue(modules[ScenarioCapability.TREATMENT_GOALS.value])
-=======
-        self.assertEqual(6, len(excluded_stands))
->>>>>>> 6a141558
+
+    def test_get_constrained_stands_thresholds(self):
+        stands = self.planning_area.get_stands(StandSizeChoices.LARGE)
+        self.assertEquals(17, len(stands))
+        # in this scenario, without operator and with THRESHOLD usagetype
+        # we are getting all the stands that are NOT equals 1
+        excluded_stands = get_constrained_stands(
+            stands,
+            self.datalayer,
+            metric_column="majority",
+            value=1,
+            usage_type=TreatmentGoalUsageType.THRESHOLD,
+        )
+
+        self.assertEqual(6, len(excluded_stands))