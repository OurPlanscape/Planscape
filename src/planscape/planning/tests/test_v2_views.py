import json
<<<<<<< HEAD
from django.contrib.gis.geos import GEOSGeometry, MultiPolygon
from django.urls import reverse
from rest_framework.test import APITransactionTestCase
from collaboration.models import Role
from planning.tests.helpers import _load_geojson_fixture
from django.urls import reverse
from rest_framework.test import APITransactionTestCase
=======
from django.contrib.gis.geos import GEOSGeometry
from django.urls import reverse
from rest_framework.test import APITransactionTestCase, APITestCase

>>>>>>> 8ed4f8f3
from collaboration.tests.factories import UserObjectRoleFactory
from collaboration.models import Role
from impacts.permissions import (
    VIEWER_PERMISSIONS,
    COLLABORATOR_PERMISSIONS,
    OWNER_PERMISSIONS,
)
<<<<<<< HEAD
from planning.models import PlanningArea, RegionChoices, ScenarioResult
=======
from planning.models import PlanningArea, RegionChoices
>>>>>>> 8ed4f8f3
from planning.tests.factories import PlanningAreaFactory, ScenarioFactory
from planscape.tests.factories import UserFactory


class CreatorsTest(APITransactionTestCase):
    def setUp(self):
        self.geometry = {
            "type": "MultiPolygon",
            "coordinates": [[[[1, 2], [2, 3], [3, 4], [1, 2]]]],
        }
        stored_geometry = GEOSGeometry(json.dumps(self.geometry))

        self.user_a = UserFactory.create(
            username="user a", first_name="user", last_name="a"
        )
        self.user_b = UserFactory.create(
            username="user b", first_name="user", last_name="b"
        )
        self.user_c = UserFactory.create(
            username="user c", first_name="user", last_name="c"
        )
        self.user_d = UserFactory.create(
            username="user d", first_name="user", last_name="d"
        )
        self.user_e = UserFactory.create(
            username="user e", first_name="user", last_name="e"
        )
        self.test_pa_user_a = PlanningAreaFactory.create_batch(
            size=11,
            user=self.user_a,
            geometry=stored_geometry,
            region_name=RegionChoices.CENTRAL_COAST,
        )
        self.test_pa_user_b = PlanningAreaFactory.create_batch(
            size=11,
            user=self.user_b,
            geometry=stored_geometry,
            region_name=RegionChoices.CENTRAL_COAST,
        )

        # Note: No areas for user_c

        self.test_pa_user_d = PlanningAreaFactory.create_batch(
            size=11,
            user=self.user_d,
            geometry=stored_geometry,
            region_name=RegionChoices.CENTRAL_COAST,
        )
        self.test_pa_user_e = PlanningAreaFactory.create_batch(
            size=11,
            user=self.user_e,
            geometry=stored_geometry,
            region_name=RegionChoices.CENTRAL_COAST,
        )

    # Test - if no planning areas are shared w/ logged in user, then we only see
    # the creators list for the logged in user
    def test_list_creators_no_sharing(self):
        self.client.force_authenticate(self.user_a)
        response = self.client.get(
            reverse("api:planning:creators-list"), {}, content_type="application/json"
        )
        creator_results = json.loads(response.content)

        ids = []
        creator_names = []
        for c in creator_results:
            ids.append(c["id"])
            creator_names.append(f"{c['full_name']}")
        self.assertEqual(response.status_code, 200)
        self.assertEqual(set(ids), {self.user_a.pk})
        self.assertEqual(set(creator_names), {"user a"})

    # Test - if planning areas are shared w/ logged in user,
    # then any creator in that list will appear
    def test_list_creators_shared(self):
        UserObjectRoleFactory(
            inviter=self.user_b,
            collaborator=self.user_a,
            email=self.user_a.email,
            role=Role.COLLABORATOR,
            associated_model=self.test_pa_user_b[0],
        )

        UserObjectRoleFactory(
            inviter=self.user_e,
            collaborator=self.user_a,
            email=self.user_a.email,
            role=Role.COLLABORATOR,
            associated_model=self.test_pa_user_e[0],
        )
        self.client.force_authenticate(self.user_a)
        response = self.client.get(
            reverse("api:planning:creators-list"), {}, content_type="application/json"
        )
        creator_results = json.loads(response.content)
        ids = []
        creator_names = []
        for c in creator_results:
            ids.append(c["id"])
            creator_names.append(f"{c['full_name']}")
        self.assertEqual(response.status_code, 200)
        self.assertEqual(set(ids), {self.user_a.pk, self.user_b.pk, self.user_e.pk})
        self.assertEqual(set(creator_names), {"user a", "user b", "user e"})


class GetPlanningAreaTest(APITransactionTestCase):
    def setUp(self):
        self.user = UserFactory.create(username="testuser")

        self.user2 = UserFactory.create(username="otherowner")

        self.emptyuser = UserFactory.create(username="emptyuser")

        self.geometry = {
            "type": "MultiPolygon",
            "coordinates": [[[[1, 2], [2, 3], [3, 4], [1, 2]]]],
        }
        stored_geometry = GEOSGeometry(json.dumps(self.geometry))
        # name_fn = lambda x: f"test plan {x}".format(x)
        self.test_pa_sn = PlanningAreaFactory.create_batch(
            size=10,
            user=self.user,
            geometry=stored_geometry,
            region_name=RegionChoices.SIERRA_NEVADA,
        )
        self.test_pa_cc = PlanningAreaFactory.create_batch(
            size=11,
            user=self.user,
            geometry=stored_geometry,
            region_name=RegionChoices.CENTRAL_COAST,
        )
        self.test_pa_sc = PlanningAreaFactory.create_batch(
            size=12,
            user=self.user,
            geometry=stored_geometry,
            region_name=RegionChoices.SOUTHERN_CALIFORNIA,
        )
        self.test_pa_nc = PlanningAreaFactory.create_batch(
            size=13,
            user=self.user,
            geometry=stored_geometry,
            region_name=RegionChoices.NORTHERN_CALIFORNIA,
        )
        self.test_pa_user2_nc = PlanningAreaFactory.create_batch(
            size=13,
            user=self.user2,
            geometry=stored_geometry,
            region_name=RegionChoices.NORTHERN_CALIFORNIA,
        )
        # of the created areas,
        self.planning_area1 = self.test_pa_sn[0]
        self.planning_area2 = self.test_pa_sn[1]
        self.planning_area3 = self.test_pa_sn[2]
        self.planning_area4 = self.test_pa_sn[3]
        self.planning_area5 = self.test_pa_sn[4]
        self.planning_area6 = self.test_pa_sn[4]
        self.planning_area7 = self.test_pa_sn[4]

        self.scenario1_1 = ScenarioFactory(
            planning_area=self.planning_area1,
            name="test pa1 scenario1",
            user=self.user,
        )
        self.scenario1_2 = ScenarioFactory(
            planning_area=self.planning_area1,
            name="test pa1 scenario2",
            user=self.user,
        )
        self.scenario1_3 = ScenarioFactory(
            planning_area=self.planning_area1,
            name="test pa1 scenario3",
            user=self.user,
        )
        self.scenario3_1 = ScenarioFactory(
            planning_area=self.planning_area3,
            name="test pa3 scenario1",
            user=self.user,
        )
        self.scenario4_1 = ScenarioFactory(
            planning_area=self.planning_area4,
            name="test pa4 scenario1",
            user=self.user,
        )
        self.scenario4_2 = ScenarioFactory(
            planning_area=self.planning_area4,
            name="test pa4 scenario2",
            user=self.user,
        )
        self.scenario4_3 = ScenarioFactory(
            planning_area=self.planning_area4,
            name="test pa4 scenario3",
            user=self.user,
        )

    def test_list_planning_areas(self):
        self.client.force_authenticate(self.user)
        response = self.client.get(
            reverse("api:planning:planningareas-list"),
            {},
            content_type="application/json",
        )
        planning_areas = json.loads(response.content)
        self.assertEqual(response.status_code, 200)
        self.assertListEqual(
            list(planning_areas.keys()), ["count", "next", "previous", "results"]
        )
        self.assertEqual(planning_areas["count"], 46)
        self.assertEqual(len(planning_areas["results"]), 46)

    def test_list_planning_areas_offset(self):
        self.client.force_authenticate(self.user)
        query_params = {"offset": "20"}
        response = self.client.get(
            reverse("api:planning:planningareas-list"),
            query_params,
            content_type="application/json",
        )
        planning_areas = json.loads(response.content)
        self.assertEqual(response.status_code, 200)
        self.assertListEqual(
            list(planning_areas.keys()), ["count", "next", "previous", "results"]
        )
        self.assertEqual(planning_areas["count"], 46)
        self.assertEqual(len(planning_areas["results"]), 26)

    def test_filter_planning_areas_by_partial_name(self):
        stored_geometry = GEOSGeometry(json.dumps(self.geometry))
        for i in range(0, 10):
            PlanningAreaFactory.create(
                user=self.user,
                name=f"created name {i}",
                geometry=stored_geometry,
            )
        for i in range(0, 10):
            PlanningAreaFactory.create(
                user=self.user,
                name=f"invented name {i}",
                geometry=stored_geometry,
            )

        self.client.force_authenticate(self.user)
        query_params = {"name": "ted"}
        response = self.client.get(
            reverse("api:planning:planningareas-list"),
            query_params,
            content_type="application/json",
        )
        planning_areas = json.loads(response.content)
        self.assertEqual(response.status_code, 200)
        self.assertEqual(planning_areas["count"], 20)  # total results
        self.assertEqual(len(planning_areas["results"]), 20)
        self.assertListEqual(
            list(planning_areas.keys()), ["count", "next", "previous", "results"]
        )

    def test_filter_planning_areas_by_region1(self):
        self.client.force_authenticate(self.user)
        query_params = {"region_name": "sierra-nevada"}
        response = self.client.get(
            reverse("api:planning:planningareas-list"),
            query_params,
            content_type="application/json",
        )
        planning_areas = json.loads(response.content)
        self.assertEqual(response.status_code, 200)
        self.assertEqual(planning_areas["count"], 10)  # total results
        self.assertEqual(len(planning_areas["results"]), 10)
        self.assertListEqual(
            list(planning_areas.keys()), ["count", "next", "previous", "results"]
        )

    def test_filter_planning_areas_by_region2(self):
        self.client.force_authenticate(self.user)
        query_params = {"region_name": "central-coast"}
        response = self.client.get(
            reverse("api:planning:planningareas-list"),
            query_params,
            content_type="application/json",
        )
        planning_areas = json.loads(response.content)
        self.assertEqual(response.status_code, 200)
        self.assertEqual(planning_areas["count"], 11)  # total results
        self.assertEqual(len(planning_areas["results"]), 11)
        self.assertListEqual(
            list(planning_areas.keys()), ["count", "next", "previous", "results"]
        )

    def test_filter_planning_areas_by_multiple_regions(self):
        self.client.force_authenticate(self.user)
        query_params = {"region_name": ["central-coast", "sierra-nevada"]}
        response = self.client.get(
            reverse("api:planning:planningareas-list"),
            query_params,
            content_type="application/json",
        )
        planning_areas = json.loads(response.content)
        self.assertEqual(response.status_code, 200)
        self.assertEqual(planning_areas["count"], 21)  # total results
        self.assertEqual(len(planning_areas["results"]), 21)
        self.assertListEqual(
            list(planning_areas.keys()), ["count", "next", "previous", "results"]
        )

    def test_filter_planning_areas_by_own_user_ids(self):
        self.client.force_authenticate(self.user)
        query_params = [("creator", str(self.user.id)), ("creator", str(self.user2.id))]
        response = self.client.get(
            reverse("api:planning:planningareas-list"),
            query_params,
            content_type="application/json",
        )
        planning_areas = json.loads(response.content)
        self.assertEqual(response.status_code, 200)
        self.assertEqual(planning_areas["count"], 46)  # total results

    def test_filter_planning_areas_multiple_users_unshared(self):
        # This should only return the planning areas visible to logged in user
        self.client.force_authenticate(self.user2)
        query_params = [("creator", str(self.user.id)), ("creator", str(self.user2.id))]
        response = self.client.get(
            reverse("api:planning:planningareas-list"),
            query_params,
            content_type="application/json",
        )
        planning_areas = json.loads(response.content)
        self.assertEqual(response.status_code, 200)
        self.assertEqual(planning_areas["count"], 13)

    def test_filter_planning_areas_multiple_users_some_shared(self):
        # This allows user2 to see all 13 of their own areas, plus 10 from self.user
        for pa in self.test_pa_sn:
            UserObjectRoleFactory(
                inviter=self.user,
                collaborator=self.user2,
                email=self.user2.email,
                role=Role.COLLABORATOR,
                associated_model=pa,
            )

        self.client.force_authenticate(self.user2)
        query_params = [("creator", str(self.user.id)), ("creator", str(self.user2.id))]
        response = self.client.get(
            reverse("api:planning:planningareas-list"),
            query_params,
            content_type="application/json",
        )
        planning_areas = json.loads(response.content)
        self.assertEqual(response.status_code, 200)
        self.assertEqual(planning_areas["count"], 23)

    def test_filter_planning_areas_by_multiple_user_ids(self):
        # share user2's planning area with user
        UserObjectRoleFactory(
            inviter=self.user2,
            collaborator=self.user,
            email=self.user.email,
            role=Role.COLLABORATOR,
            associated_model=self.test_pa_user2_nc[0],
        )
        # auth as user1
        self.client.force_authenticate(self.user)
        query_params = [("creator", str(self.user.id)), ("creator", str(self.user2.id))]
        response = self.client.get(
            reverse("api:planning:planningareas-list"),
            query_params,
            content_type="application/json",
        )
        planning_areas = json.loads(response.content)
        self.assertEqual(response.status_code, 200)
        user_ids_found = []
        for item in planning_areas["results"]:
            user_ids_found.append(item["user"])
        self.assertEqual({self.user.pk, self.user2.pk}, set(user_ids_found))
        self.assertEqual(planning_areas["count"], 47)  # total results

    def test_list_planning_areas_not_logged_in(self):
        response = self.client.get(
            reverse("api:planning:planningareas-list"),
            {},
            content_type="application/json",
        )
        self.assertEqual(response.status_code, 401)
        self.assertJSONEqual(
            response.content,
            {"detail": "Authentication credentials were not provided."},
        )

    def test_list_planning_areas_empty_user(self):
        self.client.force_authenticate(self.emptyuser)
        response = self.client.get(
            reverse("api:planning:planningareas-list"),
            {},
            content_type="application/json",
        )
        planning_areas = json.loads(response.content)
        self.assertEqual(response.status_code, 200)
        self.assertEqual(planning_areas["count"], 0)


class ListPlanningAreaSortingTest(APITransactionTestCase):
    def setUp(self):
        self.user1 = UserFactory.create(username="testuser")

        self.user2 = UserFactory.create(username="otherowner")

        self.emptyuser = UserFactory.create(username="emptyuser")

        self.geometry1 = {
            "type": "MultiPolygon",
            "coordinates": [[[[1, 2], [2, 3], [3, 4], [1, 2]]]],
        }
        self.geometry2 = {
            "type": "MultiPolygon",
            "coordinates": [[[[0, 20], [2, 3], [3, 4], [0, 20]]]],
        }
        self.geometry3 = {
            "type": "MultiPolygon",
            "coordinates": [[[[10, 20], [2, 30], [30, 4], [10, 20]]]],
        }
        self.geometry4 = {
            "type": "MultiPolygon",
            "coordinates": [[[[0, 20], [2, 30], [30, 4], [0, 20]]]],
        }
        geo1 = GEOSGeometry(json.dumps(self.geometry1))
        geo2 = GEOSGeometry(json.dumps(self.geometry2))
        geo3 = GEOSGeometry(json.dumps(self.geometry3))
        geo4 = GEOSGeometry(json.dumps(self.geometry4))

        self.pa1 = PlanningAreaFactory.create(
            user=self.user1,
            name="Area D",
            geometry=geo1,
            region_name=RegionChoices.CENTRAL_COAST,
        )
        self.pa2 = PlanningAreaFactory.create(
            user=self.user1,
            name="Area E",
            geometry=geo3,
            region_name=RegionChoices.SIERRA_NEVADA,
        )
        self.pa3 = PlanningAreaFactory.create(
            user=self.user1,
            name="Area C",
            geometry=geo4,
            region_name=RegionChoices.SOUTHERN_CALIFORNIA,
        )
        self.pa4 = PlanningAreaFactory.create(
            user=self.user1,
            name="Area F",
            geometry=geo2,
            region_name=RegionChoices.NORTHERN_CALIFORNIA,
        )
        self.pa5 = PlanningAreaFactory.create(
            user=self.user1,
            name="Area B",
            geometry=geo3,
            region_name=RegionChoices.CENTRAL_COAST,
        )
        self.pa6 = PlanningAreaFactory.create(
            user=self.user1,
            name="Area A",
            geometry=geo3,
            region_name=RegionChoices.SIERRA_NEVADA,
        )

        self.pa7 = PlanningAreaFactory.create(
            user=self.user2,
            name="Area G",
            geometry=geo1,
            region_name=RegionChoices.CENTRAL_COAST,
        )
        self.pa8 = PlanningAreaFactory.create(
            user=self.user2,
            name="Area H",
            geometry=geo2,
            region_name=RegionChoices.NORTHERN_CALIFORNIA,
        )
        self.pa9 = PlanningAreaFactory.create(
            user=self.user2,
            name="Area I",
            geometry=geo3,
            region_name=RegionChoices.SIERRA_NEVADA,
        )
        self.pa10 = PlanningAreaFactory.create(
            user=self.user2,
            name="Area J",
            geometry=geo4,
            region_name=RegionChoices.CENTRAL_COAST,
        )

        self.scenario1_1 = ScenarioFactory(
            planning_area=self.pa1,
            name="test pa1 scenario1",
            user=self.user1,
        )
        self.scenario1_2 = ScenarioFactory(
            planning_area=self.pa1,
            name="test pa1 scenario2",
            user=self.user1,
        )
        self.scenario1_3 = ScenarioFactory(
            planning_area=self.pa1,
            name="test pa1 scenario3",
            user=self.user1,
        )
        self.scenario3_1 = ScenarioFactory(
            planning_area=self.pa3,
            name="test pa3 scenario1",
            user=self.user1,
        )
        self.scenario4_1 = ScenarioFactory(
            planning_area=self.pa4,
            name="test pa4 scenario1",
            user=self.user1,
        )
        self.scenario4_2 = ScenarioFactory(
            planning_area=self.pa4,
            name="test pa4 scenario2",
            user=self.user1,
        )
        self.scenario4_3 = ScenarioFactory(
            planning_area=self.pa4,
            name="test pa4 scenario3",
            user=self.user1,
        )

        # user1 can see all of user2 PA records as a collaborator
        UserObjectRoleFactory(
            inviter=self.user2,
            collaborator=self.user1,
            email=self.user1.email,
            role=Role.COLLABORATOR,
            associated_model=self.pa7,
        )
        UserObjectRoleFactory(
            inviter=self.user2,
            collaborator=self.user1,
            email=self.user1.email,
            role=Role.COLLABORATOR,
            associated_model=self.pa8,
        )
        UserObjectRoleFactory(
            inviter=self.user2,
            collaborator=self.user1,
            email=self.user1.email,
            role=Role.COLLABORATOR,
            associated_model=self.pa9,
        )
        UserObjectRoleFactory(
            inviter=self.user2,
            collaborator=self.user1,
            email=self.user1.email,
            role=Role.COLLABORATOR,
            associated_model=self.pa10,
        )

    def test_list_planning_areas_sort_by_name(self):
        self.client.force_authenticate(self.user1)
        query_params = {"ordering": "name", "limit": 6}
        response = self.client.get(
            reverse("api:planning:planningareas-list"),
            query_params,
            content_type="application/json",
        )
        planning_areas = json.loads(response.content)
        area_names = []
        for item in planning_areas["results"]:
            area_names.append(item["name"])
        expected_names = ["Area A", "Area B", "Area C", "Area D", "Area E", "Area F"]
        self.assertListEqual(area_names, expected_names)

    def test_list_planning_areas_sort_by_region_name(self):
        self.client.force_authenticate(self.user1)
        query_params = {"ordering": "region_name"}
        response = self.client.get(
            reverse("api:planning:planningareas-list"),
            query_params,
            content_type="application/json",
        )
        planning_areas = json.loads(response.content)
        region_names = []
        for item in planning_areas["results"]:
            region_names.append(item["region_name"])
        expected_region_names = [
            "Central Coast",
            "Central Coast",
            "Central Coast",
            "Central Coast",
            "Northern California",
            "Northern California",
            "Sierra Nevada",
            "Sierra Nevada",
            "Sierra Nevada",
            "Southern California",
        ]
        self.assertListEqual(region_names, expected_region_names)

    def test_list_planning_areas_desc_sort_by_region_name(self):
        self.client.force_authenticate(self.user1)
        query_params = {"ordering": "-region_name"}
        response = self.client.get(
            reverse("api:planning:planningareas-list"),
            query_params,
            content_type="application/json",
        )
        planning_areas = json.loads(response.content)
        region_names = []
        for item in planning_areas["results"]:
            region_names.append(item["region_name"])
        expected_region_names = [
            "Southern California",
            "Sierra Nevada",
            "Sierra Nevada",
            "Sierra Nevada",
            "Northern California",
            "Northern California",
            "Central Coast",
            "Central Coast",
            "Central Coast",
            "Central Coast",
        ]
        self.assertListEqual(region_names, expected_region_names)

    def test_list_planning_areas_sort_by_scenario_count(self):
        self.client.force_authenticate(self.user1)
        query_params = {"ordering": "scenario_count"}
        response = self.client.get(
            reverse("api:planning:planningareas-list"),
            query_params,
            content_type="application/json",
        )
        planning_areas = json.loads(response.content)
        scenario_counts = []
        for item in planning_areas["results"]:
            scenario_counts.append(item["scenario_count"])
        expected_scenario_counts = [0, 0, 0, 0, 0, 0, 0, 1, 3, 3]
        self.assertListEqual(scenario_counts, expected_scenario_counts)

    def test_list_planning_areas_sort_by_scenario_count_region_name(self):
        self.client.force_authenticate(self.user1)
        query_params = {"ordering": "scenario_count, region_name"}
        response = self.client.get(
            reverse("api:planning:planningareas-list"),
            query_params,
            content_type="application/json",
        )
        planning_areas = json.loads(response.content)
        scenario_counts = []
        region_names = []
        for item in planning_areas["results"]:
            scenario_counts.append(item["scenario_count"])
            region_names.append(item["region_name"])
        expected_scenario_counts = [0, 0, 0, 0, 0, 0, 0, 1, 3, 3]
        expected_region_names = [
            "Central Coast",
            "Central Coast",
            "Central Coast",
            "Northern California",
            "Sierra Nevada",
            "Sierra Nevada",
            "Sierra Nevada",
            "Southern California",
            "Central Coast",
            "Northern California",
        ]
        self.assertListEqual(scenario_counts, expected_scenario_counts)
        self.assertListEqual(region_names, expected_region_names)

    def test_list_planning_areas_sort_by_area_acres(self):
        self.client.force_authenticate(self.user1)
        query_params = {"ordering": "area_acres"}
        response = self.client.get(
            reverse("api:planning:planningareas-list"),
            query_params,
            content_type="application/json",
        )
        planning_areas = json.loads(response.content)
        acres = []
        for item in planning_areas["results"]:
            acres.append(item["area_acres"])
        expected_acres = [
            56338.09165393878,
            56338.09165393878,
            29674594.93297612,
            29674594.93297612,
            213997881.85468292,
            213997881.85468292,
            213997881.85468292,
            213997881.85468292,
            525377875.28772503,
            525377875.28772503,
        ]
        self.assertListEqual(acres, expected_acres)


class CreatePlanningAreaTest(APITransactionTestCase):
    def setUp(self):
        self.user = UserFactory()
        self.valid_data = {
            "region_name": "sierra-nevada",
            "name": "my dear planning area",
            "geometry": {
                "coordinates": [
                    [
                        [-120.27761490835294, 39.15564209283124],
                        [-120.27761490835294, 39.038416306024885],
                        [-120.16134706569323, 39.038416306024885],
                        [-120.16134706569323, 39.15564209283124],
                        [-120.27761490835294, 39.15564209283124],
                    ]
                ],
                "type": "Polygon",
            },
        }

    def test_create_returns_200(self):
        self.client.force_authenticate(self.user)
        response = self.client.post(
            reverse("api:planning:planningareas-list"),
            self.valid_data,
            format="json",
        )
        self.assertEqual(201, response.status_code)
        self.assertEqual(1, PlanningArea.objects.count())
        data = response.json()
        self.assertIsNotNone(data.get("id"))


class ListPlanningAreasWithPermissionsTest(APITestCase):
    def setUp(self):
        self.creator_user = UserFactory.create(
            username="makerofthings",
            email="creator@test.test",
            first_name="Creaty",
            last_name="Creatington",
        )

        self.collab_user = UserFactory.create(
            username="collaboratorofthings",
            email="collab@test.test",
            first_name="Collaby",
            last_name="Collabington",
        )

        self.viewer_user = UserFactory.create(
            username="viewerofthings",
            email="viewer@test.test",
            first_name="Viewy",
            last_name="Viewington",
        )

        self.geometry = {
            "type": "MultiPolygon",
            "coordinates": [[[[1, 2], [2, 3], [3, 4], [1, 2]]]],
        }
        stored_geometry = GEOSGeometry(json.dumps(self.geometry))

        self.planning_area_w_collab = PlanningAreaFactory.create(
            user=self.creator_user,
            name="Shared with Collaborator",
            geometry=stored_geometry,
        )
        self.planning_area_w_viewer = PlanningAreaFactory.create(
            user=self.creator_user,
            name="Area Shared with Viewer",
            geometry=stored_geometry,
        )
        self.planning_area_notshared = PlanningAreaFactory.create(
            user=self.creator_user,
            name="Not Shared Area",
            geometry=stored_geometry,
        )
        UserObjectRoleFactory(
            inviter=self.creator_user,
            collaborator=self.collab_user,
            email=self.collab_user.email,
            role=Role.COLLABORATOR,
            associated_model=self.planning_area_w_collab,
        )
        UserObjectRoleFactory(
            inviter=self.creator_user,
            collaborator=self.viewer_user,
            email=self.viewer_user.email,
            role=Role.VIEWER,
            associated_model=self.planning_area_w_viewer,
        )

    def test_planningareas_list_for_creator(self):
        self.client.force_authenticate(self.creator_user)
        response = self.client.get(
            reverse("api:planning:planningareas-list"),
            {},
            content_type="application/json",
        )
        planning_areas = json.loads(response.content)
        expected_perms = OWNER_PERMISSIONS

        self.assertEqual(planning_areas["count"], 3)
        self.assertEqual(planning_areas["results"][0]["role"], "Creator")
        self.assertEqual(planning_areas["results"][1]["role"], "Creator")
        self.assertEqual(planning_areas["results"][2]["role"], "Creator")
        self.assertCountEqual(
            planning_areas["results"][0]["permissions"], expected_perms
        )
        self.assertCountEqual(
            planning_areas["results"][1]["permissions"], expected_perms
        )
        self.assertCountEqual(
            planning_areas["results"][2]["permissions"], expected_perms
        )

    def test_planningareas_list_for_collaborator(self):
        self.client.force_authenticate(self.collab_user)
        response = self.client.get(
            reverse("api:planning:planningareas-list"),
            {},
            content_type="application/json",
        )
        planning_areas = json.loads(response.content)
        self.assertEqual(planning_areas["count"], 1)
        the_area = planning_areas["results"][0]
        self.assertEqual(the_area["role"], "Collaborator")
        self.assertCountEqual(
            the_area["permissions"],
            COLLABORATOR_PERMISSIONS,
        )

    def test_planningareas_list_for_viewer(self):
        self.client.force_authenticate(self.viewer_user)
        response = self.client.get(
            reverse("api:planning:planningareas-list"),
            {},
            content_type="application/json",
        )
        planning_areas = json.loads(response.content)
        self.assertEqual(planning_areas["count"], 1)
        the_area = planning_areas["results"][0]
        self.assertEqual(the_area["role"], "Viewer")
<<<<<<< HEAD
        self.assertCountEqual(the_area["permissions"], VIEWER_PERMISSIONS)


class CreateScenariosFromUpload(APITransactionTestCase):
    def setUp(self):
        self.owner_user = UserFactory.create()
        self.la_geojson = json.dumps(_load_geojson_fixture("around_LA.geojson"))

        self.planning_area = PlanningAreaFactory(
            user=self.owner_user, geometry=MultiPolygon(GEOSGeometry(self.la_geojson))
        )
        self.pasadena_pomona = _load_geojson_fixture("near_pasadena_pomona.geojson")
        self.sandiego = _load_geojson_fixture("sandiego.geojson")
        self.riverside = _load_geojson_fixture("riverside.geojson")

    def test_confirm_permissions_required(self):
        payload = {
            "geometry": json.dumps(self.riverside),
            "name": "new scenario",
            "stand_size": "SMALL",
            "planning_area": self.planning_area.pk,
        }
        response = self.client.post(
            reverse(
                "api:planning:scenarios-upload-shapefiles",
            ),
            data=payload,
            format="json",
        )
        self.assertEqual(response.status_code, 401)

    def test_create_from_single_feature_shpjs(self):
        self.client.force_authenticate(self.owner_user)
        payload = {
            "geometry": json.dumps(self.riverside),
            "name": "new scenario",
            "stand_size": "SMALL",
            "planning_area": self.planning_area.pk,
        }
        response = self.client.post(
            reverse(
                "api:planning:scenarios-upload-shapefiles",
            ),
            data=payload,
            format="json",
        )
        response_data = response.json()
        self.assertEqual(response.status_code, 201)
        self.assertEqual(len(response_data["project_areas"]), 1)

        result_record = ScenarioResult.objects.get(scenario=response_data["id"])
        self.assertIn("project_id", result_record.result["properties"])

    def test_create_from_multi_feature_shpjs(self):
        self.client.force_authenticate(self.owner_user)
        payload = {
            "geometry": json.dumps(self.pasadena_pomona),
            "name": "new scenario",
            "stand_size": "SMALL",
            "planning_area": self.planning_area.pk,
        }
        response = self.client.post(
            reverse(
                "api:planning:scenarios-upload-shapefiles",
            ),
            data=payload,
            format="json",
        )
        response_data = response.json()
        self.assertEqual(response.status_code, 201)
        self.assertEqual(len(response_data["project_areas"]), 2)
        self.assertEqual(response_data["origin"], "USER")

        result_record = ScenarioResult.objects.get(scenario=response_data["id"])
        # assert that we have multiple features
        self.assertEqual(len(result_record.result["features"]), 2)

        # test that all features contain the expected properties
        for f in result_record.result["features"]:
            self.assertIn("project_id", f["properties"])

    def test_create_uncontained_geometry(self):
        self.client.force_authenticate(self.owner_user)
        payload = {
            "geometry": json.dumps(self.sandiego),
            "name": "new scenario",
            "stand_size": "SMALL",
            "planning_area": self.planning_area.pk,
        }
        response = self.client.post(
            reverse(
                "api:planning:scenarios-upload-shapefiles",
            ),
            data=payload,
            format="json",
        )
        self.assertEqual(response.status_code, 400)
        self.assertEquals(
            b'{"global":["The uploaded geometry is not within the selected planning area."]}',
            response.content,
        )
=======
        self.assertCountEqual(the_area["permissions"], VIEWER_PERMISSIONS)
>>>>>>> 8ed4f8f3
<|MERGE_RESOLUTION|>--- conflicted
+++ resolved
@@ -1,32 +1,17 @@
 import json
-<<<<<<< HEAD
 from django.contrib.gis.geos import GEOSGeometry, MultiPolygon
 from django.urls import reverse
-from rest_framework.test import APITransactionTestCase
+from rest_framework.test import APITransactionTestCase, APITestCase
 from collaboration.models import Role
-from planning.tests.helpers import _load_geojson_fixture
-from django.urls import reverse
-from rest_framework.test import APITransactionTestCase
-=======
-from django.contrib.gis.geos import GEOSGeometry
-from django.urls import reverse
-from rest_framework.test import APITransactionTestCase, APITestCase
-
->>>>>>> 8ed4f8f3
 from collaboration.tests.factories import UserObjectRoleFactory
-from collaboration.models import Role
 from impacts.permissions import (
     VIEWER_PERMISSIONS,
     COLLABORATOR_PERMISSIONS,
     OWNER_PERMISSIONS,
 )
-<<<<<<< HEAD
 from planning.models import PlanningArea, RegionChoices, ScenarioResult
-=======
-from planning.models import PlanningArea, RegionChoices
->>>>>>> 8ed4f8f3
-from planning.tests.factories import PlanningAreaFactory, ScenarioFactory
-from planscape.tests.factories import UserFactory
+from planning.tests.factories import PlanningAreaFactory, ScenarioFactory, UserFactory
+from planning.tests.helpers import _load_geojson_fixture
 
 
 class CreatorsTest(APITransactionTestCase):
@@ -864,7 +849,6 @@
         self.assertEqual(planning_areas["count"], 1)
         the_area = planning_areas["results"][0]
         self.assertEqual(the_area["role"], "Viewer")
-<<<<<<< HEAD
         self.assertCountEqual(the_area["permissions"], VIEWER_PERMISSIONS)
 
 
@@ -965,7 +949,4 @@
         self.assertEquals(
             b'{"global":["The uploaded geometry is not within the selected planning area."]}',
             response.content,
-        )
-=======
-        self.assertCountEqual(the_area["permissions"], VIEWER_PERMISSIONS)
->>>>>>> 8ed4f8f3
+        )