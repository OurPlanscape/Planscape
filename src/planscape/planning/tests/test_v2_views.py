--- conflicted
+++ resolved
@@ -9,16 +9,6 @@
     VIEWER_PERMISSIONS,
     COLLABORATOR_PERMISSIONS,
     OWNER_PERMISSIONS,
-<<<<<<< HEAD
-)
-from impacts.tests.factories import TreatmentPlanFactory
-from planning.models import PlanningArea, RegionChoices, ProjectAreaNote
-from planning.tests.factories import (
-    PlanningAreaFactory,
-    ProjectAreaFactory,
-    ScenarioFactory,
-=======
->>>>>>> 8ed4f8f3
 )
 from planning.models import PlanningArea, RegionChoices
 from planning.tests.factories import PlanningAreaFactory, ScenarioFactory
@@ -861,219 +851,4 @@
         self.assertEqual(planning_areas["count"], 1)
         the_area = planning_areas["results"][0]
         self.assertEqual(the_area["role"], "Viewer")
-<<<<<<< HEAD
-        self.assertCountEqual(the_area["permissions"], VIEWER_PERMISSIONS)
-
-
-class ProjectAreaNoteTest(APITransactionTestCase):
-    def setUp(self):
-        self.user = UserFactory()
-        self.other_user = UserFactory()
-
-        # explicitly creating these objects, so same user is planningarea creator
-        self.planning_area = PlanningAreaFactory.create(user=self.user)
-        self.scenario = ScenarioFactory.create(planning_area=self.planning_area)
-        self.treatment_plan = TreatmentPlanFactory.create(
-            created_by=self.user, scenario=self.scenario
-        )
-
-        self.project_area = ProjectAreaFactory.create(
-            created_by_id=self.user.pk, scenario=self.treatment_plan.scenario
-        )
-        self.other_project_area = ProjectAreaFactory.create(
-            created_by_id=self.user.pk, scenario=self.treatment_plan.scenario
-        )
-        self.other_user_project_area = ProjectAreaFactory.create(
-            created_by_id=self.other_user.pk, scenario=self.treatment_plan.scenario
-        )
-
-    def test_create_note(self):
-        self.client.force_authenticate(self.user)
-        new_note = json.dumps(
-            {
-                "content": "Here is a note about a project area.",
-                "project_area": self.project_area.pk,
-            }
-        )
-        response = self.client.post(
-            reverse(
-                "api:planning:projectarea-notes-list",
-            ),
-            new_note,
-            content_type="application/json",
-        )
-        self.assertEqual(response.status_code, status.HTTP_201_CREATED)
-        response_data = response.json()
-        self.assertEqual(
-            response_data["content"], "Here is a note about a project area."
-        )
-        self.assertEqual(response_data["user_id"], self.user.pk)
-
-    # this fails if a user is projectarea owner, but not planningarea owner or note owner
-    def test_create_note_as_projectarea_owner(self):
-        self.client.force_authenticate(self.other_user)
-        new_note = json.dumps(
-            {
-                "content": "Here is a note about a project area.",
-                "project_area": self.other_user_project_area.pk,
-            }
-        )
-        response = self.client.post(
-            reverse(
-                "api:planning:projectarea-notes-list",
-            ),
-            new_note,
-            content_type="application/json",
-        )
-        self.assertEqual(response.status_code, status.HTTP_403_FORBIDDEN)
-
-    def test_create_note_without_permission(self):
-        self.client.force_authenticate(self.other_user)
-        new_note = json.dumps(
-            {
-                "content": "Here is a note about a project area.",
-                "project_area": self.project_area.pk,
-            }
-        )
-        response = self.client.post(
-            reverse(
-                "api:planning:projectarea-notes-list",
-            ),
-            new_note,
-            content_type="application/json",
-        )
-        self.assertEqual(response.status_code, status.HTTP_403_FORBIDDEN)
-
-    def test_get_notes_for_project_area(self):
-        self.client.force_authenticate(self.user)
-        ProjectAreaNote.objects.create(
-            project_area=self.project_area, user=self.user, content="I am a note"
-        )
-        ProjectAreaNote.objects.create(
-            project_area=self.project_area, user=self.user, content="I am a second note"
-        )
-        ProjectAreaNote.objects.create(
-            project_area=self.project_area,
-            user=self.other_user,
-            content="I am a third note",
-        )
-        # creating a note for a separate project area, so it shouldnt be in results
-        ProjectAreaNote.objects.create(
-            project_area=self.other_project_area,
-            user=self.other_user,
-            content="I am a third note",
-        )
-        response = self.client.get(
-            reverse("api:planning:projectarea-notes-list"),
-            {"project_area_pk": self.project_area.pk},
-            content_type="application/json",
-        )
-        response_data = response.json()
-        self.assertEqual(response.status_code, status.HTTP_200_OK)
-        self.assertEqual(len(response_data), 3)
-        for rec in response_data:
-            self.assertIn("can_delete", rec)
-
-    def test_get_notes_for_unauthorized_user(self):
-        self.client.force_authenticate(self.other_user)
-        ProjectAreaNote.objects.create(
-            project_area=self.project_area, user=self.user, content="I am a note"
-        )
-        ProjectAreaNote.objects.create(
-            project_area=self.project_area, user=self.user, content="I am a second note"
-        )
-        response = self.client.get(
-            reverse("api:planning:projectarea-notes-list"),
-            {"project_area_pk": self.project_area.pk},
-            content_type="application/json",
-        )
-        self.assertEqual(response.status_code, status.HTTP_403_FORBIDDEN)
-
-    def test_get_notes_without_project_area(self):
-        self.client.force_authenticate(self.user)
-        ProjectAreaNote.objects.create(
-            project_area=self.project_area, user=self.user, content="I am a note"
-        )
-        ProjectAreaNote.objects.create(
-            project_area=self.project_area, user=self.user, content="I am a second note"
-        )
-        response = self.client.get(
-            reverse("api:planning:projectarea-notes-list"),
-            content_type="application/json",
-        )
-        self.assertEqual(response.status_code, status.HTTP_400_BAD_REQUEST)
-
-    def test_get_single_note(self):
-        self.client.force_authenticate(self.user)
-        visible_note = ProjectAreaNote.objects.create(
-            project_area=self.project_area, user=self.user, content="I am just one note"
-        )
-        response = self.client.get(
-            reverse(
-                "api:planning:projectarea-notes-detail", kwargs={"pk": visible_note.pk}
-            ),
-            {"project_area_pk": self.project_area.pk},
-            content_type="application/json",
-        )
-        response_data = response.json()
-        self.assertEqual(response.status_code, status.HTTP_200_OK)
-        self.assertEqual(response_data["content"], "I am just one note")
-
-    def test_get_single_note_no_perms(self):
-        self.client.force_authenticate(self.other_user)
-        visible_note = ProjectAreaNote.objects.create(
-            project_area=self.project_area, user=self.user, content="I am a note"
-        )
-        response = self.client.get(
-            reverse(
-                "api:planning:projectarea-notes-detail", kwargs={"pk": visible_note.pk}
-            ),
-            {"project_area_pk": self.project_area.pk},
-            content_type="application/json",
-        )
-        self.assertEqual(response.status_code, status.HTTP_403_FORBIDDEN)
-
-    def test_delete_note(self):
-        self.client.force_authenticate(self.user)
-        new_note = ProjectAreaNote.objects.create(
-            project_area=self.project_area, user=self.user
-        )
-        response = self.client.delete(
-            reverse(
-                "api:planning:projectarea-notes-detail",
-                kwargs={"pk": new_note.pk},
-            ),
-            content_type="application/json",
-        )
-        self.assertEqual(response.status_code, status.HTTP_204_NO_CONTENT)
-
-    def test_delete_nonexistent_note(self):
-        self.client.force_authenticate(self.user)
-        new_note = ProjectAreaNote.objects.create(
-            project_area=self.project_area, user=self.user
-        )
-        response = self.client.delete(
-            reverse(
-                "api:planning:projectarea-notes-detail",
-                kwargs={"pk": (new_note.pk + 1)},
-            ),
-            content_type="application/json",
-        )
-        self.assertEqual(response.status_code, status.HTTP_404_NOT_FOUND)
-
-    def test_delete_note_no_permissions(self):
-        self.client.force_authenticate(self.other_user)
-        new_note = ProjectAreaNote.objects.create(
-            project_area=self.project_area, user=self.user
-        )
-        response = self.client.delete(
-            reverse(
-                "api:planning:projectarea-notes-detail",
-                kwargs={"pk": new_note.pk},
-            ),
-            content_type="application/json",
-        )
-        self.assertEqual(response.status_code, status.HTTP_403_FORBIDDEN)
-=======
-        self.assertCountEqual(the_area["permissions"], VIEWER_PERMISSIONS)
->>>>>>> 8ed4f8f3
+        self.assertCountEqual(the_area["permissions"], VIEWER_PERMISSIONS)