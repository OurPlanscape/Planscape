import re

from allauth.account.models import EmailAddress
from django.contrib.auth.models import User
from django.core import mail
from django.test import TransactionTestCase
from django.urls import reverse


class CreateUserTest(TransactionTestCase):
    def test_create_user_username_is_email(self):
        response = self.client.post(reverse('rest_register'),
                                    {
                                        "email": "testuser@test.com",
                                        "password1": "ComplexPassword123",
                                        "password2": "ComplexPassword123",
                                        "first_name": "FirstName",
                                        "last_name": "LastName"
                                    })
        self.assertEquals(response.status_code, 201)

        user = User.objects.get(email='testuser@test.com')
        self.assertEquals(user.get_username(), "testuser@test.com")

        # Verification email is sent.
        self.assertEqual(len(mail.outbox), 1)
        self.assertEqual(mail.outbox[0].subject,
                         "[Planscape] Please Confirm Your E-mail Address")


class DeleteUserTest(TransactionTestCase):
    def setUp(self):
        self.user = User.objects.create(email='testuser@test.com')
        self.user.set_password('12345')
        self.user.save()
    
    def test_missing_user(self):
        response = self.client.post(
            reverse('users:delete'), {'email': 'testuser@test.com'},
            content_type='application/json')
        self.assertEqual(response.status_code, 400)
    
    def test_missing_email(self):
        self.client.force_login(self.user)
        response = self.client.post(
            reverse('users:delete'), {},
            content_type='application/json')
        self.assertEqual(response.status_code, 400)

    def test_missing_password(self):
        self.client.force_login(self.user)
        response = self.client.post(
            reverse('users:delete'), {'email': 'testuser@test.com'},
            content_type='application/json')
        self.assertEqual(response.status_code, 400)
    
    def test_different_user(self):
        self.client.force_login(self.user)
        response = self.client.post(
            reverse('users:delete'), {'email': 'diffuser@test.com'},
            content_type='application/json')
        self.assertEqual(response.status_code, 400)
    
    def test_same_user(self):
        self.client.force_login(self.user)
        response = self.client.post(
            reverse('users:delete'), {'email': 'testuser@test.com', 'password': '12345'},
            content_type='application/json')
        self.assertEqual(response.status_code, 200)
        self.assertFalse(User.objects.get(pk=self.user.pk).is_active)


class IsVerifiedUserTest(TransactionTestCase):
    def setUp(self):
        self.client.post(reverse('rest_register'), 
                         {
                             "email": "testuser@test.com",
                             "password1": "ComplexPassword123",
                             "password2": "ComplexPassword123",
                             "first_name": "FirstName",
                             "last_name": "LastName"
                         })
        self.user = User.objects.filter(email='testuser@test.com').get()

    def test_not_logged_in(self):
        response = self.client.get(reverse('users:is_verified_user'))
        self.assertEqual(response.status_code, 400)
    
    def test_not_verified(self):
        self.client.force_login(self.user)
        response = self.client.get(reverse('users:is_verified_user'))
        self.assertEqual(response.status_code, 400)

    def test_verfied(self):
        self.client.force_login(self.user)
        email = EmailAddress.objects.filter(email='testuser@test.com').get()
        email.verified = True
        email.save()

        response = self.client.get(reverse('users:is_verified_user'))
        self.assertEqual(response.status_code, 200)


class PasswordResetTest(TransactionTestCase):
    def setUp(self):
        self.client.post(reverse('rest_register'),
                         {
                             "email": "testuser@test.com",
                             "password1": "ComplexPassword123",
                             "password2": "ComplexPassword123",
                             "first_name": "FirstName",
                             "last_name": "LastName"
                         })
        self.user = User.objects.filter(email='testuser@test.com').get()

    def test_reset_link(self):
        self.client.post(reverse("rest_password_reset"),
                         {"email": "testuser@test.com"},
                         HTTP_ORIGIN='http://localhost:4200')

        self.assertEqual(len(mail.outbox), 1)
        self.assertEqual(mail.outbox[0].subject,
                         "[Planscape] Password Reset E-mail")
        self.assertIn("http://localhost:4200/reset", mail.outbox[0].body)

    def test_reset_confirmation_email(self):
        # POST request to get reset password link.
        self.client.post(reverse("rest_password_reset"),
                         {"email": "testuser@test.com"})
        
        # Check that reset email was sink and extract reset token.
        self.assertEqual(len(mail.outbox), 1)
        token_search = re.search("/reset/([a-z0-9]+)/([a-z0-9-]+)",
                                 mail.outbox[0].body)
        self.assertIsNotNone(token_search)
        uid = token_search.group(1)
        token = token_search.group(2)

        # POST request to set new password with token.
        response = self.client.post(reverse("rest_password_reset_confirm"),
                                    {
                                        "new_password1": "ComplexPassword456",
                                        "new_password2": "ComplexPassword456",
                                        "uid": uid,
                                        "token": token
                                    })
        self.assertEqual(response.status_code, 200)
        
        # Check that password reset confirmation email was received.
        self.assertEqual(len(mail.outbox), 2)
        self.assertEqual(mail.outbox[1].subject,
                         "[Planscape] Password Reset")
        
<<<<<<< HEAD
        
=======
        
class PasswordChangeTest(TransactionTestCase):
    def setUp(self):
        self.client.post(reverse('rest_register'),
                         {
                             "email": "testuser@test.com",
                             "password1": "ComplexPassword123",
                             "password2": "ComplexPassword123",
                             "first_name": "FirstName",
                             "last_name": "LastName"
                         })
        self.user = User.objects.filter(email='testuser@test.com').get()
    
    def test_password_change_confirmation_email(self):
        # Must do a full login. 
        # `self.client.force_login(self.user)` does not work.
        response = self.client.post(reverse("rest_login"), {
                                        "email": "testuser@test.com",
                                        "password": "ComplexPassword123"
                                    })
        self.assertEqual(response.status_code, 200)

        # POST request to change password.
        response = self.client.post(reverse("rest_password_change"),
                                    {
                                        "old_password": "ComplexPassword123",
                                        "new_password1": "ComplexPassword456",
                                        "new_password2": "ComplexPassword456"
                                    })
        self.assertEqual(response.status_code, 200)
        
        # Check that password reset confirmation email was received.
        self.assertEqual(len(mail.outbox), 1)
        self.assertEqual(mail.outbox[0].subject,
                         "[Planscape] Password Changed")
>>>>>>> bcc5431c
<|MERGE_RESOLUTION|>--- conflicted
+++ resolved
@@ -151,9 +151,6 @@
         self.assertEqual(mail.outbox[1].subject,
                          "[Planscape] Password Reset")
         
-<<<<<<< HEAD
-        
-=======
         
 class PasswordChangeTest(TransactionTestCase):
     def setUp(self):
@@ -188,5 +185,4 @@
         # Check that password reset confirmation email was received.
         self.assertEqual(len(mail.outbox), 1)
         self.assertEqual(mail.outbox[0].subject,
-                         "[Planscape] Password Changed")
->>>>>>> bcc5431c
+                         "[Planscape] Password Changed")