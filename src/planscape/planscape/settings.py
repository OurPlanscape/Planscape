"""
Specific Planscape settings can be overridden by the .env file.
These settings are

  SECRET_KEY:               Django key
  PLANSCAPE_DEBUG:          True or False

  PLANSCAPE_DATABASE_HOST: PostGIS hostname
  PLANSCAPE_DATABASE_NAME: PostGIS database name
  PLANSCAPE_DATABASE_USER: PostGIS user name
  PLANSCAPE_DATABASE_PASSWORD: PostGIS database password

  PLANSCAPE_ALLOWED_HOSTS:        Comma-separated string of addresses
  PLANSCAPE_CORS_ALLOWED_ORIGINS: Comma-separated string of addresses
  PLANSCAPE_CORS_ALLOWED_HOSTS:   Comma-separated string of addresses
  PLANSCAPE_CSRF_TRUSTED_ORIGINS: Comma-separated string of addresses

  PLANSCAPE_CACHE_BACKEND: Backend type for cache
  PLANSCAPE_CACHE_LOCATION: Cache location (important for memcached, etc.)
"""
import multiprocessing
import os
from pathlib import Path
import sentry_sdk
from corsheaders.defaults import default_headers
from decouple import config
from sentry_sdk.integrations.django import DjangoIntegration
from sentry_sdk.integrations.celery import CeleryIntegration


# Build paths inside the project like this: BASE_DIR / 'subdir'.
BASE_DIR = Path(__file__).resolve().parent.parent

# Quick-start development settings - unsuitable for production
# See https://docs.djangoproject.com/en/4.1/howto/deployment/checklist/

# SECURITY WARNING: keep the secret key used in production secret!
SECRET_KEY = config("SECRET_KEY")

# SECURITY WARNING: don't run with debug turned on in production!
DEBUG = config("PLANSCAPE_DEBUG", default=False, cast=bool)

ALLOWED_HOSTS: list[str] = str(config("PLANSCAPE_ALLOWED_HOSTS", default="*")).split(
    ","
)


# Application definition
planscape_apps = [
    "attributes",
    "boundary",
    "conditions",
    "planning",
    "stands",
    "users",
    "restrictions",
    "utils",
]
INSTALLED_APPS = [
    "allauth",
    "allauth.account",
    "allauth.socialaccount",
    "corsheaders",
    "dj_rest_auth",
    "dj_rest_auth.registration",
    "django.contrib.admin",
    "django.contrib.auth",
    "django.contrib.contenttypes",
    "django.contrib.sessions",
    "django.contrib.messages",
    "django.contrib.staticfiles",
    "django.contrib.gis",
    "django_crontab",
    "leaflet",
    "lockdown",
    "password_policies",
    "rest_framework",
    "rest_framework_gis",
    "rest_framework_simplejwt",
    "rest_framework.authtoken",
] + planscape_apps

# Middleware order matters because of layering dependencies
# https://docs.djangoproject.com/en/4.2/topics/http/middleware/#activating-middleware
MIDDLEWARE = [
    "django.middleware.security.SecurityMiddleware",
    "django.contrib.sessions.middleware.SessionMiddleware",
    "corsheaders.middleware.CorsMiddleware",
    "django.middleware.common.CommonMiddleware",
    "django.middleware.csrf.CsrfViewMiddleware",
    "django.contrib.auth.middleware.AuthenticationMiddleware",
    "password_policies.middleware.PasswordExpirationMiddleware",
    "django.contrib.messages.middleware.MessageMiddleware",
    "django.middleware.clickjacking.XFrameOptionsMiddleware",
    "lockdown.middleware.LockdownMiddleware",
]

ROOT_URLCONF = "planscape.urls"

TEMPLATES = [
    {
        "BACKEND": "django.template.backends.django.DjangoTemplates",
        "DIRS": [
            os.path.join(BASE_DIR, "templates"),
            os.path.join(BASE_DIR, "templates/allauth"),
        ],
        "APP_DIRS": True,
        "OPTIONS": {
            "context_processors": [
                "django.template.context_processors.debug",
                "django.template.context_processors.request",
                "django.contrib.auth.context_processors.auth",
                "django.contrib.messages.context_processors.messages",
            ],
        },
    },
]

WSGI_APPLICATION = "planscape.wsgi.application"

PLANSCAPE_DATABASE_HOST = config("PLANSCAPE_DATABASE_HOST", default="localhost")
PLANSCAPE_DATABASE_PASSWORD = config("PLANSCAPE_DATABASE_PASSWORD", default="pass")
PLANSCAPE_DATABASE_USER = config("PLANSCAPE_DATABASE_USER", default="planscape")
PLANSCAPE_DATABASE_NAME = config("PLANSCAPE_DATABASE_NAME", default="planscape")
PLANSCAPE_DATABASE_PORT = config("PLANSCAPE_PORT", default=5432)
DATABASES = {
    "default": {
        "ENGINE": "django.contrib.gis.db.backends.postgis",
        "HOST": PLANSCAPE_DATABASE_HOST,
        "NAME": PLANSCAPE_DATABASE_NAME,
        "USER": PLANSCAPE_DATABASE_USER,
        "PASSWORD": PLANSCAPE_DATABASE_PASSWORD,
        "PORT": PLANSCAPE_DATABASE_PORT,
        "TEST": {
            "NAME": "auto_test",
        },
    }
}


# Locking down API calls to only itself.
LOCKDOWN_ENABLED = False

# if we ever needed to make some backend APIs (views) available to anyone.
LOCKDOWN_VIEW_EXCEPTIONS = []

# should put in all IPs matching planscape/trusted hosts
LOCKDOWN_REMOTE_ADDR_EXCEPTIONS = [
    "127.0.0.1",
    "::1",
]

# Password validation
# https://docs.djangoproject.com/en/4.1/ref/settings/#auth-password-validators

AUTH_PASSWORD_VALIDATORS = [
    {
        "NAME": "django.contrib.auth.password_validation.UserAttributeSimilarityValidator",
    },
    {
        "NAME": "django.contrib.auth.password_validation.MinimumLengthValidator",
    },
    {
        "NAME": "django.contrib.auth.password_validation.CommonPasswordValidator",
    },
    {
        "NAME": "django.contrib.auth.password_validation.NumericPasswordValidator",
    },
    {
        "NAME": "users.reused_password_validator.CustomReusedPasswordValidator",
        "OPTIONS": {
            "record_length": 10,
        },
    },
]


# Internationalization
# https://docs.djangoproject.com/en/4.1/topics/i18n/

LANGUAGE_CODE = "en-us"

TIME_ZONE = "UTC"

USE_I18N = True

USE_TZ = True


# Static files (CSS, JavaScript, Images)
# https://docs.djangoproject.com/en/4.1/howto/static-files/

STATIC_URL = "static/"

# Default primary key field type
# https://docs.djangoproject.com/en/4.1/ref/settings/#default-auto-field

DEFAULT_AUTO_FIELD = "django.db.models.BigAutoField"

SPATIALITE_LIBRARY_PATH = "/opt/homebrew/lib/mod_spatialite.dylib"

CORS_ALLOWED_ORIGINS = str(
    config("PLANSCAPE_CORS_ALLOWED_ORIGINS", default="http://localhost:4200")
).split(",")
CORS_ALLOWED_HOSTS = str(
    config("PLANSCAPE_CORS_ALLOWED_HOSTS", default="http://localhost:4200")
).split(",")
CORS_ALLOW_CREDENTIALS = True
CORS_ALLOW_HEADERS = list(default_headers) + ["Set-Cookie"]

# Cross-Site Request Forgery protection settings
CSRF_USE_SESSIONS = False
CSRF_COOKIE_HTTPONLY = False
CSRF_TRUSTED_ORIGINS = str(
    config("PLANSCAPE_CSRF_TRUSTED_ORIGINS", default="http://localhost:4200")
).split(",")
CSRF_HEADER_NAME = "CSRF_COOKIE"
SESSION_COOKIE_SECURE = False
CSRF_COOKIE_SECURE = False
CSRF_COOKIE_SAMESITE = None
SESSION_COOKIE_SAMESITE = None

# True if a non-logged-in user can save plans.
PLANSCAPE_GUEST_CAN_SAVE = True

# Authentication settings (dj-rest-auth)

REST_FRAMEWORK = {
    "DEFAULT_AUTHENTICATION_CLASSES": (
        "dj_rest_auth.jwt_auth.JWTCookieAuthentication",
    ),
    "NON_FIELD_ERRORS_KEY": "global",
}

REST_AUTH = {
    "USE_JWT": True,
    "JWT_AUTH_COOKIE": "my-app-auth",
    "JWT_AUTH_REFRESH_COOKIE": "my-refresh-token",
    "JWT_AUTH_HTTPONLY": False,
    "REGISTER_SERIALIZER": "users.serializers.NameRegistrationSerializer",
    "OLD_PASSWORD_FIELD_ENABLED": True,
    "PASSWORD_CHANGE_SERIALIZER": "users.serializers.CustomPasswordChangeSerializer",
    "PASSWORD_RESET_SERIALIZER": "users.serializers.CustomPasswordResetSerializer",
    "PASSWORD_RESET_CONFIRM_SERIALIZER": "users.serializers.CustomPasswordResetConfirmSerializer",
    "LANGUAGE_CODE": "en-us",
}

AUTHENTICATION_BACKENDS = [
    # Needed to login by username in Django admin, regardless of `allauth`
    "django.contrib.auth.backends.ModelBackend",
    # `allauth` specific authentication methods, such as login by e-mail
    "allauth.account.auth_backends.AuthenticationBackend",
]

# allauth

SITE_ID = 1
ACCOUNT_AUTHENTICATION_METHOD = "email"
ACCOUNT_EMAIL_REQUIRED = True
ACCOUNT_EMAIL_VERIFICATION = "mandatory"
ACCOUNT_EMAIL_SUBJECT_PREFIX = "[Planscape] "
ACCOUNT_LOGIN_ON_EMAIL_CONFIRMATION = True
ACCOUNT_LOGOUT_ON_GET = True
ACCOUNT_USERNAME_REQUIRED = False
LOGOUT_ON_PASSWORD_CHANGE = False
ACCOUNT_ADAPTER = "users.allauth_adapter.CustomAllauthAdapter"
PASSWORD_RESET_TIMEOUT = 1800  # 30 minutes.
EMAIL_BACKEND = config(
    "EMAIL_BACKEND", default="django.core.mail.backends.smtp.EmailBackend"
)
EMAIL_HOST = config("EMAIL_HOST", default="smtp.google.com")
EMAIL_USE_TLS = config("EMAIL_USE_TLS", default=True, cast=bool)
EMAIL_PORT = config("EMAIL_PORT", cast=int, default=587)
EMAIL_HOST_USER = config("EMAIL_HOST_USER", "no-reply@planscape.org")
EMAIL_HOST_PASSWORD = config("EMAIL_BACKEND_APP_PASSWORD", default="UNSET")
DEFAULT_FROM_EMAIL = "no-reply@planscape.org"

SESSION_REMEMBER = True
SESSION_COOKIE_AGE = 60 * 60 * 24 * 90  # 90 days
SESSION_EXPIRE_AT_BROWSER_CLOSE = False

# PostGIS constants. All raster data should be ingested with a common
# Coordinate Reference System (CRS).  The values below are those for the
# Regional Resource Kits: the CRS code used for the rasters, and the proj4
# representation of that coordinate system.
CRS_FOR_RASTERS = 3857
CRS_9822_PROJ4 = (
    "+proj=aea +lat_0=23 +lon_0=-96 +lat_1=29.5 +lat_2=45.5 +x_0=0 +y_0=0 "
    "+datum=WGS84 +units=m +no_defs"
)
CRS_9822_SCALE = (300, -300)  # a raster transform has origin, scale, and skew.

# The area of a raster pixel (in km-squared).
RASTER_PIXEL_AREA = 0.300 * 0.300

# This is the default CRS used when a geometry is missing one.
DEFAULT_CRS = 4269

# Caching; this improves loading times especially for the boundary app.
CACHES = {
    "default": {
        "BACKEND": config(
            "PLANSCAPE_CACHE_BACKEND",
            default="django.core.cache.backends.locmem.LocMemCache",
        ),
        "LOCATION": config("PLANSCAPE_CACHE_LOCATION", "planscape-cache"),
    }
}

LOGGING = {
    "version": 1,
    "disable_existing_loggers": False,
    "formatters": {
        "verbose": {
            "format": "[{asctime}] {levelname}: {name}.{message}",
            "style": "{",
        },
    },
    "handlers": {
        "console": {
            "level": "DEBUG",
            "class": "logging.StreamHandler",
            "formatter": "verbose",
        },
    },
    "root": {
        "handlers": ["console"],
        "level": "WARNING",
    },
}


ENV = config("ENV", "dev")
SENTRY_DSN = config("SENTRY_DSN", None)
if SENTRY_DSN is not None:
    sentry_sdk.init(
        dsn=SENTRY_DSN,
        integrations=[
            DjangoIntegration(),
            CeleryIntegration(),
        ],
        send_default_pii=True,
        environment=ENV,
        enable_tracing=True,
        profiles_sample_rate=0.1,
        traces_sample_rate=0.05,
    )

DEFAULT_CONDITIONS_FILE = config(
    "DEFAULT_CONDITIONS_FILE", BASE_DIR / "config" / "conditions.json"
)
DEFAULT_TREATMENTS_FILE = config(
    "DEFAULT_TREATMENTS_FILE", BASE_DIR / "config" / "treatment_goals.json"
)
RASTER_ROOT = config("RASTER_ROOT", "/mnt/gis/planscape")
RASTER_TILE = config("RASTER_TILE", "32x32")
GDAL_NUM_THREADS = config(
    "GDAL_NUM_THREADS", default=multiprocessing.cpu_count(), cast=int
)

FORSYS_PATCHMAX_SCRIPT = BASE_DIR / "rscripts" / "forsys.R"

# TODO: Move this to a conf file that R can read?
OUTPUT_DIR = BASE_DIR / "output"

DEFAULT_EST_COST_PER_ACRE = config("DEFAULT_EST_COST_PER_ACRE", 2470, cast=float)


# SINGLE QUEUE BEHAVIOR
USE_CELERY_FOR_FORSYS = config("USE_CELERY_FOR_FORSYS", False, cast=bool)

# CELERY
CELERY_BROKER_URL = config("CELERY_BROKER_URL", "redis://localhost:6379/0")

CELERY_RESULT_BACKEND = config("CELERY_BROKER_URL", "redis://localhost:6379/0")
CELERY_RESULT_ACCEPT_CONTENT = ("json",)
# fetches ONE task at a time
CELERY_WORKER_PREFETCH_MULTIPLIER = config(
    "CELERY_WORKER_PREFETCH_MULTIPLIER", 1, cast=int
)
CELERY_WORKER_MAX_TASKS_PER_CHILD = config(
    "CELERY_WORKER_MAX_TASKS_PER_CHILD", 20, cast=int
)
CELERY_TASK_DEFAULT_QUEUE = "default"
# if not specified here it will be sent to the default queue
CELERY_TASK_ROUTES = {"planning.tasks.*": "forsys"}

<<<<<<< HEAD
TREATMENTS_TEST_FIXTURES_PATH = BASE_DIR / "scenario_fixtures"
=======

SHARED_LINKS_NUM_DAYS_VALID = 60
CRONJOBS = [
    ("0 0 * * *", "planning.cron.delete_old_shared_links"),  # Runs at midnight daily
]
>>>>>>> 9c099bb3
<|MERGE_RESOLUTION|>--- conflicted
+++ resolved
@@ -385,12 +385,9 @@
 # if not specified here it will be sent to the default queue
 CELERY_TASK_ROUTES = {"planning.tasks.*": "forsys"}
 
-<<<<<<< HEAD
 TREATMENTS_TEST_FIXTURES_PATH = BASE_DIR / "scenario_fixtures"
-=======
 
 SHARED_LINKS_NUM_DAYS_VALID = 60
 CRONJOBS = [
     ("0 0 * * *", "planning.cron.delete_old_shared_links"),  # Runs at midnight daily
-]
->>>>>>> 9c099bb3
+]