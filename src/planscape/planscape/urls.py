"""planscape URL Configuration

The `urlpatterns` list routes URLs to views. For more information please see:
    https://docs.djangoproject.com/en/4.1/topics/http/urls/
Examples:
Function views
    1. Add an import:  from my_app import views
    2. Add a URL to urlpatterns:  path('', views.home, name='home')
Class-based views
    1. Add an import:  from other_app.views import Home
    2. Add a URL to urlpatterns:  path('', Home.as_view(), name='home')
Including another URLconf
    1. Import the include() function: from django.urls import include, path
    2. Add a URL to urlpatterns:  path('blog/', include('blog.urls'))
"""
from django.contrib import admin
from django.urls import path, include

urlpatterns = [
<<<<<<< HEAD
    path('planscape-backend/admin/', admin.site.urls),
    path('planscape-backend/boundary/', include('boundary.api')),
    path('planscape-backend/projects/', include('existing_projects.urls')),
    path('planscape-backend/conditions/', include('conditions.urls')),
    path('planscape-backend/plan/', include('plan.urls')),
=======
    path('admin/', admin.site.urls),
    path('boundary/', include('boundary.api')),
    path('conditions/', include('conditions.urls')),
    path('forsys/', include('forsys.urls')),
    path('plan/', include('plan.urls')),
    path('projects/', include('existing_projects.urls')),
>>>>>>> d5369198
    # Auth URLs
    path('planscape-backend/dj-rest-auth/', include('dj_rest_auth.urls')),
    path('planscape-backend/dj-rest-auth/registration/',
         include('dj_rest_auth.registration.urls')),
]<|MERGE_RESOLUTION|>--- conflicted
+++ resolved
@@ -17,20 +17,12 @@
 from django.urls import path, include
 
 urlpatterns = [
-<<<<<<< HEAD
     path('planscape-backend/admin/', admin.site.urls),
     path('planscape-backend/boundary/', include('boundary.api')),
+    path('planscape-backend/conditions/', include('conditions.urls')),
+    path('planscape-backend/forsys/', include('forsys.urls')),
+    path('planscape-backend/plan/', include('plan.urls')),
     path('planscape-backend/projects/', include('existing_projects.urls')),
-    path('planscape-backend/conditions/', include('conditions.urls')),
-    path('planscape-backend/plan/', include('plan.urls')),
-=======
-    path('admin/', admin.site.urls),
-    path('boundary/', include('boundary.api')),
-    path('conditions/', include('conditions.urls')),
-    path('forsys/', include('forsys.urls')),
-    path('plan/', include('plan.urls')),
-    path('projects/', include('existing_projects.urls')),
->>>>>>> d5369198
     # Auth URLs
     path('planscape-backend/dj-rest-auth/', include('dj_rest_auth.urls')),
     path('planscape-backend/dj-rest-auth/registration/',
