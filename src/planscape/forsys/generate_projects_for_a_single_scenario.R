suppressMessages({
  library(tidyverse)
  library(sf)
  library(forsys)
  library(patchmax)
  library(ggplot2)
  library(ggnewscale)
})

<<<<<<< HEAD
generate_projects_for_a_single_scenario <- function(
  forsys_input_data,
  priorities,
  priority_weights,
  stand_id_field,
  proj_id_field,
  stand_area_field,
  stand_cost_field,
  geo_wkt_field,
  output_scenario_name,
  output_scenario_tag,
  enable_kmeans_clustering = TRUE) {

  # Enables debug mode if providing output_scenario_name and output_scenario_tag
=======
generate_projects_for_a_single_scenario <- function(forsys_input_data,
                                                    priorities,
                                                    conditions,
                                                    priority_weights,
                                                    stand_id_field,
                                                    proj_id_field,
                                                    stand_area_field,
                                                    stand_cost_field,
                                                    geo_wkt_field,
                                                    output_scenario_name,
                                                    output_scenario_tag) {
  wp_str <- "weighted_priorities"
  # Enables debug mode if output_scenario_name and output_scenario_tag are
  # non-empty.
>>>>>>> 7be2253f
  # If enabled, data and graphs are output to directory,
  # output/<output_scenario_name>/<output_scenario_tag>/
  enable_debug <- (
    nchar(output_scenario_name) > 0 &&
    nchar(output_scenario_tag) > 0)

  # Appends spm and pcp data columns for each priority.
  forsys_input_data <- forsys_input_data %>% 
    forsys::calculate_spm(fields = priorities) %>%
    forsys::calculate_pcp(fields = priorities)

  # Appends a preset_priority column, which contains total impact score values.
  priority_impact_fields <- paste0(priorities, "_PCP")
  wp_colname <- "weighted_priorities"
  suppressMessages(
    forsys_input_data <- forsys_input_data %>%
      forsys::combine_priorities(
        fields = priority_impact_fields,
        weights = priority_weights,
        new_field = wp_colname))

  # Parses wkt in the geo_wkt column and adds it to a "geometry" column.
  forsys_input_data <- forsys_input_data %>%
    mutate('geometry' = .data[[geo_wkt_field]]) %>%
    st_as_sf(wkt = "geometry")

  # Grouping raster cells into stands using k-means clustering
  if (enable_kmeans_clustering) {
    source("forsys/kmeans_cluster_cells_to_stands.R")
    # Clustering function uses latitude and longitude of raster cell centroids
    # as well as project priority values in order to group similar cells
    # together into stand polygons.
    forsys_input_data <- kmeans_cluster_cells_to_stands(
      stand_data = forsys_input_data,
      stand_id_field = stand_id_field,
      stand_area_field = stand_area_field,
      stand_cost_field = stand_cost_field,
      scenario_priorities = c(wp_colname, priorities),
      wp_colname = wp_colname,
      geo_wkt_field = geo_wkt_field)

    # geo_wkt_field column gets lost during clustering because the polygon
    # aggregation happens on the "geometry" sf field. This adds wkt back in.
    forsys_input_data <- forsys_input_data %>%
      mutate({{geo_wkt_field}} := st_as_text(geometry))
  }

  # TODO: optimize project area generation parameters, SDW, EPW, sample_frac.
  suppressMessages(
    run_outputs <- forsys::run(
      return_outputs = TRUE,
      write_outputs = enable_debug,
      stand_data = forsys_input_data,
      stand_area_field = stand_area_field,
      stand_id_field = stand_id_field,
      proj_id_field = proj_id_field,
      scenario_name = output_scenario_name,
      scenario_write_tags = output_scenario_tag,
      scenario_priorities = wp_colname,
      scenario_output_fields = c(
        priorities,
        stand_area_field,
        stand_cost_field),
      run_with_patchmax = TRUE,
      # target area per project? TODO: clarify what this does, and clarify
      # whether there's also a target cost per project.
      patchmax_proj_size = 20,
      # number of projects - TODO: clarify whether this should be a user input.
      patchmax_proj_number = 3,
      patchmax_SDW = 1,
      patchmax_EPW = 0.5,
      patchmax_sample_frac = 0.1,
      patchmax_exclusion_limit = 100,
      # TODO: clarify how to set global constraints.
      proj_fixed_target = FALSE
      )
    )

  # Adds the input geo_wkt column to the stand output df.
  run_outputs$stand_output <- run_outputs$stand_output %>%
    mutate({{stand_id_field}} := as.integer(.data[[stand_id_field]])) %>%
    inner_join(forsys_input_data %>%
      select({{stand_id_field}}, {{geo_wkt_field}}),
      by = stand_id_field) %>%
    # TDOD: dropping column ...14 is a workaround for a forsys bug
    select(-`...14`, -geometry)

  # Writes additional debug information to directory,
  # output/<output_scenario_name>/<output_scenario_tag>/
  if (enable_debug) {
    output_dir <- file.path('output', output_scenario_name, output_scenario_tag)
    # Writes the input to a shape file.
<<<<<<< HEAD
    st_write(
      obj = forsys_input_data,
      file.path(output_dir, 'forsys_input_data.shp'))

    # Graphs priorities and weighted priorities.
    for (p in priorities) {
      ggplot(data = forsys_input_data) + 
        geom_sf(mapping = aes(fill = get(p)), color = NA) +
        scale_fill_viridis_c(begin = 0, end = 1, option = "turbo") +
        guides(fill = guide_colorbar(title = p))
      ggsave(file.path(output_dir, paste(p, ".pdf")))
=======
    st_write(shp, file.path(output_dir, 'forsys_input_data.shp'))
    # Graphs conditions and weighted priorities.
    for (p in conditions) {
      ggplot() + 
        geom_sf(data=shp, mapping=aes(fill=get(p)), color=NA) +
        scale_fill_viridis_c(begin=0, end=1, option="turbo") +
        guides(fill=guide_colorbar(title=p))
      ggsave(file.path(output_dir, paste(p, '.pdf')))
>>>>>>> 7be2253f
    }
    ggplot(data = forsys_input_data) + 
      geom_sf(mapping = aes(fill = weighted_priorities), color = NA) +
      scale_fill_viridis_c(begin = 0, end = 1, option = "turbo") +
      guides(fill = guide_colorbar(title = wp_colname))
    ggsave(file.path(output_dir, paste(wp_colname, '.pdf')))

    # Gets projects.
    stand_outputs_reformatted <- run_outputs$stand_output %>%
      select({{stand_id_field}}, {{proj_id_field}}) %>%
      mutate({{stand_id_field}} := as.integer(.data[[stand_id_field]]))

    stand_outputs_joined <- forsys_input_data %>%
      # If a proj_id_field was provided in the forsys_input_data it needs to
      # be removed here because forsys has generated different projects.
      select(-{{proj_id_field}}) %>%
      left_join(., stand_outputs_reformatted, by = stand_id_field) %>%
      st_sf() %>%
      mutate({{proj_id_field}} := as.character(.data[[proj_id_field]]))

    # Graphs weighted priorities in grayscale and project areas in reds.
    ggplot(data = stand_outputs_joined) +
      geom_sf(
        mapping = aes_string(fill = wp_colname),
        color = NA) +
      scale_fill_gradient(low = "black", high = "white") +
      guides(fill = guide_legend(title = wp_colname)) +
      new_scale_fill() +
      geom_sf(
        mapping = aes_string(fill = proj_id_field),
        color = NA) +
      scale_fill_brewer(palette = "OrRd") +
      guides(fill = guide_legend(title = proj_id_field))
    ggsave(file.path(output_dir, paste(wp_colname, '_with_projects.pdf')))
  }
  return(run_outputs)
}<|MERGE_RESOLUTION|>--- conflicted
+++ resolved
@@ -7,22 +7,6 @@
   library(ggnewscale)
 })
 
-<<<<<<< HEAD
-generate_projects_for_a_single_scenario <- function(
-  forsys_input_data,
-  priorities,
-  priority_weights,
-  stand_id_field,
-  proj_id_field,
-  stand_area_field,
-  stand_cost_field,
-  geo_wkt_field,
-  output_scenario_name,
-  output_scenario_tag,
-  enable_kmeans_clustering = TRUE) {
-
-  # Enables debug mode if providing output_scenario_name and output_scenario_tag
-=======
 generate_projects_for_a_single_scenario <- function(forsys_input_data,
                                                     priorities,
                                                     conditions,
@@ -33,11 +17,11 @@
                                                     stand_cost_field,
                                                     geo_wkt_field,
                                                     output_scenario_name,
-                                                    output_scenario_tag) {
+                                                    output_scenario_tag,
+                                                    enable_kmeans_clustering = FALSE) {
   wp_str <- "weighted_priorities"
   # Enables debug mode if output_scenario_name and output_scenario_tag are
   # non-empty.
->>>>>>> 7be2253f
   # If enabled, data and graphs are output to directory,
   # output/<output_scenario_name>/<output_scenario_tag>/
   enable_debug <- (
@@ -61,7 +45,7 @@
 
   # Parses wkt in the geo_wkt column and adds it to a "geometry" column.
   forsys_input_data <- forsys_input_data %>%
-    mutate('geometry' = .data[[geo_wkt_field]]) %>%
+    mutate("geometry" = .data[[geo_wkt_field]]) %>%
     st_as_sf(wkt = "geometry")
 
   # Grouping raster cells into stands using k-means clustering
@@ -129,11 +113,11 @@
   # output/<output_scenario_name>/<output_scenario_tag>/
   if (enable_debug) {
     output_dir <- file.path('output', output_scenario_name, output_scenario_tag)
+
     # Writes the input to a shape file.
-<<<<<<< HEAD
     st_write(
       obj = forsys_input_data,
-      file.path(output_dir, 'forsys_input_data.shp'))
+      file.path(output_dir, "forsys_input_data.shp"))
 
     # Graphs priorities and weighted priorities.
     for (p in priorities) {
@@ -142,16 +126,6 @@
         scale_fill_viridis_c(begin = 0, end = 1, option = "turbo") +
         guides(fill = guide_colorbar(title = p))
       ggsave(file.path(output_dir, paste(p, ".pdf")))
-=======
-    st_write(shp, file.path(output_dir, 'forsys_input_data.shp'))
-    # Graphs conditions and weighted priorities.
-    for (p in conditions) {
-      ggplot() + 
-        geom_sf(data=shp, mapping=aes(fill=get(p)), color=NA) +
-        scale_fill_viridis_c(begin=0, end=1, option="turbo") +
-        guides(fill=guide_colorbar(title=p))
-      ggsave(file.path(output_dir, paste(p, '.pdf')))
->>>>>>> 7be2253f
     }
     ggplot(data = forsys_input_data) + 
       geom_sf(mapping = aes(fill = weighted_priorities), color = NA) +
