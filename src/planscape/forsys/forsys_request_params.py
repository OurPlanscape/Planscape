--- conflicted
+++ resolved
@@ -347,12 +347,9 @@
         self.planning_area = None
         self.cluster_params = None
         self.db_params = None
-<<<<<<< HEAD
         self.max_area_per_project_in_km2 = self._DEFAULT_MAX_AREA
         self.max_cost_per_project_in_usd = None
-=======
         self.stand_eligibility_params = None
->>>>>>> d7bd0abc
 
     # Returns a dictionary mapping priorities to priority weights.
     def get_priority_weights_dict(self) -> dict[str, float]:
