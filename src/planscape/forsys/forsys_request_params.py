--- conflicted
+++ resolved
@@ -7,11 +7,8 @@
 from enum import IntEnum
 from plan.models import Project, ProjectArea
 from plan.views import get_plan_by_id, get_user
-<<<<<<< HEAD
+from planscape import settings
 from forsys.merge_polygons import merge_polygons
-=======
-from planscape import settings
->>>>>>> 7fd65090
 
 # URL parameter name for ForsysRankingRequestParamsType or
 # ForsysGenerationRequestParamsType.
@@ -32,12 +29,7 @@
     COW_CREEK_WITH_DEFAULTS = 4  # CowCreekForsysGenerationParams
     MIDDLE_FORK_WITH_DEFAULTS = 5  # MiddleForkForsysGenerationParams
 
-<<<<<<< HEAD
-
-# Reads url parameters common to both
-# ForsysRankingRequestParamsFromUrlWithDefaults and
-# ForsysGenerationRequestParamsFromUrlWithDefaults.
-=======
+
 # Whether and how to cluster before running Patchmax for project area
 # generation.
 class ClusterAlgorithmType(IntEnum):
@@ -87,7 +79,9 @@
             raise Exception("expected cluster_pixel_index_weight to be > 0")
 
 
->>>>>>> 7fd65090
+# Reads url parameters common to both
+# ForsysRankingRequestParamsFromUrlWithDefaults and
+# ForsysGenerationRequestParamsFromUrlWithDefaults.
 def _read_common_url_params(self, params: QueryDict) -> None:
     self.region = params.get(
         self._URL_REGION, self._DEFAULT_REGION)
@@ -104,50 +98,7 @@
                 len(self.priority_weights)))
 
 
-<<<<<<< HEAD
 # A class containing forsys ranking input parameters.
-=======
-def _check_geo_from_url_params_fields_exist(
-        geo: GeoFromUrlParams, field_name: str) -> None:
-    if "polygons" not in geo.keys():
-        raise Exception(
-            'url parameter, %s, missing field, "polygons"' % field_name)
-    if len(geo["polygons"]) == 0:
-        raise Exception(
-            'url parameter, %s, field, "polygons" is an empty list' %
-            (field_name))
-    if 'id' not in geo.keys():
-        raise Exception('url params, %s, missing field, "id"' % field_name)
-
-
-def _transform_geo_from_url_params_into_multipolygon(
-        geo: GeoFromUrlParams, field_name: str) -> MultiPolygon:
-    _check_geo_from_url_params_fields_exist(geo, field_name)
-    srid = settings.DEFAULT_CRS if 'srid' not in geo.keys() else geo['srid']
-    polygons: list[Polygon] = []
-    for p in geo['polygons']:
-        polygon = Polygon(tuple(p['coordinates']))
-        polygon.srid = srid
-        if not polygon.valid:
-            raise Exception(
-                "polygon described by %s is invalid - %s" %
-                (json.dumps(geo), polygon.valid_reason))
-        polygons.append(polygon)
-    if len(polygons) == 0:
-        raise Exception(
-            "multipolygon described by %s missing polygons" % json.dumps(
-                geo))
-    m = MultiPolygon(polygons)
-    m.srid = srid
-    return m
-
-
-# Gathers forsys input parameters from url params, database lookups, or a
-# combination of the two.
-# Of note, the option to set all forsys input paramters via url parameters is
-# intended for backend debugging purposes while the option to set most forsys
-# input parameters via database lookups is intended for production.
->>>>>>> 7fd65090
 class ForsysRankingRequestParams():
     # TODO: make regions and priorities enums to make error checking easier.
     # TODO: add fields for costs, treatments, and stand-level constraints.
@@ -204,7 +155,6 @@
             raise Exception("Ill-formed request: " + str(e))
 
 
-<<<<<<< HEAD
 # Looks up forsys ranking parameters from URL parameters.
 # Also provides default values if any url parameters are missing.
 # This is intended for debugging purposes.
@@ -232,21 +182,6 @@
                                                          self._URL_MAX_AREA)
         self.max_cost_in_usd = self._read_positive_float(params,
                                                          self._URL_MAX_COST)
-=======
-    # If field is present, returns field value but raises an exception if the
-    # field value isn't positive.
-    # IF field isn't present, returns None.
-    def _read_positive_float(
-            self, params: QueryDict, query_param: str) -> float | None:
-        v = params.get(query_param, None)
-        if v is None:
-            return None
-        v = float(v)
-        if v <= 0:
-            raise Exception(
-                "expected param, %s, to have a positive value" % query_param)
-        return v
->>>>>>> 7fd65090
 
     def _get_default_project_areas(self) -> dict[int, MultiPolygon]:
         srid = settings.DEFAULT_CRS
@@ -308,31 +243,31 @@
     # Parameters informing clustering prior to running Patchmax project area 
     # generation.
     cluster_params: ClusterAlgorithmRequestParams
-
-    # Returns a dictionary mapping priorities to priority weights.
-    def get_priority_weights_dict(self) -> dict[str, float]:
-        priority_weights = {}
-        for i in range(len(self.priorities)):
-            priority_weights[self.priorities[i]] = self.priority_weights[i]
-        return priority_weights
-
-<<<<<<< HEAD
+   
+    # The maximum total area across all project areas.
+    max_total_area_in_km2: float 
+    # The maximum total cost across all project areas.
+    max_total_cost_in_dollars: float 
+    # The minimum area occupied by a project area.
+    min_project_area_in_km2: float
+    # The target area occupied by a project area.
+    target_project_area_in_km2: float
+    # The minimum cost of a valid project area.
+
     def __init__(self):
         self.region = None
         self.priorities = None
         self.priority_weights = None
         self.planning_area = None
-=======
-    def __init__(self, request: HttpRequest) -> None:
-        params = request.GET
-        self.cluster_algorithm_type = ClusterAlgorithmType.NONE
-        if bool(params.get(self._URL_USE_ONLY_URL_PARAMS, False)):
-            # This is used for debugging purposes.
-            self._read_url_params_with_defaults(params)
-        else:
-            self._read_db_params(request)
-        self.cluster_params = ClusterAlgorithmRequestParams(params)
->>>>>>> 7fd65090
+        self.cluster_algorithm_type = None
+        self.cluster_params = None
+
+    # Returns a dictionary mapping priorities to priority weights.
+    def get_priority_weights_dict(self) -> dict[str, float]:
+        priority_weights = {}
+        for i in range(len(self.priorities)):
+            priority_weights[self.priorities[i]] = self.priority_weights[i]
+        return priority_weights
 
 
 # Looks up forsys generation parameters from URL parameters.
@@ -355,12 +290,16 @@
         ForsysGenerationRequestParams.__init__(self)
         self._read_url_params_with_defaults(params)
 
+    def get_priority_weights_dict(self) -> dict[str, float]:
+        return ForsysGenerationRequestParams.get_priority_weights_dict(self)
+
     def _read_url_params_with_defaults(self, params: QueryDict) -> None:
         _read_common_url_params(self, params)
         self.planning_area = self._get_default_planning_area()
+        self.cluster_params = ClusterAlgorithmRequestParams(params)
 
     def _get_default_planning_area(self) -> MultiPolygon:
-        srid = 4269
+        srid = settings.DEFAULT_CRS
         p1 = Polygon(((-120.14015536869722, 39.05413814388948),
                      (-120.18409937110482, 39.48622140686506),
                      (-119.93422142411087, 39.48622140686506),
@@ -391,6 +330,9 @@
             self, request.GET)
         self._read_db_params(request)
 
+    def get_priority_weights_dict(self) -> dict[str, float]:
+        return ForsysGenerationRequestParams.get_priority_weights_dict(self)
+
     def _read_db_params(self, request: HttpRequest) -> None:
         params = request.GET
 
@@ -418,8 +360,12 @@
 
     # Default priorities that are retrieved.
     _DEFAULT_PRIORITIES = [
-        'california_spotted_owl', 'storage', 'functional_fire',
-        'forest_structure', 'max_sdi']
+        'california_spotted_owl',
+        'storage',
+        'functional_fire',
+        'forest_structure',
+        'max_sdi'
+    ]
 
     # huc-12 area nams.
     huc12_names: list[str]
@@ -429,6 +375,9 @@
         self.huc12_names = params.getlist(
             self._URL_HUC12_NAMES, self._DEFAULT_HUC12_NAMES)
         self.planning_area = self._get_planning_area(self.huc12_names)
+
+    def get_priority_weights_dict(self) -> dict[str, float]:
+        return ForsysGenerationRequestParams.get_priority_weights_dict(self)
 
     def _get_planning_area(self, huc12_names: list[str]) -> GEOSGeometry:
         huc12s = BoundaryDetails.objects.filter(
@@ -445,6 +394,9 @@
         'Brush Creek-South Fork American River',
         'South Fork Silver Creek'
     ]
+
+    def get_priority_weights_dict(self) -> dict[str, float]:
+        return ForsysGenerationRequestParams.get_priority_weights_dict(self)
 
 
 class CowCreekForsysGenerationParams(ForsysGenerationRequestParamsFromHuc12):
@@ -458,6 +410,9 @@
         'Oak Run Creek'
     ]
 
+    def get_priority_weights_dict(self) -> dict[str, float]:
+        return ForsysGenerationRequestParams.get_priority_weights_dict(self)
+
 
 class MiddleForkForsysGenerationParams(ForsysGenerationRequestParamsFromHuc12):
     _DEFAULT_HUC12_NAMES = [
@@ -469,6 +424,9 @@
         'Goddard Canyon-South Fork San Joaquin River',
         'Upper Middle Fork Kings River'
     ]
+
+    def get_priority_weights_dict(self) -> dict[str, float]:
+        return ForsysGenerationRequestParams.get_priority_weights_dict(self)
 
 
 # Returns ForsysRankingRequestParams based on url parameter value for the
