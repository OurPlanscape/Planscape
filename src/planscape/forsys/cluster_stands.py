--- conflicted
+++ resolved
@@ -164,11 +164,7 @@
                     v = pixel_dist_to_condition_values[x][y][p]
                     if v < 0 or v > priority_condition_max_value:
                         raise Exception("expected condition score to be " +
-<<<<<<< HEAD
-                                        "within range, [0, %f]" % (
-=======
                                         "within range, [0, %f];" % (
->>>>>>> 938e5ff5
                                             priority_condition_max_value) +
                                         " instead, got %s score = %f" % (p, v))
 
