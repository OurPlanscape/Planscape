from conditions.models import BaseCondition, Condition
<<<<<<< HEAD
from conditions.raster_utils import (ConditionPixelValues,
                                     compute_condition_stats_from_raster,
                                     get_condition_values_from_raster,
                                     get_raster_geo)
from django.contrib.gis.geos import GEOSGeometry, Polygon
from forsys.forsys_request_params import (
    ForsysProjectAreaGenerationRequestParams,
    ForsysProjectAreaRankingRequestParams)
=======
from conditions.raster_utils import (
    compute_condition_stats_from_raster, get_raster_geo)
from forsys.forsys_request_params import ForsysRankingRequestParams
>>>>>>> 7fe435ce
from planscape import settings


# Forsys input dataframe headers.
class ForsysInputHeaders():
    # Constant headers for project and stand ID's, area, and cost.
    FORSYS_PROJECT_ID_HEADER = "proj_id"
    FORSYS_STAND_ID_HEADER = "stand_id"
    FORSYS_AREA_HEADER = "area"
    FORSYS_COST_HEADER = "cost"
    # Constant header for geo wkt.
    # Only used for generation, not prioritization.
    FORSYS_GEO_WKT_HEADER = "geo"

    # Header prefixes for conditions and priorities.
    _CONDITION_PREFIX = "c_"
    _PRIORITY_PREFIX = "p_"

    # List of headers for priorities.
    # Downstream, this must be listed in the same order as constructor input
    # priorities.
    priority_headers: list[str]

    def __init__(self, priorities: list[str]) -> None:
        self.priority_headers = []

        for p in priorities:
            self.priority_headers.append(self.get_priority_header(p))

    # Returns a priority header givn a priority string.
    def get_priority_header(self, priority: str) -> str:
        return self._PRIORITY_PREFIX + priority

    # Reteurns a condition hader given a condition string.
    def get_condition_header(self, condition: str) -> str:
        return self._CONDITION_PREFIX + condition


# Creates a dictionary keyed by ForsysInputHeaders with values of empty lists.
# This is the starting point for both generation and prioritization.
def _get_initialized_forsys_input_with_common_headers(
        headers: ForsysInputHeaders,
        priorities: list[str]) -> dict[str, list]:
    forsys_input = {}
    forsys_input[headers.FORSYS_PROJECT_ID_HEADER] = []
    forsys_input[headers.FORSYS_STAND_ID_HEADER] = []
    forsys_input[headers.FORSYS_AREA_HEADER] = []
    forsys_input[headers.FORSYS_COST_HEADER] = []
    for p in priorities:
        forsys_input[headers.get_priority_header(p)] = []
    return forsys_input


# Given a list of priorities (i.e. condition names), returns a dictionary
# mapping condition ID's to condition names.
# Raises an error if any of the priorities don't have a corresponding condition.
# TODO: this may not be necessary if we use Django's "select_related" function.
def _get_base_condition_ids_to_names(region: str,
                                     priorities: list) -> dict[int, str]:
    base_condition_ids_to_names = {
        c.pk: c.condition_name
        for c in BaseCondition.objects.filter(region_name=region).filter(
            condition_name__in=priorities).all()}
    if len(priorities) != len(base_condition_ids_to_names.keys()):
        raise Exception("of %d priorities, only %d had base conditions" % (
            len(priorities), len(base_condition_ids_to_names.keys())))
    return base_condition_ids_to_names


# Given a list of condition ID's, returns a list of conditions.
# Output conditions may not be listed in the same order as condition_ids.
# Raises an error if any of the input condition ID's don't have a corresponding
# condition.
def _get_conditions(condition_ids: list[int]) -> list[Condition]:
    conditions = list(Condition.objects.filter(
        condition_dataset_id__in=condition_ids).filter(
        is_raw=False).all())
    if len(condition_ids) != len(conditions):
        raise Exception(
            "of %d priorities, only %d had conditions" %
            (len(condition_ids),
                len(conditions)))
    return conditions


class ForsysRankingInput():
    # Treatment cost per kilometer-squared (in USD)
    # TODO: make this variable based on a user input and/or a treatment cost
    # raster.
    TREATMENT_COST_PER_KM_SQUARED = 5000 * 1000 * 1000

    # A dictionary representing a forsys input dataframe.
    # In the dataframe, headers correspond to ForsysInputHeaders headers. Each
    # row represents a unique stand.
    # Dictionary keys are dataframe headers. Dictionary values are lists
    # corresponding to columns below each dataframe header.
    forsys_input: dict[str, list]

    def __init__(
            self, params: ForsysRankingRequestParams,
            headers: ForsysInputHeaders) -> None:
        region = params.region
        priorities = params.priorities
        project_areas = params.project_areas

        base_condition_ids_to_names = _get_base_condition_ids_to_names(
            region, priorities)
        conditions = _get_conditions(base_condition_ids_to_names.keys())

        self.forsys_input = _get_initialized_forsys_input_with_common_headers(
            headers, priorities)

        for proj_id in project_areas.keys():
            geo = get_raster_geo(project_areas[proj_id])

            self.forsys_input[headers.FORSYS_PROJECT_ID_HEADER].append(proj_id)
            # The entire projoect area is represented by a single stand.
            self.forsys_input[headers.FORSYS_STAND_ID_HEADER].append(proj_id)

            num_pixels = 0  # number of non-NaN raster pixels captured by geo.
            for c in conditions:
                # TODO: replace this with select_related.
                name = base_condition_ids_to_names[c.condition_dataset_id]
                stats = compute_condition_stats_from_raster(
                    geo, c.raster_name)
                if stats['count'] == 0:
                    raise Exception(
                        "no score was retrieved for condition, %s" % name)
                self.forsys_input[headers.get_priority_header(
                    name)].append(stats['count'] - stats['sum'])

                # The number of non-NaN pixels captured by geo may vary between
                # condition rasters because some rasters have large undefined
                # patches. Taking the maximum count across all conditions
                # should account for the more egregious cases of undefined
                # patches.
                num_pixels = max(stats['count'], num_pixels)

            area = num_pixels * settings.RASTER_PIXEL_AREA
            self.forsys_input[headers.FORSYS_AREA_HEADER].append(area)
            self.forsys_input[headers.FORSYS_COST_HEADER].append(
                area * self.TREATMENT_COST_PER_KM_SQUARED)


class ForsysGenerationInput():
    # Treatment cost per kilometer-squared (in USD)
    # TODO: make this variable based on a user input and/or a treatment cost
    # raster.
    TREATMENT_COST_PER_KM_SQUARED = 5000 * 1000 * 1000

    # A dictionary representing a forsys input dataframe.
    # In the dataframe, headers correspond to ForsysInputHeaders headers. Each
    # row represents a unique stand.
    # Dictionary keys are dataframe headers. Dictionary values are lists
    # corresponding to columns below each dataframe header.
    forsys_input: dict[str, list]

    # ----- Intermediate data -----
    # Maps condition names to retrieved ConditionPixelValues instances.
    _conditions_to_raster_values: dict[str, ConditionPixelValues]
    # The origin coordinate used when merging ConditionPixelValues instances, which may have different top-left coordinates, across all conditions.
    _topleft_coords: tuple[float, float]
    # Raw condition values merged via embedded dictionaries keyed by x pixel
    # index, y pixel index, and condition name.
    _pixel_dist_x_to_y_to_condition_to_values = dict[int,
                                                     dict[int,
                                                          dict[str, float]]]

    def __init__(
            self, params: ForsysProjectAreaGenerationRequestParams,
            headers: ForsysInputHeaders) -> None:
        region = params.region
        priorities = params.priorities
        planning_area = params.planning_area

        self.forsys_input = _get_initialized_forsys_input_with_common_headers(
            headers, priorities)
        self.forsys_input[headers.FORSYS_GEO_WKT_HEADER] = []

        geo = get_raster_geo(planning_area)

        self._fetch_condition_raster_values(geo, priorities, region)
        self._merge_condition_raster_values()
        self._convert_merged_condition_rasters_to_input_df(
            headers, len(priorities))

    # Fetches ConditionPixelValues instances and places them in
    # self._conditions_to_raster_values, a dictionary mapping condition names
    # to the ConditionPixelValues instances.
    def _fetch_condition_raster_values(
            self, geo: GEOSGeometry, priorities: list[str],
            region: str) -> None:

        base_condition_ids_to_names = _get_base_condition_ids_to_names(
            region, priorities)
        conditions = _get_conditions(base_condition_ids_to_names.keys())

        self._conditions_to_raster_values = {}
        self._topleft_coords = None
        for c in conditions:
            # TODO: replace this with select_related.
            name = base_condition_ids_to_names[c.condition_dataset_id]
            values = get_condition_values_from_raster(geo, c.raster_name)
            self._conditions_to_raster_values[name] = values
            self._update_topleft_coords(values)

    # Updates self._topleft_coords if the one represented by
    # condition_pixel_values is further to the top-left corner according to the
    # raster scale.
    def _update_topleft_coords(
            self, condition_pixel_values: ConditionPixelValues) -> None:
        if condition_pixel_values["upper_left_coord_x"] is None:
            raise Exception("fetched poorly-formatted raster pixel data")
        if condition_pixel_values["upper_left_coord_y"] is None:
            raise Exception("fetched poorly-formatted raster pixel data")
        if self._topleft_coords is None:
            self._topleft_coords = (
                condition_pixel_values["upper_left_coord_x"],
                condition_pixel_values["upper_left_coord_y"])
            return
        self._topleft_coords = (
            self._select_topleft_coord(
                self._topleft_coords[0],
                condition_pixel_values["upper_left_coord_x"],
                settings.CRS_9822_SCALE[0]),
            self._select_topleft_coord(
                self._topleft_coords[1],
                condition_pixel_values["upper_left_coord_y"],
                settings.CRS_9822_SCALE[1]))

    # Given two coordinates, selects the one that represents a lower pixel
    # distance index according to the scale.
    def _select_topleft_coord(
            self, coord1: float, coord2: float, scale: float) -> float:
        return min(coord1, coord2) if scale > 0 else max(coord1, coord2)

    # Merges the conditionPixelValues instances in self
    # _conditions_to_raster_values into a dictionary mapping x pixel positions
    # to y pixel positions to condition names to values. x and y pixels are
    # computed using self._topleft_coords.
    def _merge_condition_raster_values(self) -> None:
        self._pixel_dist_x_to_y_to_condition_to_values = {}
        for condition_name in self._conditions_to_raster_values.keys():
            values = self._conditions_to_raster_values[condition_name]
            xdiff = self._get_pixel_dist_diff(
                values["upper_left_coord_x"],
                self._topleft_coords[0],
                settings.CRS_9822_SCALE[0])
            ydiff = self._get_pixel_dist_diff(
                values["upper_left_coord_y"],
                self._topleft_coords[1],
                settings.CRS_9822_SCALE[1])
            for i in range(len(values["pixel_dist_x"])):
                x = values["pixel_dist_x"][i] + xdiff
                y = values["pixel_dist_y"][i] + ydiff
                value = values["values"][i]
                self._insert_value_in_position_and_condition_dict(
                    x, y, condition_name, value)

    # Computes the distance, in pixels, between two coordinates.
    def _get_pixel_dist_diff(
            self, coord: float, origin_coord: float, scale: float) -> int:
        return int((coord - origin_coord) / scale)

    # Inserts a value into self._pixel_dist_x_to_y_to_condition_to_values.
    def _insert_value_in_position_and_condition_dict(
            self, x: int, y: int, condition: str, value: float) -> None:
        d = self._pixel_dist_x_to_y_to_condition_to_values
        if x not in d.keys():
            d[x] = {}

        d = d[x]
        if y not in d.keys():
            d[y] = {}

        d = d[y]
        d[condition] = value

    # Converts self._pixel_dist_x_to_y_to_condition_to_values into forsys input
    # dataframe data.
    def _convert_merged_condition_rasters_to_input_df(
            self, headers: ForsysInputHeaders, num_priorities: int) -> None:
        DUMMY_PROJECT_ID = 0
        stand_id = 0
        dict_x = self._pixel_dist_x_to_y_to_condition_to_values
        for x in dict_x.keys():
            dict_y = dict_x[x]
            for y in dict_y.keys():
                dict_condition = dict_y[y]
                if num_priorities != len(dict_condition.keys()):
                    continue
                stand_id = stand_id + 1
                self.forsys_input[headers.FORSYS_STAND_ID_HEADER].append(
                    stand_id)
                self.forsys_input[headers.FORSYS_PROJECT_ID_HEADER].append(
                    DUMMY_PROJECT_ID)
                self.forsys_input[headers.FORSYS_AREA_HEADER].append(
                    settings.RASTER_PIXEL_AREA)
                self.forsys_input[headers.FORSYS_COST_HEADER].append(
                    settings.RASTER_PIXEL_AREA * self.TREATMENT_COST_PER_KM_SQUARED)
                self.forsys_input[headers.FORSYS_GEO_WKT_HEADER].append(
                    self._get_raster_pixel_geo(x, y).wkt)
                for p in dict_condition.keys():
                    self.forsys_input[headers.get_priority_header(
                        p)].append(dict_condition[p])

    # Returns a Polygon representing the raster pixel at pixel position,
    # (x, y).
    def _get_raster_pixel_geo(self, x: int, y: int) -> Polygon:
        xmin = self._topleft_coords[0] + settings.CRS_9822_SCALE[0] * x
        xmax = xmin + settings.CRS_9822_SCALE[0]
        ymin = self._topleft_coords[1] + settings.CRS_9822_SCALE[1] * y
        ymax = ymin + settings.CRS_9822_SCALE[1]
        geo = Polygon(((xmin, ymin),
                       (xmin, ymax),
                       (xmax, ymax),
                       (xmax, ymin),
                       (xmin, ymin)))
        geo.srid = settings.CRS_FOR_RASTERS
        return geo<|MERGE_RESOLUTION|>--- conflicted
+++ resolved
@@ -1,18 +1,11 @@
 from conditions.models import BaseCondition, Condition
-<<<<<<< HEAD
 from conditions.raster_utils import (ConditionPixelValues,
                                      compute_condition_stats_from_raster,
                                      get_condition_values_from_raster,
                                      get_raster_geo)
 from django.contrib.gis.geos import GEOSGeometry, Polygon
 from forsys.forsys_request_params import (
-    ForsysProjectAreaGenerationRequestParams,
-    ForsysProjectAreaRankingRequestParams)
-=======
-from conditions.raster_utils import (
-    compute_condition_stats_from_raster, get_raster_geo)
-from forsys.forsys_request_params import ForsysRankingRequestParams
->>>>>>> 7fe435ce
+    ForsysGenerationRequestParams, ForsysRankingRequestParams)
 from planscape import settings
 
 
@@ -182,7 +175,7 @@
                                                           dict[str, float]]]
 
     def __init__(
-            self, params: ForsysProjectAreaGenerationRequestParams,
+            self, params: ForsysGenerationRequestParams,
             headers: ForsysInputHeaders) -> None:
         region = params.region
         priorities = params.priorities
