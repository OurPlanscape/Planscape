--- conflicted
+++ resolved
@@ -133,191 +133,6 @@
             str(context.exception),
             'header, ETrt_c, is not a forsys output header')
 
-<<<<<<< HEAD
-    def test_limits_area(self) -> None:
-        raw_forsys_output = self._get_raw_forsys_output()
-        parsed_output = ForsysScenarioSetOutput(
-            raw_forsys_output, ["p1", "p2"],
-            25, None, "proj_id", "area", "cost")
-
-        scenarios = parsed_output.scenarios
-
-        self.assertDictEqual(scenarios,
-                             {
-                                 'p1:1 p2:1': {
-                                     'priority_weights': {'p1': 1, 'p2': 1},
-                                     'ranked_projects': [
-                                         {'id': 1,
-                                          'weighted_priority_scores': {
-                                              'p1': 0.5, 'p2': 0.1},
-                                          'total_score': 0.6,
-                                          'rank': 1},
-                                         {'id': 2,
-                                          'weighted_priority_scores': {
-                                              'p1': 0.1, 'p2': 0.4},
-                                          'total_score': 0.5,
-                                          'rank': 2},
-                                     ],
-                                     'cumulative_ranked_project_area': [10, 21],
-                                     'cumulative_ranked_project_cost': [500, 1100]
-                                 },
-                                 'p1:1 p2:2': {
-                                     'priority_weights': {'p1': 1, 'p2': 2},
-                                     'ranked_projects': [
-                                         {'id': 2,
-                                          'weighted_priority_scores': {
-                                              'p1': 0.1, 'p2': 0.8},
-                                          'total_score': 0.9,
-                                          'rank': 1},
-                                         {'id': 1,
-                                          'weighted_priority_scores': {
-                                              'p1': 0.5, 'p2': 0.2},
-                                          'total_score': 0.7,
-                                          'rank': 2},
-                                     ],
-                                     'cumulative_ranked_project_area': [11, 21],
-                                     'cumulative_ranked_project_cost': [600, 1100]
-                                 }
-                             })
-
-    def test_limits_area_by_skipping_top_project(self) -> None:
-        raw_forsys_output = self._get_raw_forsys_output()
-        parsed_output = ForsysScenarioSetOutput(
-            raw_forsys_output, ["p1", "p2"],
-            10, None, "proj_id", "area", "cost")
-
-        scenarios = parsed_output.scenarios
-
-        self.assertDictEqual(scenarios,
-                             {
-                                 'p1:1 p2:1': {
-                                     'priority_weights': {'p1': 1, 'p2': 1},
-                                     'ranked_projects': [
-                                         {'id': 1,
-                                          'weighted_priority_scores': {
-                                              'p1': 0.5, 'p2': 0.1},
-                                          'total_score': 0.6,
-                                          'rank': 1},
-                                     ],
-                                     'cumulative_ranked_project_area': [10],
-                                     'cumulative_ranked_project_cost': [500]
-                                 },
-                                 'p1:1 p2:2': {
-                                     'priority_weights': {'p1': 1, 'p2': 2},
-                                     'ranked_projects': [
-                                         {'id': 1,
-                                          'weighted_priority_scores': {
-                                              'p1': 0.5, 'p2': 0.2},
-                                          'total_score': 0.7,
-                                          'rank': 2},
-                                     ],
-                                     'cumulative_ranked_project_area': [10],
-                                     'cumulative_ranked_project_cost': [500]
-                                 }
-                             })
-
-        
-    def test_limits_cost(self) -> None:
-        raw_forsys_output = self._get_raw_forsys_output()
-        parsed_output = ForsysScenarioSetOutput(
-            raw_forsys_output, ["p1", "p2"],
-            None, 1200, "proj_id", "area", "cost")
-
-        scenarios = parsed_output.scenarios
-
-        self.assertDictEqual(scenarios,
-                             {
-                                 'p1:1 p2:1': {
-                                     'priority_weights': {'p1': 1, 'p2': 1},
-                                     'ranked_projects': [
-                                         {'id': 1,
-                                          'weighted_priority_scores': {
-                                              'p1': 0.5, 'p2': 0.1},
-                                          'total_score': 0.6,
-                                          'rank': 1},
-                                         {'id': 2,
-                                          'weighted_priority_scores': {
-                                              'p1': 0.1, 'p2': 0.4},
-                                          'total_score': 0.5,
-                                          'rank': 2},
-                                     ],
-                                     'cumulative_ranked_project_area': [10, 21],
-                                     'cumulative_ranked_project_cost': [500, 1100]
-                                 },
-                                 'p1:1 p2:2': {
-                                     'priority_weights': {'p1': 1, 'p2': 2},
-                                     'ranked_projects': [
-                                         {'id': 2,
-                                          'weighted_priority_scores': {
-                                              'p1': 0.1, 'p2': 0.8},
-                                          'total_score': 0.9,
-                                          'rank': 1},
-                                         {'id': 1,
-                                          'weighted_priority_scores': {
-                                              'p1': 0.5, 'p2': 0.2},
-                                          'total_score': 0.7,
-                                          'rank': 2},
-                                     ],
-                                     'cumulative_ranked_project_area': [11, 21],
-                                     'cumulative_ranked_project_cost': [600, 1100]
-                                 }
-                             })
-
-    def test_limits_cost_by_skipping_top_project(self) -> None:
-        raw_forsys_output = self._get_raw_forsys_output()
-        parsed_output = ForsysScenarioSetOutput(
-            raw_forsys_output, ["p1", "p2"],
-            None, 550, "proj_id", "area", "cost")
-
-        scenarios = parsed_output.scenarios
-
-        self.assertDictEqual(scenarios,
-                             {
-                                 'p1:1 p2:1': {
-                                     'priority_weights': {'p1': 1, 'p2': 1},
-                                     'ranked_projects': [
-                                         {'id': 1,
-                                          'weighted_priority_scores': {
-                                              'p1': 0.5, 'p2': 0.1},
-                                          'total_score': 0.6,
-                                          'rank': 1}
-                                     ],
-                                     'cumulative_ranked_project_area': [10],
-                                     'cumulative_ranked_project_cost': [500]
-                                 },
-                                 'p1:1 p2:2': {
-                                     'priority_weights': {'p1': 1, 'p2': 2},
-                                     'ranked_projects': [
-                                         {'id': 1,
-                                          'weighted_priority_scores': {
-                                              'p1': 0.5, 'p2': 0.2},
-                                          'total_score': 0.7,
-                                          'rank': 2},
-                                     ],
-                                     'cumulative_ranked_project_area': [10],
-                                     'cumulative_ranked_project_cost': [500]
-                                 }
-                             })
-    
-    def _convert_dictionary_of_lists_to_rdf(
-            self, lists: dict) -> ro.vectors.DataFrame:
-        data = {}
-        for key in lists.keys():
-            if len(lists[key]) == 0:
-                continue
-            el = lists[key][0]
-            if isinstance(el, str):
-                data[key] = ro.StrVector(lists[key])
-            elif isinstance(el, float):
-                data[key] = ro.FloatVector(lists[key])
-            elif isinstance(el, int):
-                data[key] = ro.IntVector(lists[key])
-
-        rdf = ro.vectors.DataFrame(data)
-        return rdf
-
-=======
->>>>>>> a75db10e
     def _get_raw_forsys_output(self) -> ro.vectors.ListVector:
         data = {
             "proj_id": [1, 2, 3, 2, 1, 3],
