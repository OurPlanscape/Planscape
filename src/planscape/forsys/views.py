--- conflicted
+++ resolved
@@ -5,6 +5,7 @@
 import pandas as pd
 import rpy2
 
+from forsys.get_forsys_inputs import ForsysScenarioSetRequestParams
 from forsys.parse_forsys_output import ForsysScenarioSetOutput
 
 from boundary.models import BoundaryDetails
@@ -13,49 +14,13 @@
 from django.contrib.gis.gdal import CoordTransform, Envelope, GDALRaster, SpatialReference
 from django.contrib.gis.geos import Point, Polygon
 from django.db.models.query import QuerySet
-<<<<<<< HEAD
 from django.http import (HttpRequest, HttpResponse, HttpResponseBadRequest,
-                         JsonResponse, QueryDict)
-from forsys.get_forsys_inputs import ForsysScenarioSetRequestParams
-                    
-=======
-from django.http import HttpRequest, HttpResponse, HttpResponseBadRequest, JsonResponse
->>>>>>> e3c2c84e
+                         JsonResponse)
 
 # Configures global logging.
 logger = logging.getLogger(__name__)
 
 
-<<<<<<< HEAD
-=======
-# Fetches input parameters for the scenario_set api.
-def fetch_input_params() -> dict:
-    # TODO: make input_params an object.
-    # TODO: replace hardcoded values with parameters read from QueryDict and/or
-    # data retrieved from db.
-    input_params = {}
-    input_params['save_debug_info'] = True
-    input_params['region'] = 'sierra_cascade_inyo'
-    input_params['priorities'] = ['fire_dynamics',
-                                  'forest_resilience', 'species_diversity']
-    input_params['huc12_id'] = 43
-    project_area1 = Polygon(((-120.14015536869722, 39.05413814388948),
-                            (-120.18409937110482, 39.48622140686506),
-                            (-119.93422142411087, 39.48622140686506),
-                            (-119.93422142411087, 39.05413814388948),
-                            (-120.14015536869722, 39.05413814388948)))
-    project_area1.srid = 4269
-    project_area2 = Polygon(((-120.14015536869722, 38.05413814388948),
-                             (-120.18409937110482, 38.48622140686506),
-                             (-119.93422142411087, 38.48622140686506),
-                             (-119.93422142411087, 38.05413814388948),
-                             (-120.14015536869722, 38.05413814388948)))
-    project_area2.srid = 4269
-    input_params['project_areas'] = [project_area1, project_area2]
-    return input_params
-
-
->>>>>>> e3c2c84e
 # Converts R dataframe to Pandas dataframe.
 # TODO: the broadly-accepted solution involves robjects.conversion.rpy2py -
 #   debug why it failed with an input type error.
@@ -367,55 +332,14 @@
 # Returns JSon data for a forsys scenario set call.
 def scenario_set(request: HttpRequest) -> HttpResponse:
     try:
-<<<<<<< HEAD
-        # TODO: fetch region, boundary, priorities, stand type, and project area, project area SRID as url parameters (or from the db).
-        params = ForsysScenarioSetRequestParams(request.body)
+        params = ForsysScenarioSetRequestParams(request.GET)
         save_debug_info = params.save_debug_info
         region = params.region
         priorities = params.priorities
-        project_area = params.project_areas[0]
+        project_areas = params.project_areas
 
         # TODO: remove this because it's likely not be neceessary if we're ranking project areas rather than stands.
         huc12_id = 43
-
-        project_area_raster = project_area.clone()
-        project_area_raster.transform(CoordTransform(SpatialReference(
-            project_area.srid), SpatialReference(settings.CRS_9822_PROJ4)))
-
-        response = {}
-        if (save_debug_info):
-            response['debug'] = {}
-
-        # Filters boundaries by boundary_id.
-        # TODO: add more stand options. For the existing solution, project areas drawn manually are divided into stands according to HUC-12 boundaries.
-        # TODO: double-check, in this case, that "__intersects" works when project_area and boundary geometry have different srid's.
-        boundaries = BoundaryDetails.objects.filter(
-            boundary_id=huc12_id).filter(geometry__intersects=project_area)
-        if (save_debug_info):
-            response['debug']['huc-12 boundaries'] = get_boundary_debug_info(
-                boundaries, project_area)
-
-        # Fetches priority rasters for the given project area.
-        condition_rasters = fetch_condition_rasters(
-            priorities, region, project_area_raster)
-        if (save_debug_info):
-            response['debug']['rasters'] = get_raster_debug_info(
-                condition_rasters)
-
-        # Transforms rasters into dataframes.
-        # TODO: instead of using HUC-12 boundaries to delineate stands, add options for using individual pixels and individual latitudinal bars.
-        dataframe_data = transform_into_forsys_df_data(
-            condition_rasters, boundaries, project_area_raster)
-        dataframe = pd.DataFrame(data=dataframe_data)
-=======
-        # TODO: fetch region, boundary, priorities, stand type, and project
-        # area, project area SRID as url parameters (or from the db).
-        input_params = fetch_input_params()
-        save_debug_info = input_params['save_debug_info']
-        region = input_params['region']
-        priorities = input_params['priorities']
-        huc12_id = input_params['huc12_id']
-        project_areas = input_params['project_areas']
 
         forsys_input_df = {}
         for i in range(len(project_areas)):
@@ -462,7 +386,6 @@
                         forsys_input_df[k].append(v)
 
         dataframe = pd.DataFrame(data=forsys_input_df)
->>>>>>> e3c2c84e
         response['forsys'] = {}
         response['forsys']['input_df'] = dataframe.to_json()
 
