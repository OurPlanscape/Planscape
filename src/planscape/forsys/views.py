--- conflicted
+++ resolved
@@ -12,11 +12,7 @@
 import rpy2
 from django.conf import settings
 from django.http import (HttpRequest, HttpResponse, HttpResponseBadRequest,
-<<<<<<< HEAD
                          JsonResponse, QueryDict)
-=======
-                         JsonResponse)
->>>>>>> feec26b4
 from forsys.forsys_request_params import (ClusterAlgorithmType,
                                           get_generation_request_params,
                                           get_ranking_request_params)
@@ -26,12 +22,7 @@
     ForsysGenerationOutputForASingleScenario,
     ForsysRankingOutputForASingleScenario,
     ForsysRankingOutputForMultipleScenarios)
-<<<<<<< HEAD
-from forsys.write_forsys_output_to_db import (add_weighted_priorities,
-                                              create_plan_and_scenario,
-=======
 from forsys.write_forsys_output_to_db import (create_plan_and_scenario,
->>>>>>> feec26b4
                                               save_generation_output_to_db)
 from memory_profiler import profile
 from planscape import settings
