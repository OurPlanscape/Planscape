import cProfile
import io
import logging
import os
import pstats
from datetime import datetime
from pstats import SortKey

import numpy as np
import pandas as pd
from boundary.models import BoundaryDetails
from django.conf import settings
from django.http import (HttpRequest, HttpResponse, HttpResponseBadRequest,
                         JsonResponse)
<<<<<<< HEAD
from forsys.forsys_request_params import (ClusterAlgorithmType,
                                          ForsysGenerationRequestParams,
                                          ForsysRankingRequestParams)
=======
from forsys.forsys_request_params import (
    get_generation_request_params, get_ranking_request_params)
>>>>>>> 8b0a82be
from forsys.get_forsys_inputs import (ForsysGenerationInput,
                                      ForsysInputHeaders, ForsysRankingInput)
from forsys.parse_forsys_output import (
    ForsysGenerationOutputForASingleScenario,
    ForsysRankingOutputForASingleScenario,
    ForsysRankingOutputForMultipleScenarios)
from memory_profiler import profile
from planscape import settings
from pytz import timezone

import rpy2


# Configures global logging.
logger = logging.getLogger(__name__)


# Sets up cProfile profiler.
# This is for measuring runtime.


def _set_up_cprofiler(pr: cProfile.Profile) -> None:
    pr.enable()


# Tears down Cprofile profiler and writes data to a log.
# This is for measuring runtime.
def _tear_down_cprofiler(pr: cProfile.Profile, filename: str) -> None:
    pr.disable()
    s = io.StringIO()
    sortby = SortKey.CUMULATIVE
    ps = pstats.Stats(pr, stream=s).sort_stats(sortby)
    ps.print_stats()
    s.getvalue()
    cfp = open(filename, 'w+')
    cfp.write(s.getvalue())


# Converts R dataframe to Pandas dataframe.
# TODO: the broadly-accepted solution involves robjects.conversion.rpy2py -
#   debug why it failed with an input type error.
def convert_rdf_to_pddf(rdf: dict) -> "pd.Dataframe":
    pddf = pd.DataFrame.from_dict(
        {key: np.asarray(rdf.rx2(key)) for key in rdf.names})
    return pddf


# Converts dictionary of lists to R dataframe.
# The lists must have equal length.
def convert_dictionary_of_lists_to_rdf(
        lists: dict) -> "rpy2.robjects.vectors.DataFrame":
    data = {}
    for key in lists.keys():
        if len(lists[key]) == 0:
            continue
        el = lists[key][0]
        if isinstance(el, str):
            data[key] = rpy2.robjects.StrVector(lists[key])
        elif isinstance(el, float):
            data[key] = rpy2.robjects.FloatVector(lists[key])
        elif isinstance(el, int):
            data[key] = rpy2.robjects.IntVector(lists[key])

    rdf = rpy2.robjects.vectors.DataFrame(data)
    return rdf


def run_forsys_rank_project_areas_for_multiple_scenarios(
        forsys_input_dict: dict[str, list],
        max_area_in_km2: float | None, max_cost_in_usd: float | None,
        forsys_proj_id_header: str, forsys_stand_id_header: str,
        forsys_area_header: str, forsys_cost_header: str,
        forsys_priority_headers: list[str]) -> ForsysRankingOutputForMultipleScenarios:
    import rpy2.robjects as robjects
    robjects.r.source(os.path.join(
        settings.BASE_DIR, 'forsys/rank_projects_for_multiple_scenarios.R'))
    rank_projects_for_multiple_scenarios_function_r = robjects.globalenv[
        'rank_projects_for_multiple_scenarios']

    forsys_input = convert_dictionary_of_lists_to_rdf(forsys_input_dict)

    forsys_output = rank_projects_for_multiple_scenarios_function_r(
        forsys_input, robjects.StrVector(forsys_priority_headers),
        forsys_stand_id_header, forsys_proj_id_header, forsys_area_header,
        forsys_cost_header)

    parsed_output = ForsysRankingOutputForMultipleScenarios(
        forsys_output, forsys_priority_headers, max_area_in_km2, max_cost_in_usd,
        forsys_proj_id_header, forsys_area_header, forsys_cost_header)

    return parsed_output


# Returns JSon data for a forsys scenario set call.
def rank_project_areas_for_multiple_scenarios(
        request: HttpRequest) -> HttpResponse:
    try:
        params = get_ranking_request_params(request.GET)
        headers = ForsysInputHeaders(params.priorities)
        forsys_input = ForsysRankingInput(params, headers)
        forsys_output = run_forsys_rank_project_areas_for_multiple_scenarios(
            forsys_input.forsys_input, params.max_area_in_km2, params.max_cost_in_usd, headers.FORSYS_PROJECT_ID_HEADER,
            headers.FORSYS_STAND_ID_HEADER, headers.FORSYS_AREA_HEADER,
            headers.FORSYS_COST_HEADER, headers.priority_headers)

        response = {}
        response['forsys'] = {}
        response['forsys']['input'] = forsys_input.forsys_input
        response['forsys']['output_scenarios'] = forsys_output.scenarios

        return JsonResponse(response)

    except Exception as e:
        logger.error('project area ranking error: ' + str(e))
        return HttpResponseBadRequest("Ill-formed request: " + str(e))


def run_forsys_rank_project_areas_for_a_single_scenario(
        forsys_input_dict: dict[str, list],
        max_area_in_km2: float | None, max_cost_in_usd: float | None,
        forsys_proj_id_header: str, forsys_stand_id_header: str,
        forsys_area_header: str, forsys_cost_header: str,
        forsys_priority_headers: list[str],
        forsys_priority_weights: list[float]) -> ForsysRankingOutputForASingleScenario:
    import rpy2.robjects as robjects
    robjects.r.source(os.path.join(
        settings.BASE_DIR, 'forsys/rank_projects_for_a_single_scenario.R'))
    rank_projects_for_a_single_scenario_function_r = robjects.globalenv[
        'rank_projects_for_a_single_scenario']

    forsys_input = convert_dictionary_of_lists_to_rdf(forsys_input_dict)

    forsys_output = rank_projects_for_a_single_scenario_function_r(
        forsys_input, robjects.StrVector(forsys_priority_headers),
        robjects.FloatVector(forsys_priority_weights),
        forsys_stand_id_header, forsys_proj_id_header, forsys_area_header,
        forsys_cost_header)

    priority_weights_dict = {
        forsys_priority_headers[i]: forsys_priority_weights[i]
        for i in range(len(forsys_priority_headers))}
    parsed_output = ForsysRankingOutputForASingleScenario(
        forsys_output, priority_weights_dict, max_area_in_km2, max_cost_in_usd,
        forsys_proj_id_header, forsys_area_header, forsys_cost_header)

    return parsed_output


def rank_project_areas_for_a_single_scenario(
        request: HttpRequest) -> HttpResponse:
    try:
        params = get_ranking_request_params(request.GET)
        headers = ForsysInputHeaders(params.priorities)
        forsys_input = ForsysRankingInput(params, headers)
        forsys_output = run_forsys_rank_project_areas_for_a_single_scenario(
            forsys_input.forsys_input, params.max_area_in_km2,
            params.max_cost_in_usd, headers.FORSYS_PROJECT_ID_HEADER,
            headers.FORSYS_STAND_ID_HEADER, headers.FORSYS_AREA_HEADER,
            headers.FORSYS_COST_HEADER, headers.priority_headers,
            params.priority_weights)

        response = {}
        response['forsys'] = {}
        response['forsys']['input'] = forsys_input.forsys_input
        response['forsys']['output_scenario'] = forsys_output.scenario

        return JsonResponse(response)

    except Exception as e:
        logger.error('project area ranking error: ' + str(e))
        return HttpResponseBadRequest("Ill-formed request: " + str(e))


def run_forsys_generate_project_areas_for_a_single_scenario(
        forsys_input_dict: dict[str, list],
        forsys_proj_id_header: str, forsys_stand_id_header: str,
        forsys_area_header: str, forsys_cost_header: str,
        forsys_geo_wkt_header: str, forsys_priority_headers: list[str], forsys_condition_headers: list[str],
        forsys_priority_weights: list[float],
        enable_kmeans_clustering: bool,
        output_scenario_name: str | None,
        output_scenario_tag: str | None
) -> ForsysGenerationOutputForASingleScenario:
    import rpy2.robjects as robjects
    robjects.r.source(os.path.join(
        settings.BASE_DIR, 'forsys/generate_projects_for_a_single_scenario.R'))
    generate_projects_for_a_single_scenario_function_r = robjects.globalenv[
        'generate_projects_for_a_single_scenario']

    forsys_input = convert_dictionary_of_lists_to_rdf(forsys_input_dict)

    forsys_output = generate_projects_for_a_single_scenario_function_r(
        forsys_input, robjects.StrVector(forsys_priority_headers),
        robjects.StrVector(forsys_condition_headers),
        robjects.FloatVector(forsys_priority_weights),
        forsys_stand_id_header, forsys_proj_id_header, forsys_area_header,
        forsys_cost_header, forsys_geo_wkt_header, ""
        if output_scenario_name is None else output_scenario_name, ""
        if output_scenario_tag is None else output_scenario_tag,
        enable_kmeans_clustering)

    priority_weights_dict = {
        forsys_priority_headers[i]: forsys_priority_weights[i]
        for i in range(len(forsys_priority_headers))}
    parsed_output = ForsysGenerationOutputForASingleScenario(
        forsys_output, priority_weights_dict, forsys_proj_id_header,
        forsys_area_header, forsys_cost_header, forsys_geo_wkt_header)
    return parsed_output


def generate_project_areas_for_a_single_scenario(
        request: HttpRequest) -> HttpResponse:
    try:
        pr = cProfile.Profile()
        if settings.DEBUG:
            _set_up_cprofiler(pr)

        params = get_generation_request_params(request)
        headers = ForsysInputHeaders(params.priorities)
        forsys_input = ForsysGenerationInput(params, headers)
        forsys_output = run_forsys_generate_project_areas_for_a_single_scenario(
            forsys_input.forsys_input, headers.FORSYS_PROJECT_ID_HEADER,
            headers.FORSYS_STAND_ID_HEADER, headers.FORSYS_AREA_HEADER,
            headers.FORSYS_COST_HEADER, headers.FORSYS_GEO_WKT_HEADER,
            headers.priority_headers, headers.condition_headers, params.priority_weights, 
            params.cluster_algorithm_type == ClusterAlgorithmType.KMEANS_IN_R,
            "test_scenario" if settings.DEBUG else None,
            datetime.now().astimezone(
                timezone('US/Pacific')
            ).strftime("%Y%m%d-%H-%M") if settings.DEBUG else None)

        response = {}
        response['forsys'] = {}
        response['forsys']['input'] = forsys_input.forsys_input
        response['forsys']['output'] = forsys_output.scenario

        if settings.DEBUG:
            _tear_down_cprofiler(pr, 'output/cprofiler.log')

        return JsonResponse(response)
    except Exception as e:
        logger.error('project area generation error: ' + str(e))
        return HttpResponseBadRequest("Ill-formed request: " + str(e))


# This enables memory profiling of generate_project_areas_for_a_single_scenario
# if settings.DEBUG is true.
# memory profile data is written to output/memprofiler.log.
# To bring up the Planscape backend with memory profiler, call:
# mprof run --multiprocess --python python manage.py runserver --noreload
# To view memory usage over time, call:
# mprof plot
if settings.DEBUG:
    if not os.path.exists('output'):
        os.makedirs('output')
    memfp = open('output/memprofiler.log', 'w+')
    generate_project_areas_for_a_single_scenario = profile(stream=memfp)(
        generate_project_areas_for_a_single_scenario)<|MERGE_RESOLUTION|>--- conflicted
+++ resolved
@@ -8,18 +8,12 @@
 
 import numpy as np
 import pandas as pd
-from boundary.models import BoundaryDetails
 from django.conf import settings
 from django.http import (HttpRequest, HttpResponse, HttpResponseBadRequest,
                          JsonResponse)
-<<<<<<< HEAD
-from forsys.forsys_request_params import (ClusterAlgorithmType,
-                                          ForsysGenerationRequestParams,
-                                          ForsysRankingRequestParams)
-=======
 from forsys.forsys_request_params import (
-    get_generation_request_params, get_ranking_request_params)
->>>>>>> 8b0a82be
+    ClusterAlgorithmType, get_generation_request_params,
+    get_ranking_request_params)
 from forsys.get_forsys_inputs import (ForsysGenerationInput,
                                       ForsysInputHeaders, ForsysRankingInput)
 from forsys.parse_forsys_output import (
@@ -244,8 +238,9 @@
             forsys_input.forsys_input, headers.FORSYS_PROJECT_ID_HEADER,
             headers.FORSYS_STAND_ID_HEADER, headers.FORSYS_AREA_HEADER,
             headers.FORSYS_COST_HEADER, headers.FORSYS_GEO_WKT_HEADER,
-            headers.priority_headers, headers.condition_headers, params.priority_weights, 
-            params.cluster_algorithm_type == ClusterAlgorithmType.KMEANS_IN_R,
+            headers.priority_headers, headers.condition_headers, params.priority_weights,
+            params.cluster_params.cluster_algorithm_type ==
+            ClusterAlgorithmType.KMEANS_IN_R,
             "test_scenario" if settings.DEBUG else None,
             datetime.now().astimezone(
                 timezone('US/Pacific')
