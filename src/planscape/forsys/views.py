--- conflicted
+++ resolved
@@ -209,18 +209,12 @@
 
 
 def transform_into_forsys_df_data(condition_rasters: QuerySet,
-<<<<<<< HEAD
-                                  boundaries: QuerySet,
-                                  project_area: MultiPolygon,
-                                  project_area_id: int) -> dict[str, list]:
-=======
                                   boundaries: QuerySet, project_area: Polygon,
                                   project_area_id: int,
                                   forsys_proj_id_header: str,
                                   forsys_stand_id_header: str,
                                   forsys_area_header: str,
                                   forsys_cost_header: str) -> dict[str, list]:
->>>>>>> 31b03742
     kConditionPrefix = "cond"
     kPriorityPrefix = "p"
     # TODO: fix cost estimation once rasters become available.
@@ -352,14 +346,9 @@
             # options for using individual pixels and individual latitudinal
             # bars.
             dataframe_data = transform_into_forsys_df_data(
-<<<<<<< HEAD
-                condition_rasters, boundaries, project_area_raster, id)
-
-=======
-                condition_rasters, boundaries, project_area_raster, i,
+                condition_rasters, boundaries, project_area_raster, id,
                 forsys_project_id_header, forsys_stand_id_header,
                 forsys_area_header, forsys_cost_header)
->>>>>>> 31b03742
             if len(forsys_input_df.keys()) == 0:
                 forsys_input_df = dataframe_data
             else:
