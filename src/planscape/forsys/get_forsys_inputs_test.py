import numpy as np
from base.condition_types import ConditionLevel
from conditions.raster_condition_retrieval_testcase import \
    RasterConditionRetrievalTestCase
from django.http import QueryDict
from django.test import TestCase
from forsys.get_forsys_inputs import (ForsysInputHeaders,
<<<<<<< HEAD
                                      ForsysProjectAreaRankingInput)
=======
                                      ForsysProjectAreaRankingInput,
                                      ForsysProjectAreaRankingRequestParams)
from plan.models import Plan, Project, ProjectArea


class TestForsysProjectAreaRankingRequestParams(TestCase):
    def test_reads_default_url_params(self):
        qd = QueryDict('set_all_params_via_url_with_default_values=1')
        params = ForsysProjectAreaRankingRequestParams(qd)

        self.assertEqual(params.region, 'sierra_cascade_inyo')
        self.assertEqual(
            params.priorities,
            ['fire_dynamics', 'forest_resilience', 'species_diversity'])
        self.assertEqual(params.priority_weights, [1, 1, 1])

        self.assertIsNone(params.max_area_in_km2)
        self.assertIsNone(params.max_cost_in_usd)

        keys = list(params.project_areas.keys())
        keys.sort()
        self.assertEqual(keys, [1, 2])

        self.assertEqual(params.project_areas[1].coords, (
            (((-120.14015536869722, 39.05413814388948),
              (-120.18409937110482, 39.48622140686506),
              (-119.93422142411087, 39.48622140686506),
              (-119.93422142411087, 39.05413814388948),
              (-120.14015536869722, 39.05413814388948)),),
            (((-120.14015536869722, 38.05413814388948),
              (-120.18409937110482, 38.48622140686506),
              (-119.93422142411087, 38.48622140686506),
              (-119.93422142411087, 38.05413814388948),
              (-120.14015536869722, 38.05413814388948)),))
        )
        self.assertEqual(params.project_areas[1].srid, 4269)
        self.assertEqual(params.project_areas[2].coords, (
            (((-121.14015536869722, 39.05413814388948),
              (-121.18409937110482, 39.48622140686506),
              (-120.53422142411087, 39.48622140686506),
              (-120.53422142411087, 39.05413814388948),
              (-121.14015536869722, 39.05413814388948)),),)
        )
        self.assertEqual(params.project_areas[2].srid, 4269)

    def test_reads_region_from_url_params(self):
        qd = QueryDict(
            'set_all_params_via_url_with_default_values=1&region=foo')
        params = ForsysProjectAreaRankingRequestParams(qd)
        self.assertEqual(params.region, 'foo')

    def test_reads_priorities_from_url_params(self):
        qd = QueryDict(
            'set_all_params_via_url_with_default_values=1' +
            '&priorities=foo&priorities=bar&priorities=baz')
        params = ForsysProjectAreaRankingRequestParams(qd)
        self.assertEqual(params.priorities, ['foo', 'bar', 'baz'])

    def test_reads_priorities_and_weights_from_url_params(self):
        qd = QueryDict(
            'set_all_params_via_url_with_default_values=1' +
            '&priorities=foo&priorities=bar&priorities=baz' +
            '&priority_weights=5.0&priority_weights=2.0&priority_weights=1.0')
        params = ForsysProjectAreaRankingRequestParams(qd)
        self.assertEqual(params.priorities, ['foo', 'bar', 'baz'])
        self.assertListEqual(params.priority_weights, [5, 2, 1])

    def test_raises_error_for_wrong_num_priority_weights_from_url_params(self):
        qd = QueryDict(
            'set_all_params_via_url_with_default_values=1' +
            '&priorities=foo&priorities=bar&priorities=baz' +
            '&priority_weights=5.0&priority_weights=2.0')
        with self.assertRaises(Exception) as context:
            ForsysProjectAreaRankingRequestParams(qd)
        self.assertEqual(
            str(context.exception),
            'expected 3 priority weights, instead, 2 were given')

    def test_reads_max_area_from_url_params(self):
        qd = QueryDict(
            'set_all_params_via_url_with_default_values=1' +
            '&max_area=10000')
        params = ForsysProjectAreaRankingRequestParams(qd)
        self.assertEqual(params.max_area_in_km2, 10000)

    def test_raises_error_on_bad_max_area_from_url_params(self):
        qd = QueryDict(
            'set_all_params_via_url_with_default_values=1' +
            '&max_area=-10')
        with self.assertRaises(Exception) as context:
            ForsysProjectAreaRankingRequestParams(qd)
        self.assertEqual(
            str(context.exception),
            'expected param, max_area, to have a positive value')

    def test_reads_max_cost_from_url_params(self):
        qd = QueryDict(
            'set_all_params_via_url_with_default_values=1' +
            '&max_cost=600')
        params = ForsysProjectAreaRankingRequestParams(qd)
        self.assertEqual(params.max_cost_in_usd, 600)

    def test_raises_error_on_bad_max_cost_from_url_params(self):
        qd = QueryDict(
            'set_all_params_via_url_with_default_values=1' +
            '&max_cost=0')
        with self.assertRaises(Exception) as context:
            ForsysProjectAreaRankingRequestParams(qd)
        self.assertEqual(
            str(context.exception),
            'expected param, max_cost, to have a positive value')

    def test_reads_project_areas_from_url_params(self) -> None:
        qd = QueryDict(
            'set_all_params_via_url_with_default_values=1' +
            '&project_areas={ "id": 1, "srid": 4269, ' +
            '"polygons": [ { "coordinates": [ [-120, 40], [-120, 39], ' +
            '[-119, 39], [-120, 40] ] }, ' +
            '{ "coordinates": [ [-118, 39], [-119, 38], [-119, 39], ' +
            '[-118, 39] ] } ] }' +
            '&project_areas={ "id": 2, "srid": 4269, ' +
            '"polygons": [ { "coordinates": [ [-121, 42], [-120, 40], ' +
            '[-121, 41], [-121, 42] ] } ] }')
        params = ForsysProjectAreaRankingRequestParams(qd)

        keys = list(params.project_areas.keys())
        keys.sort()
        self.assertEqual(keys, [1, 2])

        self.assertEqual(params.project_areas[1].coords, (
            (((-120.0, 40.0),
              (-120.0, 39.0),
              (-119.0, 39.0),
              (-120.0, 40.0)),),
            (((-118.0, 39.0),
              (-119.0, 38.0),
              (-119.0, 39.0),
              (-118.0, 39.0)),))
        )
        self.assertEqual(params.project_areas[1].srid, 4269)
        self.assertEqual(params.project_areas[2].coords, (
            (((-121.0, 42.0), (-120.0, 40.0),
              (-121.0, 41.0), (-121.0, 42.0)),),)
        )
        self.assertEqual(params.project_areas[2].srid, 4269)

    def test_reads_project_areas_from_url_params_with_default_srid(
            self):
        qd = QueryDict(
            'set_all_params_via_url_with_default_values=1' +
            '&project_areas={ "id": 2, ' +
            '"polygons": [ { "coordinates": [ [-121, 42], [-120, 40], ' +
            '[-121, 41], [-121, 42] ] } ] }')
        params = ForsysProjectAreaRankingRequestParams(qd)

        keys = list(params.project_areas.keys())
        keys.sort()
        self.assertEqual(keys, [2])

        self.assertEqual(params.project_areas[2].coords, (
            (((-121.0, 42.0), (-120.0, 40.0),
              (-121.0, 41.0), (-121.0, 42.0)),),)
        )
        self.assertEqual(params.project_areas[2].srid, 4269)

    def test_raises_error_for_url_params_project_areas_w_empty_polygons(
            self):
        qd = QueryDict(
            'set_all_params_via_url_with_default_values=1' +
            '&project_areas={ "id": 1, "srid": 4269, ' +
            '"polygons": [ ] }')
        with self.assertRaises(Exception) as context:
            ForsysProjectAreaRankingRequestParams(qd)
        self.assertEqual(
            str(context.exception),
            'project area field, "polygons" is an empty list')

    def test_raises_error_for_invalid_project_areas_from_url_params(
            self):
        qd = QueryDict(
            'set_all_params_via_url_with_default_values=1' +
            '&project_areas={ "id": 1, "srid": 4269, ' +
            '"polygons": [ { "coordinates": [ [-120, 40], [-120, 39] ] } ] }')
        with self.assertRaises(Exception) as context:
            ForsysProjectAreaRankingRequestParams(qd)
        self.assertIn("LinearRing requires at least 4 points, got 2", str(
            context.exception))

    def test_raises_error_for_url_params_project_areas_missing_polygons_field(
            self):
        qd = QueryDict(
            'set_all_params_via_url_with_default_values=1' +
            '&project_areas={ "id": 1, "srid": 4269 }')
        with self.assertRaises(Exception) as context:
            ForsysProjectAreaRankingRequestParams(qd)
        self.assertEquals(
            str(context.exception),
            'project area missing field, "polygons"')

    def test_raises_error_for_url_params_project_areas_missing_id_field(
            self):
        qd = QueryDict(
            'set_all_params_via_url_with_default_values=1' +
            '&project_areas={ "srid": 4269, ' +
            '"polygons": [ { "coordinates": [ [-120, 40], [-120, 39], ' +
            '[-119, 39], [-120, 40] ] }, ' +
            '{ "coordinates": [ [-118, 39], [-119, 38], [-119, 39], ' +
            '[-118, 39] ] } ] }' +
            '&project_areas={ "id": 2, "srid": 4269, ' +
            '"polygons": [ { "coordinates": [ [-121, 42], [-120, 40], ' +
            '[-121, 41], [-121, 42] ] } ] }')
        with self.assertRaises(Exception) as context:
            ForsysProjectAreaRankingRequestParams(qd)
        self.assertEquals(
            str(context.exception), 'project area missing field, "id"')


class TestForsysProjectAreaRankingRequestParams_ReadFromDb(TestCase):
    def setUp(self) -> None:
        self.base_condition1 = BaseCondition.objects.create(
            condition_name="name1", condition_level=ConditionLevel.ELEMENT)
        self.base_condition2 = BaseCondition.objects.create(
            condition_name="name2", condition_level=ConditionLevel.ELEMENT)
        self.condition1 = Condition.objects.create(
            condition_dataset=self.base_condition1, raster_name="name1")
        self.condition2 = Condition.objects.create(
            condition_dataset=self.base_condition2, raster_name="name2")

        self.user = User.objects.create(username='testuser')
        self.user.set_password('12345')
        self.user.save()

        self.geometry = {'type': 'MultiPolygon',
                         'coordinates': [[[[1, 2], [2, 3], [3, 4], [1, 2]]]]}
        self.stored_geometry = GEOSGeometry(json.dumps(self.geometry))
        self.plan_with_user = Plan.objects.create(
            owner=self.user, name="plan", region_name='sierra_cascade_inyo',
            geometry=self.stored_geometry)

        self.project_with_user = Project.objects.create(
            owner=self.user, plan=self.plan_with_user, max_budget=100, )
        self.project_with_user.priorities.add(self.condition1)
        self.project_with_user.priorities.add(self.condition2)

        self.project_area_with_user = ProjectArea.objects.create(
            owner=self.user, project=self.project_with_user,
            project_area=self.stored_geometry, estimated_area_treated=200)

    def test_missing_project_id(self):
        qd = QueryDict('')
        self.assertRaises(Exception, ForsysProjectAreaRankingRequestParams, qd)

    def test_nonexistent_project_id(self):
        qd = QueryDict('project_id=10')
        self.assertRaises(Exception, ForsysProjectAreaRankingRequestParams, qd)

    def test_empty_project_areas(self):
        self.project_area_with_user.delete()
        qd = QueryDict('project_id=' + str(self.project_with_user.pk))
        params = ForsysProjectAreaRankingRequestParams(qd)
        self.assertEqual(params.region, 'sierra_cascade_inyo')
        self.assertEqual(len(params.project_areas), 0)

    def test_read_ok(self):
        qd = QueryDict('project_id=' + str(self.project_with_user.pk))
        params = ForsysProjectAreaRankingRequestParams(qd)
        self.assertEqual(params.region, 'sierra_cascade_inyo')
        self.assertEqual(len(params.project_areas), 1)
        self.assertTrue(
            params.project_areas[self.project_area_with_user.pk].equals(
                self.stored_geometry))
        self.assertEqual(params.priorities, ["name1", "name2"])
>>>>>>> f01e1caa


class ForsysInputHeadersTest(TestCase):
    def test_sets_priority_headers(self):
        headers = ForsysInputHeaders(["p1", "p2", "p3"])
        self.assertListEqual(headers.priority_headers,
                             ["p_p1", "p_p2", "p_p3"])

    def test_priority(self):
        headers = ForsysInputHeaders([])
        self.assertEqual(headers.get_priority_header("priority"), "p_priority")

    def test_condition(self):
        headers = ForsysInputHeaders([])
        self.assertEqual(
            headers.get_condition_header("condition"),
            "c_condition")


class ForsysProjectAreaRankingInputTest(RasterConditionRetrievalTestCase):
    def setUp(self) -> None:
        RasterConditionRetrievalTestCase.setUp(self)

        foo_raster = RasterConditionRetrievalTestCase._create_raster(
            self, 4, 4, (.01, .02, .03, .04,
                         .05, .06, .07, .08,
                         .09, .10, .11, .12,
                         .13, .14, .15, .16))
        RasterConditionRetrievalTestCase._save_condition_to_db(
            self, "foo", "foo_normalized", foo_raster)
        bar_raster = RasterConditionRetrievalTestCase._create_raster(
            self, 4, 4, (.1, .1, .1, .1,
                         .2, .2, .2, .2,
                         .3, .3, .3, .3,
                         .4, .4, .4, .4))
        RasterConditionRetrievalTestCase._save_condition_to_db(
            self, "bar", "bar_normalized", bar_raster)

    def test_gets_forsys_input(self):
        qd = QueryDict('set_all_params_via_url_with_default_values=1')
        params = ForsysProjectAreaRankingRequestParams(qd)
        params.region = self.region
        params.priorities = ["foo", "bar"]
        params.project_areas.clear()
        params.project_areas[1] = RasterConditionRetrievalTestCase._create_geo(
            self, 0, 3, 0, 1)
        params.project_areas[2] = RasterConditionRetrievalTestCase._create_geo(
            self, 0, 1, 2, 3)

        headers = ForsysInputHeaders(params.priorities)

        input = ForsysProjectAreaRankingInput(params, headers)
        self._assert_dict_almost_equal(input.forsys_input, {
            'proj_id': [1, 2],
            'stand_id': [1, 2],
            'area': [0.72, 0.36],
            'cost': [3600000000.0, 1800000000.0],
            'p_foo': [7.64, 3.54],
            'p_bar': [6.8, 2.6],
        })

    def test_missing_base_condition(self):
        qd = QueryDict('set_all_params_via_url_with_default_values=1')
        params = ForsysProjectAreaRankingRequestParams(qd)
        params.region = self.region
        # No base conditions exist for baz.
        params.priorities = ["foo", "bar", "baz"]
        params.project_areas.clear()
        params.project_areas[1] = RasterConditionRetrievalTestCase._create_geo(
            self, 0, 3, 0, 1)

        headers = ForsysInputHeaders(params.priorities)

        with self.assertRaises(Exception) as context:
            ForsysProjectAreaRankingInput(params, headers)
        self.assertEqual(
            str(context.exception),
            "of 3 priorities, only 2 had base conditions")

    def test_missing_condition(self):
        # A base condition exists for baz, but a condition dosen't.
        BaseCondition.objects.create(
            condition_name="baz", region_name=self.region,
            condition_level=ConditionLevel.METRIC)

        qd = QueryDict('set_all_params_via_url_with_default_values=1')
        params = ForsysProjectAreaRankingRequestParams(qd)
        params.region = self.region
        params.priorities = ["foo", "bar", "baz"]
        params.project_areas.clear()
        params.project_areas[1] = RasterConditionRetrievalTestCase._create_geo(
            self, 0, 3, 0, 1)

        headers = ForsysInputHeaders(params.priorities)

        with self.assertRaises(Exception) as context:
            ForsysProjectAreaRankingInput(params, headers)
        self.assertEqual(
            str(context.exception),
            "of 3 priorities, only 2 had conditions")

    def test_missing_condition_score(self):
        qd = QueryDict('set_all_params_via_url_with_default_values=1')
        params = ForsysProjectAreaRankingRequestParams(qd)
        params.region = self.region
        params.priorities = ["foo"]
        params.project_areas.clear()
        # project area doesn't interseect with the raster for "foo".
        params.project_areas[1] = RasterConditionRetrievalTestCase._create_geo(
            self, 5, 6, 0, 1)

        headers = ForsysInputHeaders(params.priorities)

        with self.assertRaises(Exception) as context:
            ForsysProjectAreaRankingInput(params, headers)
        self.assertEqual(
            str(context.exception),
            "no score was retrieved for condition, foo")

    def _assert_dict_almost_equal(self,
                                  d1: dict[str, list],
                                  d2: dict[str, list]) -> None:
        for k in d1.keys():
            l1 = d1[k]
            if len(l1) > 0 and type(l1[0]) is float:
                np.testing.assert_array_almost_equal(l1, d2[k])
            else:
                self.assertListEqual(l1, d2[k])<|MERGE_RESOLUTION|>--- conflicted
+++ resolved
@@ -5,299 +5,7 @@
 from django.http import QueryDict
 from django.test import TestCase
 from forsys.get_forsys_inputs import (ForsysInputHeaders,
-<<<<<<< HEAD
                                       ForsysProjectAreaRankingInput)
-=======
-                                      ForsysProjectAreaRankingInput,
-                                      ForsysProjectAreaRankingRequestParams)
-from plan.models import Plan, Project, ProjectArea
-
-
-class TestForsysProjectAreaRankingRequestParams(TestCase):
-    def test_reads_default_url_params(self):
-        qd = QueryDict('set_all_params_via_url_with_default_values=1')
-        params = ForsysProjectAreaRankingRequestParams(qd)
-
-        self.assertEqual(params.region, 'sierra_cascade_inyo')
-        self.assertEqual(
-            params.priorities,
-            ['fire_dynamics', 'forest_resilience', 'species_diversity'])
-        self.assertEqual(params.priority_weights, [1, 1, 1])
-
-        self.assertIsNone(params.max_area_in_km2)
-        self.assertIsNone(params.max_cost_in_usd)
-
-        keys = list(params.project_areas.keys())
-        keys.sort()
-        self.assertEqual(keys, [1, 2])
-
-        self.assertEqual(params.project_areas[1].coords, (
-            (((-120.14015536869722, 39.05413814388948),
-              (-120.18409937110482, 39.48622140686506),
-              (-119.93422142411087, 39.48622140686506),
-              (-119.93422142411087, 39.05413814388948),
-              (-120.14015536869722, 39.05413814388948)),),
-            (((-120.14015536869722, 38.05413814388948),
-              (-120.18409937110482, 38.48622140686506),
-              (-119.93422142411087, 38.48622140686506),
-              (-119.93422142411087, 38.05413814388948),
-              (-120.14015536869722, 38.05413814388948)),))
-        )
-        self.assertEqual(params.project_areas[1].srid, 4269)
-        self.assertEqual(params.project_areas[2].coords, (
-            (((-121.14015536869722, 39.05413814388948),
-              (-121.18409937110482, 39.48622140686506),
-              (-120.53422142411087, 39.48622140686506),
-              (-120.53422142411087, 39.05413814388948),
-              (-121.14015536869722, 39.05413814388948)),),)
-        )
-        self.assertEqual(params.project_areas[2].srid, 4269)
-
-    def test_reads_region_from_url_params(self):
-        qd = QueryDict(
-            'set_all_params_via_url_with_default_values=1&region=foo')
-        params = ForsysProjectAreaRankingRequestParams(qd)
-        self.assertEqual(params.region, 'foo')
-
-    def test_reads_priorities_from_url_params(self):
-        qd = QueryDict(
-            'set_all_params_via_url_with_default_values=1' +
-            '&priorities=foo&priorities=bar&priorities=baz')
-        params = ForsysProjectAreaRankingRequestParams(qd)
-        self.assertEqual(params.priorities, ['foo', 'bar', 'baz'])
-
-    def test_reads_priorities_and_weights_from_url_params(self):
-        qd = QueryDict(
-            'set_all_params_via_url_with_default_values=1' +
-            '&priorities=foo&priorities=bar&priorities=baz' +
-            '&priority_weights=5.0&priority_weights=2.0&priority_weights=1.0')
-        params = ForsysProjectAreaRankingRequestParams(qd)
-        self.assertEqual(params.priorities, ['foo', 'bar', 'baz'])
-        self.assertListEqual(params.priority_weights, [5, 2, 1])
-
-    def test_raises_error_for_wrong_num_priority_weights_from_url_params(self):
-        qd = QueryDict(
-            'set_all_params_via_url_with_default_values=1' +
-            '&priorities=foo&priorities=bar&priorities=baz' +
-            '&priority_weights=5.0&priority_weights=2.0')
-        with self.assertRaises(Exception) as context:
-            ForsysProjectAreaRankingRequestParams(qd)
-        self.assertEqual(
-            str(context.exception),
-            'expected 3 priority weights, instead, 2 were given')
-
-    def test_reads_max_area_from_url_params(self):
-        qd = QueryDict(
-            'set_all_params_via_url_with_default_values=1' +
-            '&max_area=10000')
-        params = ForsysProjectAreaRankingRequestParams(qd)
-        self.assertEqual(params.max_area_in_km2, 10000)
-
-    def test_raises_error_on_bad_max_area_from_url_params(self):
-        qd = QueryDict(
-            'set_all_params_via_url_with_default_values=1' +
-            '&max_area=-10')
-        with self.assertRaises(Exception) as context:
-            ForsysProjectAreaRankingRequestParams(qd)
-        self.assertEqual(
-            str(context.exception),
-            'expected param, max_area, to have a positive value')
-
-    def test_reads_max_cost_from_url_params(self):
-        qd = QueryDict(
-            'set_all_params_via_url_with_default_values=1' +
-            '&max_cost=600')
-        params = ForsysProjectAreaRankingRequestParams(qd)
-        self.assertEqual(params.max_cost_in_usd, 600)
-
-    def test_raises_error_on_bad_max_cost_from_url_params(self):
-        qd = QueryDict(
-            'set_all_params_via_url_with_default_values=1' +
-            '&max_cost=0')
-        with self.assertRaises(Exception) as context:
-            ForsysProjectAreaRankingRequestParams(qd)
-        self.assertEqual(
-            str(context.exception),
-            'expected param, max_cost, to have a positive value')
-
-    def test_reads_project_areas_from_url_params(self) -> None:
-        qd = QueryDict(
-            'set_all_params_via_url_with_default_values=1' +
-            '&project_areas={ "id": 1, "srid": 4269, ' +
-            '"polygons": [ { "coordinates": [ [-120, 40], [-120, 39], ' +
-            '[-119, 39], [-120, 40] ] }, ' +
-            '{ "coordinates": [ [-118, 39], [-119, 38], [-119, 39], ' +
-            '[-118, 39] ] } ] }' +
-            '&project_areas={ "id": 2, "srid": 4269, ' +
-            '"polygons": [ { "coordinates": [ [-121, 42], [-120, 40], ' +
-            '[-121, 41], [-121, 42] ] } ] }')
-        params = ForsysProjectAreaRankingRequestParams(qd)
-
-        keys = list(params.project_areas.keys())
-        keys.sort()
-        self.assertEqual(keys, [1, 2])
-
-        self.assertEqual(params.project_areas[1].coords, (
-            (((-120.0, 40.0),
-              (-120.0, 39.0),
-              (-119.0, 39.0),
-              (-120.0, 40.0)),),
-            (((-118.0, 39.0),
-              (-119.0, 38.0),
-              (-119.0, 39.0),
-              (-118.0, 39.0)),))
-        )
-        self.assertEqual(params.project_areas[1].srid, 4269)
-        self.assertEqual(params.project_areas[2].coords, (
-            (((-121.0, 42.0), (-120.0, 40.0),
-              (-121.0, 41.0), (-121.0, 42.0)),),)
-        )
-        self.assertEqual(params.project_areas[2].srid, 4269)
-
-    def test_reads_project_areas_from_url_params_with_default_srid(
-            self):
-        qd = QueryDict(
-            'set_all_params_via_url_with_default_values=1' +
-            '&project_areas={ "id": 2, ' +
-            '"polygons": [ { "coordinates": [ [-121, 42], [-120, 40], ' +
-            '[-121, 41], [-121, 42] ] } ] }')
-        params = ForsysProjectAreaRankingRequestParams(qd)
-
-        keys = list(params.project_areas.keys())
-        keys.sort()
-        self.assertEqual(keys, [2])
-
-        self.assertEqual(params.project_areas[2].coords, (
-            (((-121.0, 42.0), (-120.0, 40.0),
-              (-121.0, 41.0), (-121.0, 42.0)),),)
-        )
-        self.assertEqual(params.project_areas[2].srid, 4269)
-
-    def test_raises_error_for_url_params_project_areas_w_empty_polygons(
-            self):
-        qd = QueryDict(
-            'set_all_params_via_url_with_default_values=1' +
-            '&project_areas={ "id": 1, "srid": 4269, ' +
-            '"polygons": [ ] }')
-        with self.assertRaises(Exception) as context:
-            ForsysProjectAreaRankingRequestParams(qd)
-        self.assertEqual(
-            str(context.exception),
-            'project area field, "polygons" is an empty list')
-
-    def test_raises_error_for_invalid_project_areas_from_url_params(
-            self):
-        qd = QueryDict(
-            'set_all_params_via_url_with_default_values=1' +
-            '&project_areas={ "id": 1, "srid": 4269, ' +
-            '"polygons": [ { "coordinates": [ [-120, 40], [-120, 39] ] } ] }')
-        with self.assertRaises(Exception) as context:
-            ForsysProjectAreaRankingRequestParams(qd)
-        self.assertIn("LinearRing requires at least 4 points, got 2", str(
-            context.exception))
-
-    def test_raises_error_for_url_params_project_areas_missing_polygons_field(
-            self):
-        qd = QueryDict(
-            'set_all_params_via_url_with_default_values=1' +
-            '&project_areas={ "id": 1, "srid": 4269 }')
-        with self.assertRaises(Exception) as context:
-            ForsysProjectAreaRankingRequestParams(qd)
-        self.assertEquals(
-            str(context.exception),
-            'project area missing field, "polygons"')
-
-    def test_raises_error_for_url_params_project_areas_missing_id_field(
-            self):
-        qd = QueryDict(
-            'set_all_params_via_url_with_default_values=1' +
-            '&project_areas={ "srid": 4269, ' +
-            '"polygons": [ { "coordinates": [ [-120, 40], [-120, 39], ' +
-            '[-119, 39], [-120, 40] ] }, ' +
-            '{ "coordinates": [ [-118, 39], [-119, 38], [-119, 39], ' +
-            '[-118, 39] ] } ] }' +
-            '&project_areas={ "id": 2, "srid": 4269, ' +
-            '"polygons": [ { "coordinates": [ [-121, 42], [-120, 40], ' +
-            '[-121, 41], [-121, 42] ] } ] }')
-        with self.assertRaises(Exception) as context:
-            ForsysProjectAreaRankingRequestParams(qd)
-        self.assertEquals(
-            str(context.exception), 'project area missing field, "id"')
-
-
-class TestForsysProjectAreaRankingRequestParams_ReadFromDb(TestCase):
-    def setUp(self) -> None:
-        self.base_condition1 = BaseCondition.objects.create(
-            condition_name="name1", condition_level=ConditionLevel.ELEMENT)
-        self.base_condition2 = BaseCondition.objects.create(
-            condition_name="name2", condition_level=ConditionLevel.ELEMENT)
-        self.condition1 = Condition.objects.create(
-            condition_dataset=self.base_condition1, raster_name="name1")
-        self.condition2 = Condition.objects.create(
-            condition_dataset=self.base_condition2, raster_name="name2")
-
-        self.user = User.objects.create(username='testuser')
-        self.user.set_password('12345')
-        self.user.save()
-
-        self.geometry = {'type': 'MultiPolygon',
-                         'coordinates': [[[[1, 2], [2, 3], [3, 4], [1, 2]]]]}
-        self.stored_geometry = GEOSGeometry(json.dumps(self.geometry))
-        self.plan_with_user = Plan.objects.create(
-            owner=self.user, name="plan", region_name='sierra_cascade_inyo',
-            geometry=self.stored_geometry)
-
-        self.project_with_user = Project.objects.create(
-            owner=self.user, plan=self.plan_with_user, max_budget=100, )
-        self.project_with_user.priorities.add(self.condition1)
-        self.project_with_user.priorities.add(self.condition2)
-
-        self.project_area_with_user = ProjectArea.objects.create(
-            owner=self.user, project=self.project_with_user,
-            project_area=self.stored_geometry, estimated_area_treated=200)
-
-    def test_missing_project_id(self):
-        qd = QueryDict('')
-        self.assertRaises(Exception, ForsysProjectAreaRankingRequestParams, qd)
-
-    def test_nonexistent_project_id(self):
-        qd = QueryDict('project_id=10')
-        self.assertRaises(Exception, ForsysProjectAreaRankingRequestParams, qd)
-
-    def test_empty_project_areas(self):
-        self.project_area_with_user.delete()
-        qd = QueryDict('project_id=' + str(self.project_with_user.pk))
-        params = ForsysProjectAreaRankingRequestParams(qd)
-        self.assertEqual(params.region, 'sierra_cascade_inyo')
-        self.assertEqual(len(params.project_areas), 0)
-
-    def test_read_ok(self):
-        qd = QueryDict('project_id=' + str(self.project_with_user.pk))
-        params = ForsysProjectAreaRankingRequestParams(qd)
-        self.assertEqual(params.region, 'sierra_cascade_inyo')
-        self.assertEqual(len(params.project_areas), 1)
-        self.assertTrue(
-            params.project_areas[self.project_area_with_user.pk].equals(
-                self.stored_geometry))
-        self.assertEqual(params.priorities, ["name1", "name2"])
->>>>>>> f01e1caa
-
-
-class ForsysInputHeadersTest(TestCase):
-    def test_sets_priority_headers(self):
-        headers = ForsysInputHeaders(["p1", "p2", "p3"])
-        self.assertListEqual(headers.priority_headers,
-                             ["p_p1", "p_p2", "p_p3"])
-
-    def test_priority(self):
-        headers = ForsysInputHeaders([])
-        self.assertEqual(headers.get_priority_header("priority"), "p_priority")
-
-    def test_condition(self):
-        headers = ForsysInputHeaders([])
-        self.assertEqual(
-            headers.get_condition_header("condition"),
-            "c_condition")
 
 
 class ForsysProjectAreaRankingInputTest(RasterConditionRetrievalTestCase):
