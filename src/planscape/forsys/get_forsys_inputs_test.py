import json

import numpy as np
from base.condition_types import ConditionLevel
from conditions.models import BaseCondition, Condition
from conditions.raster_condition_retrieval_testcase import \
    RasterConditionRetrievalTestCase
from django.contrib.auth.models import User
from django.contrib.gis.geos import GEOSGeometry
from django.http import QueryDict
from django.test import TestCase
from forsys.get_forsys_inputs import (ForsysInputHeaders,
                                      ForsysProjectAreaRankingInput,
                                      ForsysProjectAreaRankingRequestParams)
from plan.models import Plan, Project, ProjectArea


class TestForsysProjectAreaRankingRequestParams(TestCase):
    def test_reads_default_url_params(self):
        qd = QueryDict('set_all_params_via_url_with_default_values=1')
        params = ForsysProjectAreaRankingRequestParams(qd)

        self.assertEqual(params.region, 'sierra_cascade_inyo')
        self.assertEqual(
            params.priorities,
            ['fire_dynamics', 'forest_resilience', 'species_diversity'])
        self.assertEqual(params.priority_weights, [1, 1, 1])

        self.assertIsNone(params.max_area_in_km2)
        self.assertIsNone(params.max_cost_in_usd)

        keys = list(params.project_areas.keys())
        keys.sort()
        self.assertEqual(keys, [1, 2])

        self.assertEqual(params.project_areas[1].coords, (
            (((-120.14015536869722, 39.05413814388948),
              (-120.18409937110482, 39.48622140686506),
              (-119.93422142411087, 39.48622140686506),
              (-119.93422142411087, 39.05413814388948),
              (-120.14015536869722, 39.05413814388948)),),
            (((-120.14015536869722, 38.05413814388948),
              (-120.18409937110482, 38.48622140686506),
              (-119.93422142411087, 38.48622140686506),
              (-119.93422142411087, 38.05413814388948),
              (-120.14015536869722, 38.05413814388948)),))
        )
        self.assertEqual(params.project_areas[1].srid, 4269)
        self.assertEqual(params.project_areas[2].coords, (
            (((-121.14015536869722, 39.05413814388948),
              (-121.18409937110482, 39.48622140686506),
              (-120.53422142411087, 39.48622140686506),
              (-120.53422142411087, 39.05413814388948),
              (-121.14015536869722, 39.05413814388948)),),)
        )
        self.assertEqual(params.project_areas[2].srid, 4269)

    def test_reads_region_from_url_params(self):
        qd = QueryDict(
            'set_all_params_via_url_with_default_values=1&region=foo')
        params = ForsysProjectAreaRankingRequestParams(qd)
        self.assertEqual(params.region, 'foo')

    def test_reads_priorities_from_url_params(self):
        qd = QueryDict(
            'set_all_params_via_url_with_default_values=1' +
            '&priorities=foo&priorities=bar&priorities=baz')
        params = ForsysProjectAreaRankingRequestParams(qd)
        self.assertEqual(params.priorities, ['foo', 'bar', 'baz'])

<<<<<<< HEAD
    def test_reads_max_area_from_url_params(self):
        qd = QueryDict(
            'set_all_params_via_url_with_default_values=1' +
            '&max_area=10000')
        params = ForsysProjectAreaRankingRequestParams(qd)
        self.assertEqual(params.max_area_in_km2, 10000)

    def test_raises_error_on_bad_max_area_from_url_params(self):
        qd = QueryDict(
            'set_all_params_via_url_with_default_values=1' +
            '&max_area=-10')
        with self.assertRaises(Exception) as context:
           ForsysProjectAreaRankingRequestParams(qd)
        self.assertEqual(
            str(context.exception),
            'expected param, max_area, to have a positive value')

    def test_reads_max_cost_from_url_params(self):
        qd = QueryDict(
            'set_all_params_via_url_with_default_values=1' +
            '&max_cost=600')
        params = ForsysProjectAreaRankingRequestParams(qd)
        self.assertEqual(params.max_cost_in_usd, 600)

    def test_raises_error_on_bad_max_cost_from_url_params(self):
        qd = QueryDict(
            'set_all_params_via_url_with_default_values=1' +
            '&max_cost=0')
        with self.assertRaises(Exception) as context:
           ForsysProjectAreaRankingRequestParams(qd)
        self.assertEqual(
            str(context.exception),
            'expected param, max_cost, to have a positive value')   
=======
    def test_reads_priorities_and_weights_from_url_params(self):
        qd = QueryDict(
            'set_all_params_via_url_with_default_values=1' +
            '&priorities=foo&priorities=bar&priorities=baz' +
            '&priority_weights=5.0&priority_weights=2.0&priority_weights=1.0')
        params = ForsysProjectAreaRankingRequestParams(qd)
        self.assertEqual(params.priorities, ['foo', 'bar', 'baz'])
        self.assertListEqual(params.priority_weights, [5, 2, 1])

    def test_raises_error_for_wrong_num_priority_weights_from_url_params(self):
        qd = QueryDict(
            'set_all_params_via_url_with_default_values=1' +
            '&priorities=foo&priorities=bar&priorities=baz' +
            '&priority_weights=5.0&priority_weights=2.0')
        with self.assertRaises(Exception) as context:
            ForsysProjectAreaRankingRequestParams(qd)
        self.assertEqual(
            str(context.exception),
            'expected 3 priority weights, instead, 2 were given')
>>>>>>> c1862fee

    def test_reads_project_areas_from_url_params(self) -> None:
        qd = QueryDict(
            'set_all_params_via_url_with_default_values=1' +
            '&project_areas={ "id": 1, "srid": 4269, ' +
            '"polygons": [ { "coordinates": [ [-120, 40], [-120, 39], ' +
            '[-119, 39], [-120, 40] ] }, ' +
            '{ "coordinates": [ [-118, 39], [-119, 38], [-119, 39], ' +
            '[-118, 39] ] } ] }' +
            '&project_areas={ "id": 2, "srid": 4269, ' +
            '"polygons": [ { "coordinates": [ [-121, 42], [-120, 40], ' +
            '[-121, 41], [-121, 42] ] } ] }')
        params = ForsysProjectAreaRankingRequestParams(qd)

        keys = list(params.project_areas.keys())
        keys.sort()
        self.assertEqual(keys, [1, 2])

        self.assertEqual(params.project_areas[1].coords, (
            (((-120.0, 40.0),
              (-120.0, 39.0),
              (-119.0, 39.0),
              (-120.0, 40.0)),),
            (((-118.0, 39.0),
              (-119.0, 38.0),
              (-119.0, 39.0),
              (-118.0, 39.0)),))
        )
        self.assertEqual(params.project_areas[1].srid, 4269)
        self.assertEqual(params.project_areas[2].coords, (
            (((-121.0, 42.0), (-120.0, 40.0),
              (-121.0, 41.0), (-121.0, 42.0)),),)
        )
        self.assertEqual(params.project_areas[2].srid, 4269)

    def test_reads_project_areas_from_url_params_with_default_srid(
            self):
        qd = QueryDict(
            'set_all_params_via_url_with_default_values=1' +
            '&project_areas={ "id": 2, ' +
            '"polygons": [ { "coordinates": [ [-121, 42], [-120, 40], ' +
            '[-121, 41], [-121, 42] ] } ] }')
        params = ForsysProjectAreaRankingRequestParams(qd)

        keys = list(params.project_areas.keys())
        keys.sort()
        self.assertEqual(keys, [2])

        self.assertEqual(params.project_areas[2].coords, (
            (((-121.0, 42.0), (-120.0, 40.0),
              (-121.0, 41.0), (-121.0, 42.0)),),)
        )
        self.assertEqual(params.project_areas[2].srid, 4269)

    def test_raises_error_for_url_params_project_areas_w_empty_polygons(
            self):
        qd = QueryDict(
            'set_all_params_via_url_with_default_values=1' +
            '&project_areas={ "id": 1, "srid": 4269, ' +
            '"polygons": [ ] }')
        with self.assertRaises(Exception) as context:
            ForsysProjectAreaRankingRequestParams(qd)
        self.assertEqual(
            str(context.exception),
            'project area field, "polygons" is an empty list')

    def test_raises_error_for_invalid_project_areas_from_url_params(
            self):
        qd = QueryDict(
            'set_all_params_via_url_with_default_values=1' +
            '&project_areas={ "id": 1, "srid": 4269, ' +
            '"polygons": [ { "coordinates": [ [-120, 40], [-120, 39] ] } ] }')
        with self.assertRaises(Exception) as context:
            ForsysProjectAreaRankingRequestParams(qd)
        self.assertIn("LinearRing requires at least 4 points, got 2", str(
            context.exception))

    def test_raises_error_for_url_params_project_areas_missing_polygons_field(
            self):
        qd = QueryDict(
            'set_all_params_via_url_with_default_values=1' +
            '&project_areas={ "id": 1, "srid": 4269 }')
        with self.assertRaises(Exception) as context:
            ForsysProjectAreaRankingRequestParams(qd)
        self.assertEquals(
            str(context.exception),
            'project area missing field, "polygons"')

    def test_raises_error_for_url_params_project_areas_missing_id_field(
            self):
        qd = QueryDict(
            'set_all_params_via_url_with_default_values=1' +
            '&project_areas={ "srid": 4269, ' +
            '"polygons": [ { "coordinates": [ [-120, 40], [-120, 39], ' +
            '[-119, 39], [-120, 40] ] }, ' +
            '{ "coordinates": [ [-118, 39], [-119, 38], [-119, 39], ' +
            '[-118, 39] ] } ] }' +
            '&project_areas={ "id": 2, "srid": 4269, ' +
            '"polygons": [ { "coordinates": [ [-121, 42], [-120, 40], ' +
            '[-121, 41], [-121, 42] ] } ] }')
        with self.assertRaises(Exception) as context:
            ForsysProjectAreaRankingRequestParams(qd)
        self.assertEquals(
            str(context.exception), 'project area missing field, "id"')


class TestForsysProjectAreaRankingRequestParams_ReadFromDb(TestCase):
    def setUp(self) -> None:
        self.base_condition1 = BaseCondition.objects.create(
            condition_name="name1", condition_level=ConditionLevel.ELEMENT)
        self.base_condition2 = BaseCondition.objects.create(
            condition_name="name2", condition_level=ConditionLevel.ELEMENT)
        self.condition1 = Condition.objects.create(
            condition_dataset=self.base_condition1, raster_name="name1")
        self.condition2 = Condition.objects.create(
            condition_dataset=self.base_condition2, raster_name="name2")

        self.user = User.objects.create(username='testuser')
        self.user.set_password('12345')
        self.user.save()

        self.geometry = {'type': 'MultiPolygon',
                         'coordinates': [[[[1, 2], [2, 3], [3, 4], [1, 2]]]]}
        self.stored_geometry = GEOSGeometry(json.dumps(self.geometry))
        self.plan_with_user = Plan.objects.create(
            owner=self.user, name="plan", region_name='sierra_cascade_inyo',
            geometry=self.stored_geometry)

        self.project_with_user = Project.objects.create(
            owner=self.user, plan=self.plan_with_user, max_budget=100, )
        self.project_with_user.priorities.add(self.condition1)
        self.project_with_user.priorities.add(self.condition2)

        self.project_area_with_user = ProjectArea.objects.create(
            owner=self.user, project=self.project_with_user,
            project_area=self.stored_geometry, estimated_area_treated=200)

    def test_missing_project_id(self):
        qd = QueryDict('')
        self.assertRaises(Exception, ForsysProjectAreaRankingRequestParams, qd)

    def test_nonexistent_project_id(self):
        qd = QueryDict('project_id=10')
        self.assertRaises(Exception, ForsysProjectAreaRankingRequestParams, qd)

    def test_empty_project_areas(self):
        self.project_area_with_user.delete()
        qd = QueryDict('project_id=' + str(self.project_with_user.pk))
        params = ForsysProjectAreaRankingRequestParams(qd)
        self.assertEqual(params.region, 'sierra_cascade_inyo')
        self.assertEqual(len(params.project_areas), 0)

    def test_read_ok(self):
        qd = QueryDict('project_id=' + str(self.project_with_user.pk))
        params = ForsysProjectAreaRankingRequestParams(qd)
        self.assertEqual(params.region, 'sierra_cascade_inyo')
        self.assertEqual(len(params.project_areas), 1)
        self.assertTrue(
            params.project_areas[self.project_area_with_user.pk].equals(
                self.stored_geometry))
        self.assertEqual(params.priorities, ["name1", "name2"])


class ForsysInputHeadersTest(TestCase):
    def test_sets_priority_headers(self):
        headers = ForsysInputHeaders(["p1", "p2", "p3"])
        self.assertListEqual(headers.priority_headers,
                             ["p_p1", "p_p2", "p_p3"])

    def test_priority(self):
        headers = ForsysInputHeaders([])
        self.assertEqual(headers.get_priority_header("priority"), "p_priority")

    def test_condition(self):
        headers = ForsysInputHeaders([])
        self.assertEqual(
            headers.get_condition_header("condition"),
            "c_condition")


class ForsysProjectAreaRankingInputTest(RasterConditionRetrievalTestCase):
    def setUp(self) -> None:
        RasterConditionRetrievalTestCase.setUp(self)

        foo_raster = RasterConditionRetrievalTestCase._create_raster(
            self, 4, 4, (.01, .02, .03, .04,
                         .05, .06, .07, .08,
                         .09, .10, .11, .12,
                         .13, .14, .15, .16))
        RasterConditionRetrievalTestCase._save_condition_to_db(
            self, "foo", "foo_normalized", foo_raster)
        bar_raster = RasterConditionRetrievalTestCase._create_raster(
            self, 4, 4, (.1, .1, .1, .1,
                         .2, .2, .2, .2,
                         .3, .3, .3, .3,
                         .4, .4, .4, .4))
        RasterConditionRetrievalTestCase._save_condition_to_db(
            self, "bar", "bar_normalized", bar_raster)

    def test_gets_forsys_input(self):
        qd = QueryDict('set_all_params_via_url_with_default_values=1')
        params = ForsysProjectAreaRankingRequestParams(qd)
        params.region = self.region
        params.priorities = ["foo", "bar"]
        params.project_areas.clear()
        params.project_areas[1] = RasterConditionRetrievalTestCase._create_geo(
            self, 0, 3, 0, 1)
        params.project_areas[2] = RasterConditionRetrievalTestCase._create_geo(
            self, 0, 1, 2, 3)

        headers = ForsysInputHeaders(params.priorities)

        input = ForsysProjectAreaRankingInput(params, headers)
        self._assert_dict_almost_equal(input.forsys_input, {
            'proj_id': [1, 2],
            'stand_id': [1, 2],
            'area': [0.72, 0.36],
            'cost': [3600000000.0, 1800000000.0],
            'p_foo': [7.64, 3.54],
            'p_bar': [6.8, 2.6],
        })

    def test_missing_base_condition(self):
        qd = QueryDict('set_all_params_via_url_with_default_values=1')
        params = ForsysProjectAreaRankingRequestParams(qd)
        params.region = self.region
        # No base conditions exist for baz.
        params.priorities = ["foo", "bar", "baz"]
        params.project_areas.clear()
        params.project_areas[1] = RasterConditionRetrievalTestCase._create_geo(
            self, 0, 3, 0, 1)

        headers = ForsysInputHeaders(params.priorities)

        with self.assertRaises(Exception) as context:
            ForsysProjectAreaRankingInput(params, headers)
        self.assertEqual(
            str(context.exception),
            "of 3 priorities, only 2 had base conditions")

    def test_missing_condition(self):
        # A base condition exists for baz, but a condition dosen't.
        BaseCondition.objects.create(
            condition_name="baz", region_name=self.region,
            condition_level=ConditionLevel.METRIC)

        qd = QueryDict('set_all_params_via_url_with_default_values=1')
        params = ForsysProjectAreaRankingRequestParams(qd)
        params.region = self.region
        params.priorities = ["foo", "bar", "baz"]
        params.project_areas.clear()
        params.project_areas[1] = RasterConditionRetrievalTestCase._create_geo(
            self, 0, 3, 0, 1)

        headers = ForsysInputHeaders(params.priorities)

        with self.assertRaises(Exception) as context:
            ForsysProjectAreaRankingInput(params, headers)
        self.assertEqual(
            str(context.exception),
            "of 3 priorities, only 2 had conditions")

    def test_missing_condition_score(self):
        qd = QueryDict('set_all_params_via_url_with_default_values=1')
        params = ForsysProjectAreaRankingRequestParams(qd)
        params.region = self.region
        params.priorities = ["foo"]
        params.project_areas.clear()
        # project area doesn't interseect with the raster for "foo".
        params.project_areas[1] = RasterConditionRetrievalTestCase._create_geo(
            self, 5, 6, 0, 1)

        headers = ForsysInputHeaders(params.priorities)

        with self.assertRaises(Exception) as context:
            ForsysProjectAreaRankingInput(params, headers)
        self.assertEqual(
            str(context.exception),
            "no score was retrieved for condition, foo")

    def _assert_dict_almost_equal(self,
                                  d1: dict[str, list],
                                  d2: dict[str, list]) -> None:
        for k in d1.keys():
            l1 = d1[k]
            if len(l1) > 0 and type(l1[0]) is float:
                np.testing.assert_array_almost_equal(l1, d2[k])
            else:
                self.assertListEqual(l1, d2[k])<|MERGE_RESOLUTION|>--- conflicted
+++ resolved
@@ -68,41 +68,6 @@
         params = ForsysProjectAreaRankingRequestParams(qd)
         self.assertEqual(params.priorities, ['foo', 'bar', 'baz'])
 
-<<<<<<< HEAD
-    def test_reads_max_area_from_url_params(self):
-        qd = QueryDict(
-            'set_all_params_via_url_with_default_values=1' +
-            '&max_area=10000')
-        params = ForsysProjectAreaRankingRequestParams(qd)
-        self.assertEqual(params.max_area_in_km2, 10000)
-
-    def test_raises_error_on_bad_max_area_from_url_params(self):
-        qd = QueryDict(
-            'set_all_params_via_url_with_default_values=1' +
-            '&max_area=-10')
-        with self.assertRaises(Exception) as context:
-           ForsysProjectAreaRankingRequestParams(qd)
-        self.assertEqual(
-            str(context.exception),
-            'expected param, max_area, to have a positive value')
-
-    def test_reads_max_cost_from_url_params(self):
-        qd = QueryDict(
-            'set_all_params_via_url_with_default_values=1' +
-            '&max_cost=600')
-        params = ForsysProjectAreaRankingRequestParams(qd)
-        self.assertEqual(params.max_cost_in_usd, 600)
-
-    def test_raises_error_on_bad_max_cost_from_url_params(self):
-        qd = QueryDict(
-            'set_all_params_via_url_with_default_values=1' +
-            '&max_cost=0')
-        with self.assertRaises(Exception) as context:
-           ForsysProjectAreaRankingRequestParams(qd)
-        self.assertEqual(
-            str(context.exception),
-            'expected param, max_cost, to have a positive value')   
-=======
     def test_reads_priorities_and_weights_from_url_params(self):
         qd = QueryDict(
             'set_all_params_via_url_with_default_values=1' +
@@ -122,7 +87,40 @@
         self.assertEqual(
             str(context.exception),
             'expected 3 priority weights, instead, 2 were given')
->>>>>>> c1862fee
+
+    def test_reads_max_area_from_url_params(self):
+        qd = QueryDict(
+            'set_all_params_via_url_with_default_values=1' +
+            '&max_area=10000')
+        params = ForsysProjectAreaRankingRequestParams(qd)
+        self.assertEqual(params.max_area_in_km2, 10000)
+
+    def test_raises_error_on_bad_max_area_from_url_params(self):
+        qd = QueryDict(
+            'set_all_params_via_url_with_default_values=1' +
+            '&max_area=-10')
+        with self.assertRaises(Exception) as context:
+           ForsysProjectAreaRankingRequestParams(qd)
+        self.assertEqual(
+            str(context.exception),
+            'expected param, max_area, to have a positive value')
+
+    def test_reads_max_cost_from_url_params(self):
+        qd = QueryDict(
+            'set_all_params_via_url_with_default_values=1' +
+            '&max_cost=600')
+        params = ForsysProjectAreaRankingRequestParams(qd)
+        self.assertEqual(params.max_cost_in_usd, 600)
+
+    def test_raises_error_on_bad_max_cost_from_url_params(self):
+        qd = QueryDict(
+            'set_all_params_via_url_with_default_values=1' +
+            '&max_cost=0')
+        with self.assertRaises(Exception) as context:
+           ForsysProjectAreaRankingRequestParams(qd)
+        self.assertEqual(
+            str(context.exception),
+            'expected param, max_cost, to have a positive value')   
 
     def test_reads_project_areas_from_url_params(self) -> None:
         qd = QueryDict(
