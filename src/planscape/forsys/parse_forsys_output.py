import rpy2

import numpy as np

from django.contrib.gis.geos import GEOSGeometry, MultiPolygon, Polygon
from forsys.merge_polygons import merge_polygons
from typing import TypedDict


class RankedProject(TypedDict):
    # Project ID.
    id: int
    # Contribution of each priority to the total score.
    # Contribution is priority weight * priority impact.
    weighted_priority_scores: dict[str, float]
    # The total score, summed across weighted priority scores.
    total_score: float
    # Project rank.
    rank: int
    # Project geometry [in wkt format].
    # This is only necessary for ProjectGenerationOutput.
    geo_wkt: str


class Scenario(TypedDict):
    # Priority weights for the scenario.
    priority_weights: dict[str, float]
    # A list of the projects, ranked according to a weighted sum of benefit/AP
    # scores with the highest scoring at index 0.
    ranked_projects: list[RankedProject]
    # Given ranked projects, a cumulative sum of project area.
    cumulative_ranked_project_area: list[float]
    # Given ranked projects, a cumulative sum of project cost.
    cumulative_ranked_project_cost: list[float]


# Transforms the output of a Forsys scenario set run into a more
# easily-interpreted version.
class ForsysRankingOutputForMultipleScenarios():
    # The raw forsys output consists of 3 R dataframes. This is the index of
    # the "project output" dataframe.
    _PROJECT_OUTPUT_INDEX = 1

    # ---------------------------
    # string patterns for headers
    # ---------------------------
    # The priority weight header in the "project output" dataframe.
    _PRIORITY_WEIGHT_STRFORMAT = "Pr_%d_%s"
    # The priority contribution header in the "project output" dataframe.
    # Weighted priority score is priority weight * priority contribution.
    _TREATMENT_IMPACT_STRFORMAT = "ETrt_%s"
    # The project area rank header in the "project output" dataframe.
    _TREATMENT_RANK_HEADER = "treatment_rank"

    # This is for converting a (priority, weight) pair into a string.
    _WEIGHT_STRFORMAT = "%s:%d"

    # A dictionary of the forsys output, organized by scenario. The key is a
    # list of "<priority>:<weight>" pairs separated by spaces.
    scenarios: dict[str, Scenario]

    # The "project output" dataframe is converted into a dictionary of lists so
    # that it's easier to parse.
    _forsys_project_output_df: dict[str, list]
    # The conditions to be prioritized.
    _priorities: list[str]
    # The headers used to parse the "project output" dataframe.
    _priority_weight_headers: list[str]
    _priority_contribution_headers: list[str]
    _project_id_header: str
    _area_contribution_header: str
    _cost_contribution_header: str

    # Global constraints.
    # If set, as projects are appended to scenarios by order of impact, they
    # are ignored if their addition causes cumulative_area or cumulative_cost
    # to surpass _max_area and _max_cost.
    _max_area: float | None
    _max_cost: float | None

    # Initializes a ForsysScenarioSetOutput instance given raw forsys output
    # and the following inputs to the forsys call: header names, list of
    # priorities.
    # Of note, priorities must be listed in the same format and order they're
    # listed for the forsys call.
    def __init__(
            self, raw_forsys_output: "rpy2.robjects.vectors.ListVector",
            priorities: list[str],
            max_area: float, max_cost: float, project_id_header: str,
            area_header: str, cost_header: str):
        self._save_raw_forsys_project_output_as_dict(raw_forsys_output)

        self._set_header_names(priorities, area_header,
                               cost_header, project_id_header)

        self._max_area = max_area
        self._max_cost = max_cost

        self.scenarios = {}
        for i in range(len(self._forsys_project_output_df[project_id_header])):
            scenario_weights, scenario_str = self._get_scenario(i)

            if scenario_str in self.scenarios.keys():
                self._append_ranked_project_to_existing_scenario(
                    scenario_str, scenario_weights, i)
            else:
                self._append_ranked_project_to_new_scenario(
                    scenario_str, scenario_weights, i)

    def _save_raw_forsys_project_output_as_dict(
            self, raw_forsys_output: "rpy2.robjects.vectors.DataFrame") -> None:
        rdf = raw_forsys_output[self._PROJECT_OUTPUT_INDEX]
        self._forsys_project_output_df = {
            key: np.asarray(rdf.rx2(key)) for key in rdf.names}

    def _check_header_name(self, header) -> None:
        if header not in self._forsys_project_output_df.keys():
            raise Exception(
                "header, %s, is not a forsys output header" % header)

    def _set_header_names(
            self, priorities: list[str],
            area_header: str, cost_header: str, project_id_header: str) -> None:
        self._priorities = priorities
        self._priority_weight_headers = [self._PRIORITY_WEIGHT_STRFORMAT % (
            i+1, priorities[i]) for i in range(len(priorities))]
        for h in self._priority_weight_headers:
            self._check_header_name(h)

        self._priority_contribution_headers = [
            self._TREATMENT_IMPACT_STRFORMAT % (p) for p in priorities]
        for h in self._priority_contribution_headers:
            self._check_header_name(h)
        self._area_contribution_header = self._TREATMENT_IMPACT_STRFORMAT % area_header
        self._check_header_name(self._area_contribution_header)
        self._cost_contribution_header = self._TREATMENT_IMPACT_STRFORMAT % cost_header
        self._check_header_name(self._cost_contribution_header)
        self._project_id_header = project_id_header
        self._check_header_name(self._project_id_header)

    def _get_weights_str(self, weights: dict) -> str:
        return " ".join([self._WEIGHT_STRFORMAT % (k, weights[k])
                         for k in weights.keys()])

    def _get_scenario(self, ind: int) -> tuple[dict, str]:
        weights = {
            self._priorities[i]: int(self._forsys_project_output_df[
                self._priority_weight_headers[i]][ind])
            for i in range(len(self._priorities))
        }
        return weights, self._get_weights_str(weights)

    def _create_ranked_project(
            self, scenario_weights: dict, ind: int) -> RankedProject:
        project: RankedProject = {
            'id': int(
                self._forsys_project_output_df[self._project_id_header][ind]),
            'weighted_priority_scores': {},
            'rank': int(
                self._forsys_project_output_df[self._TREATMENT_RANK_HEADER][ind]),
            'total_score': 0,
        }
        for i in range(len(self._priorities)):
            p = self._priorities[i]
            contribution = self._forsys_project_output_df[
                self._priority_contribution_headers[i]
            ][ind] * scenario_weights[p]
            project['weighted_priority_scores'][p] = contribution
            project['total_score'] = project['total_score'] + contribution
        return project

    def _append_ranked_project_to_existing_scenario(
            self, scenario_str: str, scenario_weights: dict, i: int) -> None:
        scenario = self.scenarios[scenario_str]
        ranked_projects = scenario['ranked_projects']
        scenario_ind = len(ranked_projects)

        cumulative_area = scenario['cumulative_ranked_project_area'][
            scenario_ind - 1] + self._forsys_project_output_df[
            self._area_contribution_header][i]
        if self._max_area is not None and self._max_area < cumulative_area:
            return

        cumulative_cost = scenario['cumulative_ranked_project_cost'][
            scenario_ind - 1] + self._forsys_project_output_df[
            self._cost_contribution_header][i]
        if self._max_cost is not None and self._max_cost < cumulative_cost:
            return

        ranked_projects.append(self._create_ranked_project(
            scenario_weights, i))
        scenario['cumulative_ranked_project_area'].append(cumulative_area)
        scenario['cumulative_ranked_project_cost'].append(cumulative_cost)

    def _append_ranked_project_to_new_scenario(
            self, scenario_str: str, scenario_weights: dict, i: int) -> None:
        area = self._forsys_project_output_df[self._area_contribution_header][
            i]
        if self._max_area is not None and self._max_area < area:
            return
        cost = self._forsys_project_output_df[self._cost_contribution_header][
            i]
        if self._max_cost is not None and self._max_cost < cost:
            return

        scenario: Scenario = {
            'priority_weights': scenario_weights,
            'ranked_projects': [self._create_ranked_project(
                scenario_weights, i)],
            'cumulative_ranked_project_area': [area],
            'cumulative_ranked_project_cost': [cost],
        }
        self.scenarios[scenario_str] = scenario


# Transforms the output of a Forsys scenario run into a more
# easily-interpreted version.
class ForsysRankingOutputForASingleScenario():
    # The raw forsys output consists of 3 R dataframes. This is the index of
    # the "project output" dataframe.
    _PROJECT_OUTPUT_INDEX = 1

    # ---------------------------
    # string patterns for headers
    # ---------------------------
    # The project-level treatment impact header format in the forsys "project
    # output" dataframe. Recall:
    # - Treatment impact for a project is the sum of the treatment impacts of
    # individual stands [selected for treatment given global constraints].
    # - Treatment impact of individual stands is specified as part of the forsys
    # input dataframe.
    _TREATMENT_IMPACT_STRFORMAT = "ETrt_%s"
    # The project area rank header in the "project output" dataframe.
    _TREATMENT_RANK_HEADER = "treatment_rank"

    # This is for converting a (priority, weight) pair into a string.
    _WEIGHT_STRFORMAT = "%s:%d"

    # The parsed scenario.
    scenario: Scenario

    # The raw forsys output consists of 3 R dataframes.
    # The "project output" dataframe is converted into a dictionary of lists so
    # that it's easier to process in Python.
    _forsys_project_output_df: dict[str, list]
    # The conditions to be prioritized.
    # This represents the keys of constructor input parameter, priority_weights.
    _priorities: list[str]
    # The headers used to parse the "project output" dataframe.
    _priority_contribution_headers: list[str]
    _project_id_header: str
    _area_contribution_header: str
    _cost_contribution_header: str

    # Global constraints.
    # If set, as projects are appended to scenarios by order of impact, they
    # are ignored if their addition causes cumulative_area or cumulative_cost
    # to surpass _max_area and _max_cost.
    _max_area: float | None
    _max_cost: float | None

    # Initializes a ForsysScenarioOutput instance given raw forsys output
    # and the following inputs to the forsys call: header names, list of
    # priorities.
    # Of note, priorities must be listed in the same format and order they're
    # listed for the forsys call.
    def __init__(self, raw_forsys_output: "rpy2.robjects.vectors.ListVector",
                 priority_weights: dict[str, float], max_area, max_cost,
                 project_id_header: str, area_header: str, cost_header: str):
        self._save_raw_forsys_project_output_as_dict(raw_forsys_output)

        self._set_header_names(list(priority_weights.keys()), area_header,
                               cost_header, project_id_header)

        self._max_area = max_area
        self._max_cost = max_cost

        self.scenario = Scenario(
            {'priority_weights': priority_weights, 'ranked_projects': [],
             'cumulative_ranked_project_area': [],
             'cumulative_ranked_project_cost': []})
        for i in range(len(self._forsys_project_output_df[project_id_header])):
            self._append_ranked_project_to_scenario(priority_weights, i)

    def _save_raw_forsys_project_output_as_dict(
            self, raw_forsys_output: "rpy2.robjects.vectors.DataFrame") -> None:
        rdf = raw_forsys_output[self._PROJECT_OUTPUT_INDEX]
        self._forsys_project_output_df = {
            key: np.asarray(rdf.rx2(key)) for key in rdf.names}

    def _check_header_name(self, header) -> None:
        if header not in self._forsys_project_output_df.keys():
            raise Exception(
                "header, %s, is not a forsys output header" % header)

    def _set_header_names(
            self, priorities: list[str],
            area_header: str, cost_header: str, project_id_header: str) -> None:
        self._priorities = priorities

        self._priority_contribution_headers = [
            self._TREATMENT_IMPACT_STRFORMAT % (p) for p in priorities]
        for p in self._priority_contribution_headers:
            self._check_header_name(p)
        self._area_contribution_header = self._TREATMENT_IMPACT_STRFORMAT % area_header
        self._check_header_name(self._area_contribution_header)
        self._cost_contribution_header = self._TREATMENT_IMPACT_STRFORMAT % cost_header
        self._check_header_name(self._cost_contribution_header)
        self._project_id_header = project_id_header
        self._check_header_name(self._project_id_header)

    def _create_ranked_project(
            self, scenario_weights: dict[str, float],
            ind: int) -> RankedProject:
        project: RankedProject = {
            'id': int(
                self._forsys_project_output_df[self._project_id_header][ind]),
            'weighted_priority_scores': {},
            'rank': int(
                self._forsys_project_output_df[self._TREATMENT_RANK_HEADER][ind]),
            'total_score': 0,
        }
        for i in range(len(self._priorities)):
            p = self._priorities[i]
            contribution = self._forsys_project_output_df[
                self._priority_contribution_headers[i]
            ][ind] * scenario_weights[p]
            project['weighted_priority_scores'][p] = contribution
            project['total_score'] = project['total_score'] + contribution
        return project

    # TODO: merge logic in _append_ranked_project_to_scenario
    # _append_ranked_project_to_new_scenario, and
    # _append_ranked_project_to_existing_scenario into a single function.
    def _append_ranked_project_to_scenario(
            self, priority_weights: dict[str, float],
            i: int) -> None:
        ranked_projects = self.scenario['ranked_projects']
        scenario_ind = len(ranked_projects)

        cumulative_area = self._forsys_project_output_df[
            self._area_contribution_header][i]
        if scenario_ind > 0:
            cumulative_area = cumulative_area + \
                self.scenario['cumulative_ranked_project_area'][scenario_ind - 1]
        if self._max_area is not None and self._max_area < cumulative_area:
            return

        cumulative_cost = self._forsys_project_output_df[
            self._cost_contribution_header][i]
        if scenario_ind > 0:
            cumulative_cost = cumulative_cost + \
                self.scenario['cumulative_ranked_project_cost'][scenario_ind - 1]
        if self._max_cost is not None and self._max_cost < cumulative_cost:
            return

        ranked_projects.append(self._create_ranked_project(
            priority_weights, i))
        self.scenario['cumulative_ranked_project_area'].append(
            cumulative_area)
        self.scenario['cumulative_ranked_project_cost'].append(
            cumulative_cost)


# Transforms the output of a Forsys scenario run into a more
# easily-interpreted version.
class ForsysGenerationOutputForASingleScenario(
        ForsysRankingOutputForASingleScenario):
    # Along with the constants and variables below, this inherits the class
    # constants and variables of ForsysRankingOutputForASingleScenario.

    # The raw forsys output consists of 3 R dataframes. This is the index of
    # the "stand output" dataframe.
    _STAND_OUTPUT_INDEX = 0

    # This is used when parsing the raw forsys output's stand output dataframe.
    _geo_wkt_header: str

    # The raw forsys output consists of 3 R dataframes.
    # The "stand output" dataframe is converted into a dictionary of lists so
    # that it's easier to process in Python.
    _forsys_stand_output_df: dict[str, list]

    def __init__(
            self, raw_forsys_output: "rpy2.robjects.vectors.ListVector",
            priority_weights: dict[str, float],
            project_id_header: str, area_header: str, cost_header: str,
            geo_wkt_header: str):
        ForsysRankingOutputForASingleScenario.__init__(
            self, raw_forsys_output, priority_weights, None, None,
            project_id_header, area_header, cost_header)

        self._save_raw_forsys_stand_output_as_dict(raw_forsys_output)
        if geo_wkt_header not in self._forsys_stand_output_df.keys():
            raise Exception(
                "header, %s, is not a forsys output header" % geo_wkt_header)
        self._geo_wkt_header = geo_wkt_header

        project_area_geometries = self._get_project_area_geometries(
<<<<<<< HEAD
            raw_forsys_output)
=======
            self._forsys_stand_output_df)
>>>>>>> 06f4093c
        self._populate_geo_wkt_in_ranked_projects(project_area_geometries)

    def _save_raw_forsys_stand_output_as_dict(
            self, raw_forsys_output: "rpy2.robjects.vectors.DataFrame") -> None:
        rdf = raw_forsys_output[self._STAND_OUTPUT_INDEX]
        self._forsys_stand_output_df = {
            key: np.asarray(rdf.rx2(key)) for key in rdf.names}

<<<<<<< HEAD
    def _get_project_area_geometries(self,
                                     raw_forsys_output: "rpy2.robjects.vectors.ListVector"
                                     ) -> dict[int, Polygon | MultiPolygon]:
        return self._merge_geos(
            self._extract_geo_list(raw_forsys_output)
        )

    def _extract_geo_list(self,
                          raw_forsys_output: "rpy2.robjects.vectors.ListVector"
                          ) -> dict[int, list[Polygon]]:
        rdf = raw_forsys_output[self._STAND_OUTPUT_INDEX]
        stand_output_df = {
            key: np.asarray(rdf.rx2(key)) for key in rdf.names}
        print(stand_output_df.keys())
=======
    def _get_project_area_geometries(
        self, stand_output_df: dict[str, list]
    ) -> dict[int, Polygon | MultiPolygon]:
        return self._merge_geos(
            self._extract_geo_list(stand_output_df)
        )

    def _extract_geo_list(
            self, stand_output_df: dict[str, list]
    ) -> dict[int, list[Polygon]]:
>>>>>>> 06f4093c
        project_area_geometries = {}
        for i in range(len(stand_output_df[self._project_id_header])):
            id = stand_output_df[self._project_id_header][i]
            geo = GEOSGeometry(stand_output_df[self._geo_wkt_header][i])
            if id in project_area_geometries:
                project_area_geometries[id].append(geo)
            else:
                project_area_geometries[id] = [geo]
        return project_area_geometries

    def _merge_geos(self,
                    project_area_geometries: dict[int, list[Polygon]]
                    ) -> dict[int, Polygon | MultiPolygon]:
        merged_polygons = {}
        for id in project_area_geometries.keys():
            merged_polygons[id] = merge_polygons(
                project_area_geometries[id], 0)
        return merged_polygons

    def _populate_geo_wkt_in_ranked_projects(
            self,
            project_area_geometries: dict[int, Polygon | MultiPolygon]) -> None:
        for ranked_project in self.scenario['ranked_projects']:
            ranked_project['geo_wkt'] = project_area_geometries[
                ranked_project['id']].wkt<|MERGE_RESOLUTION|>--- conflicted
+++ resolved
@@ -397,11 +397,7 @@
         self._geo_wkt_header = geo_wkt_header
 
         project_area_geometries = self._get_project_area_geometries(
-<<<<<<< HEAD
-            raw_forsys_output)
-=======
             self._forsys_stand_output_df)
->>>>>>> 06f4093c
         self._populate_geo_wkt_in_ranked_projects(project_area_geometries)
 
     def _save_raw_forsys_stand_output_as_dict(
@@ -410,22 +406,6 @@
         self._forsys_stand_output_df = {
             key: np.asarray(rdf.rx2(key)) for key in rdf.names}
 
-<<<<<<< HEAD
-    def _get_project_area_geometries(self,
-                                     raw_forsys_output: "rpy2.robjects.vectors.ListVector"
-                                     ) -> dict[int, Polygon | MultiPolygon]:
-        return self._merge_geos(
-            self._extract_geo_list(raw_forsys_output)
-        )
-
-    def _extract_geo_list(self,
-                          raw_forsys_output: "rpy2.robjects.vectors.ListVector"
-                          ) -> dict[int, list[Polygon]]:
-        rdf = raw_forsys_output[self._STAND_OUTPUT_INDEX]
-        stand_output_df = {
-            key: np.asarray(rdf.rx2(key)) for key in rdf.names}
-        print(stand_output_df.keys())
-=======
     def _get_project_area_geometries(
         self, stand_output_df: dict[str, list]
     ) -> dict[int, Polygon | MultiPolygon]:
@@ -436,7 +416,6 @@
     def _extract_geo_list(
             self, stand_output_df: dict[str, list]
     ) -> dict[int, list[Polygon]]:
->>>>>>> 06f4093c
         project_area_geometries = {}
         for i in range(len(stand_output_df[self._project_id_header])):
             id = stand_output_df[self._project_id_header][i]
