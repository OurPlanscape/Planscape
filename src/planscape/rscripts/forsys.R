## How to run this script?
## From the planscape repo root, do:
## Rscript rscripts/forsys.R --scenario <scenario_id>
## Replace `<scenario_id>` with an integer, corresponding with the scenario id
library("logger")
library("DBI")
library("RPostgreSQL")
library("optparse")
library("rjson")
library("glue")
library("forsys")
library("sf")
library("dplyr")
library("purrr")
library("stringi")
library("glue")
library("tidyr")
library("friendlyeval")

readRenviron(".env")

options <- list(
  make_option(
    c("-s", "--scenario",
      type = "character", default = NULL,
      help = "Scenario ID", metavar = "character"
    )
  )
)
parser <- OptionParser(option_list = options)
options <- parse_args(parser)
scenario_id <- options$scenario
if (is.null(scenario_id)) {
  print_help(parser)
  stop("You need to specify one scenario id.")
}

DEFAULT_COST_PER_ACRE <- 2470
SHORT_TONS_ACRE_TO_SHORT_TONS_CELL <- 0.2224
MGC_HA_TO_MGC_CELL <- 0.09
PREPROCESSING_MULTIPLIERS <- list(
  total_fuel_exposed_to_fire = SHORT_TONS_ACRE_TO_SHORT_TONS_CELL,
  dead_and_down_fuels = SHORT_TONS_ACRE_TO_SHORT_TONS_CELL,
  standing_dead_and_ladder_fuels = SHORT_TONS_ACRE_TO_SHORT_TONS_CELL,
  available_standing_biomass = SHORT_TONS_ACRE_TO_SHORT_TONS_CELL,
  sawtimber_biomass = SHORT_TONS_ACRE_TO_SHORT_TONS_CELL,
  costs_of_potential_treatment_moving_biomass = SHORT_TONS_ACRE_TO_SHORT_TONS_CELL,
  costs_of_potential_treatment_moving_sawlogs = SHORT_TONS_ACRE_TO_SHORT_TONS_CELL,
  heavy_fuel_load = SHORT_TONS_ACRE_TO_SHORT_TONS_CELL,
  live_tree_density_30in_dbh = SHORT_TONS_ACRE_TO_SHORT_TONS_CELL,
  aboveground_live_tree_carbon = MGC_HA_TO_MGC_CELL
)
<<<<<<< HEAD
=======

STAND_AREAS_ACRES <- list(
  SMALL = 9.884,
  MEDIUM = 98.84,
  LARGE = 494.2
)

average_per_stand <- function(value, stand_count, stand_size = NA) {
  return(round(value / stand_count, digits = 2))
}
average_ses <- function(value, stand_count, stand_size = NA) {
  return(round(value / stand_count, digits = 0))
}
total_acres_per_project <- function(value, stand_count, stand_size) {
  stand_size_in_acres <- STAND_AREAS_ACRES[[stand_size]]
  return(round(value * stand_size_in_acres, digits = 2))
}

POSTPROCESSING_FUNCTIONS <- list(
  aboveground_live_tree_carbon = average_per_stand,
  american_pacific_marten_habitat = total_acres_per_project,
  aquatic_species_richness = average_per_stand,
  available_standing_biomass = total_acres_per_project,
  band_tailed_pigeon_habitat = total_acres_per_project,
  basal_area = average_per_stand,
  california_spotted_owl_habitat = total_acres_per_project,
  california_spotted_owl_territory = total_acres_per_project,
  cavity_nesters_excavators_species_richness = average_per_stand,
  damage_potential_wui = average_per_stand,
  dead_and_down_carbon = average_per_stand,
  dead_and_down_fuels = average_per_stand,
  endangered_vertebrate = average_per_stand,
  giant_sequoia_stands = total_acres_per_project,
  heavy_fuel_load = average_per_stand,
  live_tree_density_30in_dbh = average_per_stand,
  mean_percent_fire_return_interval_departure_condition_class = average_per_stand,
  nothern_goshawk_habitat = total_acres_per_project,
  pacific_fisher = total_acres_per_project,
  probability_of_fire_severity_high = average_per_stand,
  probability_of_fire_severity_moderate = average_per_stand,
  sawtimber_biomass = total_acres_per_project,
  standing_dead_and_ladder_fuels = average_per_stand,
  structure_exposure = average_ses,
  structure_exposure_score = average_ses,
  time_since_last_disturbance = average_per_stand,
  total_fuel_exposed_to_fire = average_per_stand,
  wildlife_species_richness = average_per_stand
)
>>>>>>> 8c816750

METRIC_COLUMNS <- list(
  distance_to_roads = "min",
  slope = "max",
  low_income_population_proportional = "sum",
  wui = "majority",
  mean_percent_fire_return_interval_departure_condition_class = "majority",
  f3veg100 = "majority"
)


get_sdw <- function() {
  return(as.numeric(Sys.getenv("FORSYS_SDW", "0.5")))
}

get_epw <- function() {
  return(as.numeric(Sys.getenv("FORSYS_EPW", "0.5")))
}

get_exclusion_limit <- function() {
  return(as.numeric(Sys.getenv("FORSYS_EXCLUSION_LIMIT", "0.5")))
}

get_sample_frac <- function() {
  return(as.numeric(Sys.getenv("FORSYS_SAMPLE_FRAC", "0.1")))
}


get_connection <- function() {
  connection <- dbConnect(RPostgres::Postgres(),
    host = Sys.getenv("PLANSCAPE_DATABASE_HOST"),
    dbname = Sys.getenv("PLANSCAPE_DATABASE_NAME"),
    port = Sys.getenv("PLANSCAPE_DATABASE_PORT"),
    user = Sys.getenv("PLANSCAPE_DATABASE_USER"),
    password = Sys.getenv("PLANSCAPE_DATABASE_PASSWORD"),
  )
  return(connection)
}

get_output_dir <- function(scenario) {
  return(paste0(getwd(), "/output/", scenario$uuid))
}

get_scenario_data <- function(connection, scenario_id) {
  query <- "SELECT
              s.id,
              s.name,
              s.uuid,
              s.configuration,
              pa.region_name as \"region_name\",
              pa.name as \"planning_area_name\",
              ST_Area(pa.geometry::geography, TRUE) / 4047 as \"planning_area_acres\"
            FROM
              planning_scenario s
            LEFT JOIN planning_planningarea pa ON (pa.id = s.planning_area_id)
            WHERE s.id = $1;"
  result <- dbGetQuery(connection, query, params = list(scenario_id))
  return(head(result, 1))
}

priority_to_condition <- function(connection, scenario, priority) {
  region_name <- scenario$region_name
  # given a scenario and it's configuration, return
  # a list of condition ids
  query <- glue_sql(
    "SELECT
      cc.id as \"condition_id\",
      cb.id as \"base_id\",
      cb.region_name,
      cb.condition_name
    FROM
      conditions_condition cc
    LEFT JOIN
      conditions_basecondition cb ON (cb.id = cc.condition_dataset_id)
    WHERE
      cb.condition_name = {condition_name} AND
      cb.region_name = {region_name}",
    condition_name = priority,
    region_name = region_name,
    .con = connection
  )
  result <- dbGetQuery(connection, query)
  return(tibble(head(result, 1)))
}

get_restrictions <- function(connection, scenario_id, restrictions) {
  statement <- "
    WITH plan_scenario AS (
      SELECT
        pp.id AS \"planning_area_id\",
        ps.id AS \"scenario_id\",
        pp.geometry
    FROM planning_planningarea pp
    LEFT JOIN planning_scenario ps ON (ps.planning_area_id = pp.id)
    WHERE
        ps.id = {scenario_id}
    )
    SELECT
      ST_Transform(ST_Union(rr.geometry), 5070) as \"geometry\"
    FROM restrictions_restriction rr, plan_scenario
    WHERE
      type IN ({restrictions*}) AND
      rr.geometry && plan_scenario.geometry AND
      ST_Intersects(rr.geometry, plan_scenario.geometry)"
  restrictions_statement <- glue_sql(statement, scenario_id = scenario_id, restrictions = restrictions, .con = connection)
  restriction_data <- st_read(
    dsn = connection,
    layer = NULL,
    query = restrictions_statement,
<<<<<<< HEAD
    geometry_column = "geometry"
=======
    geometry_column = "geometry",
    crs = 5070
>>>>>>> 8c816750
  )
  return(restriction_data)
}

get_stands <- function(connection, scenario_id, stand_size, restrictions) {
  query_text <- "
  WITH plan_scenario AS (
    SELECT
      pp.id AS \"planning_area_id\",
      ps.id AS \"scenario_id\",
      pp.geometry
  FROM planning_planningarea pp
  LEFT JOIN planning_scenario ps ON (ps.planning_area_id = pp.id)
  WHERE
      ps.id = {scenario_id}
  )
  SELECT
      ss.id AS \"stand_id\",
      ST_Transform(ss.geometry, 5070) AS \"geometry\",
      ST_Area(ss.geometry::geography, TRUE) / 4047 as \"area_acres\"
  FROM stands_stand ss, plan_scenario
  WHERE
      ss.\"size\" = {stand_size} AND
      ss.geometry && plan_scenario.geometry AND
      ST_Intersects(ss.geometry, plan_scenario.geometry)"
  query <- glue_sql(query_text, scenario_id = scenario_id, .con = connection)

  stands <- st_read(
    dsn = connection,
    layer = NULL,
    query = query,
    geometry_column = "geometry",
    crs = 5070
  )

  if (length(restrictions) > 0) {
    log_info("Restrictions found!")
    restriction_data <- get_restrictions(connection, scenario_id, restrictions)
    stands <- st_filter(stands, restriction_data, .predicate = st_disjoint)
  }
  return(stands)
}

preprocess_metrics <- function(metrics, condition_name) {
  if (condition_name %in% names(PREPROCESSING_MULTIPLIERS)) {
    multiplier <- PREPROCESSING_MULTIPLIERS[[condition_name]]
    expr <- glue("{condition_name} * {multiplier}")
    log_info(
      paste(
        condition_name,
        "is being preprocessed with expr",
        expr
      )
    )
    metrics <- metrics %>%
      mutate(
        !!treat_string_as_col(condition_name) := !!treat_string_as_expr(expr)
      )
  }
  return(metrics)
}

get_metric_column <- function(condition_name) {
  if (exists(condition_name, METRIC_COLUMNS)) {
    return(METRIC_COLUMNS[[condition_name]])
  }
  return("avg")
}

get_stand_metrics <- function(
    connection,
    condition_id,
    condition_name,
    stand_ids) {
  metric_column <- get_metric_column(condition_name)
  query <- glue_sql(
    "SELECT
      stand_id,
      COALESCE({`metric_column`}, 0) AS {`condition_name`}
     FROM stands_standmetric
     WHERE
       condition_id = {condition_id} AND
       stand_id IN ({stand_ids*})",
    condition_id = condition_id,
    condition_name = condition_name,
    stand_ids = stand_ids,
    .con = connection
  )
  result <- dbGetQuery(connection, query) %>% preprocess_metrics(condition_name)
  return(result)
}

get_project_geometry <- function(connection, stand_ids) {
  query <- glue_sql("SELECT
            ST_AsGeoJSON(
              ST_Transform(
                ST_Union(geometry),
                4326),
              6, -- max precision
              0  -- output mode
            )
            FROM stands_stand
            WHERE id IN ({stand_ids*})",
    stand_ids = stand_ids,
    .con = connection
  )
  result <- dbGetQuery(connection, query)
  return(fromJSON(result$st_asgeojson))
}


get_project_ids <- function(forsys_output) {
  return(unique(forsys_output$project_output$proj_id))
}

rename_col <- function(name) {
  new_name <- gsub(
    "^(ETrt_)",
    "",
    name
  )
  return(new_name)
}

get_cost_per_acre <- function(scenario) {
  configuration <- get_configuration(scenario)
  user_defined_cost <- configuration[["est_cost"]]
  if (is.null(user_defined_cost)) {
    return(DEFAULT_COST_PER_ACRE)
  } else {
    return(user_defined_cost)
  }
}


to_properties <- function(
    project_id,
    scenario,
    forsys_project_outputs,
    project_stand_count,
    stand_size,
    new_column_for_postprocessing = FALSE) {
  scenario_cost_per_acre <- get_cost_per_acre(scenario)
  project_data <- forsys_project_outputs %>%
    filter(proj_id == project_id) %>%
    select(-contains("Pr_1")) %>%
    mutate(stand_count = project_stand_count) %>%
    mutate(total_cost = ETrt_area_acres * scenario_cost_per_acre) %>%
    mutate(cost_per_acre = scenario_cost_per_acre) %>%
    mutate(pct_area = ETrt_area_acres / scenario$planning_area_acres) %>%
    rename_with(.fn = rename_col)

  # post process
  log_info("Postprocessing results.")
  for (column in names(project_data)) {
    if (column %in% names(POSTPROCESSING_FUNCTIONS)) {
      postprocess_fn <- POSTPROCESSING_FUNCTIONS[[column]]
      if (new_column_for_postprocessing) {
        new_column <- glue("p_{column}")
      } else {
        new_column <- column
      }
      log_info("Post processing {column} to {new_column}.")
      project_data <- project_data %>%
        mutate(
          !!treat_string_as_col(new_column) := postprocess_fn(!!treat_string_as_col(column), project_stand_count, stand_size)
        )
    }
  }

  return(as.list(project_data))
}

to_project_data <- function(
    connection,
    scenario,
    project_id,
    forsys_outputs,
    new_column_for_postprocessing = FALSE) {
  configuration <- get_configuration(scenario)
  stand_size <- get_stand_size(configuration)
  project_stand_ids <- select(
    filter(
      forsys_outputs$stand_output,
      proj_id == project_id,
      DoTreat == 1
    ),
    stand_id
  )
  stand_count <- nrow(project_stand_ids)
  project_stand_ids <- as.integer(project_stand_ids$stand_id)
  geometry <- get_project_geometry(connection, project_stand_ids)
  properties <- to_properties(
    project_id,
    scenario,
    forsys_outputs$project_output,
    stand_count,
    stand_size,
    new_column_for_postprocessing
  )
  return(list(
    type = "Feature",
    properties = properties,
    geometry = geometry
  ))
}

to_projects <- function(con, scenario, forsys_outputs, new_column_for_postprocessing = FALSE) {
  project_ids <- get_project_ids(forsys_outputs)
  projects <- list()
  projects <- lapply(project_ids, function(project_id) {
    return(to_project_data(
      con,
      scenario,
      project_id,
      forsys_outputs,
      new_column_for_postprocessing
    ))
  })
  geojson <- list(type = "FeatureCollection", features = projects)
  return(geojson)
}

merge_data <- function(stands, metrics) {
  data <- left_join(x = stands, y = metrics, by = "stand_id")

  return(data)
}

now_utc <- function() {
  strftime(as.POSIXlt(Sys.time(), "UTC"), "%Y-%m-%dT%H:%M:%S")
}

get_priorities <- function(
    connection,
    scenario,
    conditions) {
  priorities <- list()

  priorities <- lapply(conditions, function(priority) {
    priority <- priority_to_condition(connection, scenario, priority)
    return(priority)
  })
  return(data.table::rbindlist(priorities))
}

get_stand_data <- function(connection, scenario, configuration, conditions) {
  stand_size <- get_stand_size(configuration)

  stands <- get_stands(connection, scenario$id, stand_size, as.vector(configuration$excluded_areas))
  for (row in seq_len(nrow(conditions))) {
    condition_id <- conditions[row, "condition_id"]$condition_id
    condition_name <- conditions[row, "condition_name"]$condition_name
    metric <- get_stand_metrics(
      connection,
      condition_id,
      condition_name,
      stands$stand_id
    )

    if (nrow(metric) <= 0) {
      log_warn(
        paste(
          "Condition",
          condition_name,
          "with id",
          condition_id,
          "yielded an empty result. check underlying data!"
        )
      )

      if (any(is.na(metric[, condition_name]))) {
        log_warn(
          paste(
            "Condition",
            condition_name,
            "contains NA/NULL values."
          )
        )
      }

      metric <- data.frame(stand_id = stands$stand_id, rep(0, nrow(stands)))
      names(metric) <- c("stand_id", condition_name)
    }
    stands <- merge_data(stands, metric)
  }
  stands <- stands %>% mutate(across(where(is.numeric), ~ replace_na(.x, 0)))
  return(stands)
}

get_configuration <- function(scenario) {
  configuration <- fromJSON(toString(scenario[["configuration"]]))
  return(configuration)
}

get_stand_size <- function(configuration) {
  stand_size <- configuration$stand_size
  if (is.null(stand_size)) {
    return("LARGE")
  }

  return(stand_size)
}

get_weights <- function(priorities, configuration) {
  condition_count <- length(priorities$condition_name)
  weight_count <- length(configuration$weights)

  if (weight_count == 0) {
    log_info("generating weights")
    return(rep(1, length(priorities$condition_name)))
  }

  if (weight_count < condition_count) {
    log_info("padding weights")
    return(
      c(configuration$weights, rep(1, condition_count - weight_count))
    )
  }

  if (weight_count > condition_count) {
    log_info("trimming weights")
    return(configuration$weights[1:condition_count])
  }

  log_info("using configured weights")
  return(configuration$weights)
}

get_number_of_projects <- function(scenario) {
  # this is hardcoded for now. in the future it
  # might come from the configuration JSON
  return(10)
}

get_min_project_area <- function(scenario) {
  configuration <- get_configuration(scenario)
  stand_size <- configuration$stand_size
  min_area <- 500

  if (stand_size == "MEDIUM") {
    min_area <- 100
  }

  if (stand_size == "SMALL") {
    min_area <- 10
  }

  log_info(
    paste(
      "Stand size",
      stand_size,
      "chosen. Minimum project area is",
      min_area
    )
  )
  return(min_area)
}

get_max_treatment_area <- function(scenario) {
  configuration <- get_configuration(scenario)
  budget <- configuration$max_budget
  cost_per_acre <- get_cost_per_acre(scenario)

  if (!is.null(budget) && cost_per_acre != 0) {
    max_acres <- budget / cost_per_acre
    log_info(
      paste(
        "Budget is configured for",
        budget,
        ".Total acres:",
        max_acres
      )
    )
    return(max_acres)
  }

  if (!is.null(configuration$max_treatment_area_ratio)) {
    log_info("Budget is null, using max acres with area {configuration$max_treatment_area_ratio}")
    return(configuration$max_treatment_area_ratio)
  }

  max_acres <- get_min_project_area(configuration$stand_size) * get_number_of_projects(scenario)
  log_warn("There is no information to properly calculate max area, using {max_acres}.")
  return(max_acres)
}

get_distance_to_roads <- function(configuration) {
  # converts specified distance to roads in yards to meters
  distance_in_meters <- configuration$min_distance_from_road / 1.094
  return(glue("distance_to_roads <= {distance_in_meters}"))
}

get_max_slope <- function(configuration) {
  max_slope <- configuration$max_slope
  return(glue("slope <= {max_slope}"))
}

get_stand_thresholds <- function(scenario) {
  all_thresholds <- c()
  configuration <- get_configuration(scenario)

  if (!is.null(configuration$max_slope)) {
    max_slope <- get_max_slope(configuration)
    all_thresholds <- c(all_thresholds, max_slope)
  }

  if (!is.null(configuration$min_distance_from_road)) {
    distance_to_roads <- get_distance_to_roads(configuration)
    all_thresholds <- c(all_thresholds, distance_to_roads)
  }

  if (length(configuration$stand_thresholds) > 0) {
    all_thresholds <- c(all_thresholds, configuration$stand_thresholds)
  }

  if (length(all_thresholds) > 0) {
    return(paste(all_thresholds, collapse = " & "))
  }
  return(NULL)
}

remove_duplicates <- function(dataframe) {
  return(dataframe[!duplicated(dataframe), ])
}

export_input <- function(scenario, stand_data) {
  output_dir <- get_output_dir(scenario)
  output_file <- paste0(output_dir, "/inputs.csv")
  layer_options <- c("GEOMETRY=AS_WKT")
  dir.create(output_dir)
  st_write(stand_data, output_file, layer_options = layer_options, append = FALSE, delete_dsn = TRUE)
}

call_forsys <- function(
    connection,
    scenario,
    configuration,
    priorities,
    outputs,
    restrictions) {
  forsys_inputs <- data.table::rbindlist(
    list(priorities, outputs, restrictions)
  )
  # we use this to drop priorities, that are repeated in here - we need those
  # so front-end can show data from priorities as well
  forsys_inputs <- remove_duplicates(forsys_inputs)

  stand_data <- get_stand_data(
    connection,
    scenario,
    configuration,
    forsys_inputs
  )

  if (length(priorities$condition_name) > 1) {
    weights <- get_weights(priorities, configuration)
    log_info("combining priorities")
    stand_data <- stand_data %>%
      forsys::calculate_spm(fields = priorities$condition_name) %>%
      forsys::calculate_pcp(fields = priorities$condition_name) %>%
      forsys::combine_priorities(
        fields = paste0(priorities$condition_name, "_SPM"),
        weights = weights,
        new_field = "priority"
      )
    scenario_priorities <- c("priority")
  } else {
    log_info("running with single priority")
    scenario_priorities <- first(priorities$condition_name)
  }
  # this might be configurable in the future. if it's the case, it will come in
  # the configuration variable. This also might change due the course of the
  # project as we're not sure on how many projects we will have at the beginning
  max_treatment_area <- get_max_treatment_area(scenario)
  number_of_projects <- get_number_of_projects(scenario)
  min_area_project <- get_min_project_area(scenario)
  max_area_project <- max_treatment_area / number_of_projects

  stand_thresholds <- get_stand_thresholds(scenario)

  log_info(paste("Thresholds configured:", stand_thresholds))

  export_input(scenario, stand_data)

  sdw <- get_sdw()
  epw <- get_epw()
  sample_frac <- get_sample_frac()
  exclusion_limit <- get_exclusion_limit()

  out <- forsys::run(
    return_outputs = TRUE,
    write_outputs = TRUE,
    overwrite_output = FALSE,
    scenario_name = scenario$uuid, # using UUID here instead of name
    scenario_output_fields = c(outputs$condition_name, "area_acres"),
    scenario_priorities = scenario_priorities,
    stand_data = stand_data,
    stand_area_field = "area_acres",
    stand_id_field = "stand_id",
    stand_threshold = stand_thresholds,
    run_with_patchmax = TRUE,
    patchmax_proj_size_min = min_area_project,
    patchmax_proj_size = max_area_project,
    patchmax_proj_number = number_of_projects,
    patchmax_SDW = sdw,
    patchmax_EPW = epw,
    patchmax_exclusion_limit = exclusion_limit,
    patchmax_sample_frac = sample_frac
  )
  return(out)
}

upsert_scenario_result <- function(
    connection,
    timestamp,
    started_at,
    completed_at,
    scenario_id,
    status,
    geojson_result) {
  query <- glue_sql("INSERT into planning_scenarioresult (
    created_at,
    updated_at,
    started_at,
    completed_at,
    scenario_id,
    status,
    result
  ) VALUES (
    {created_at},
    {updated_at},
    {started_at},
    {completed_at},
    {scenario_id},
    {status},
    {geojson_result}::jsonb
  )
  ON CONFLICT (scenario_id) DO UPDATE
  SET
    updated_at = EXCLUDED.updated_at,
    started_at = EXCLUDED.started_at,
    completed_at = EXCLUDED.completed_at,
    result = EXCLUDED.result,
    status = EXCLUDED.status;
  ",
    created_at = timestamp,
    updated_at = timestamp,
    started_at = started_at,
    completed_at = completed_at,
    scenario_id = scenario_id,
    status = status,
    geojson_result = toJSON(geojson_result),
    .con = connection
  )
  dbExecute(connection, query, immediate = TRUE)
}

main <- function(scenario_id) {
  now <- now_utc()
  connection <- get_connection()
  scenario <- get_scenario_data(connection, scenario_id)
  configuration <- get_configuration(scenario)
  priorities <- get_priorities(
    connection,
    scenario,
    configuration$scenario_priorities
  )

  outputs <- get_priorities(
    connection,
    scenario,
    configuration$scenario_output_fields
  )

  restrictions <- get_priorities(
    connection,
    scenario,
    c("slope", "distance_to_roads")
  )
  new_column_for_postprocessing <- Sys.getenv(
    "NEW_COLUMN_FOR_POSTPROCESSING",
    FALSE
  )
  tryCatch(
    expr = {
      forsys_output <- call_forsys(
        connection,
        scenario,
        configuration,
        priorities,
        outputs,
        restrictions
      )
      completed_at <- now_utc()
      result <- to_projects(
        connection,
        scenario,
        forsys_output,
        new_column_for_postprocessing = new_column_for_postprocessing
      )
      upsert_scenario_result(
        connection,
        now,
        started_at = now,
        completed_at = completed_at,
        scenario_id,
        "SUCCESS",
        result
      )
      log_info(paste("[OK] Forsys succeeeded for scenario", scenario_id))
    },
    error = function(e) {
      log_error(paste("[FAIL] Forsys failed.", e))
      completed_at <- now_utc()
      upsert_scenario_result(
        connection,
        now,
        started_at = now,
        completed_at = completed_at,
        scenario_id,
        "FAILURE",
        list(type = "FeatureCollection", features = list())
      )
    },
    finally = {
      log_info(paste("[DONE] Forsys execution finished."))
    }
  )
}

main(scenario_id)<|MERGE_RESOLUTION|>--- conflicted
+++ resolved
@@ -50,8 +50,6 @@
   live_tree_density_30in_dbh = SHORT_TONS_ACRE_TO_SHORT_TONS_CELL,
   aboveground_live_tree_carbon = MGC_HA_TO_MGC_CELL
 )
-<<<<<<< HEAD
-=======
 
 STAND_AREAS_ACRES <- list(
   SMALL = 9.884,
@@ -100,7 +98,6 @@
   total_fuel_exposed_to_fire = average_per_stand,
   wildlife_species_richness = average_per_stand
 )
->>>>>>> 8c816750
 
 METRIC_COLUMNS <- list(
   distance_to_roads = "min",
@@ -210,12 +207,8 @@
     dsn = connection,
     layer = NULL,
     query = restrictions_statement,
-<<<<<<< HEAD
-    geometry_column = "geometry"
-=======
     geometry_column = "geometry",
     crs = 5070
->>>>>>> 8c816750
   )
   return(restriction_data)
 }
