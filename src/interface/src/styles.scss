--- conflicted
+++ resolved
@@ -111,14 +111,13 @@
   font-size: 14px;
 }
 
-<<<<<<< HEAD
 .snackbar-error {
   background: #b00020;
   button {
     color: #ffffff;
   }
 }
-=======
+
 // Geoman drawing vertex styling
 .marker-icon,
  .marker-icon:focus {
@@ -127,7 +126,6 @@
     width: 5px !important;
     height: 5px !important;
  }
->>>>>>> ed1d31a0
 
 // Must manually import leaflet draw css. https://github.com/Leaflet/Leaflet.draw/issues/617
 @import '@geoman-io/leaflet-geoman-free/dist/leaflet-geoman.css';