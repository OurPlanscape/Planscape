/*
Typography mixins.
Declare mixins based on styleguide and apply to classes
 */

@mixin public-sans() {
  font-family: Public Sans;
}

@mixin italic-sm {
  @include public-sans();
  font-size: 14px;
  font-style: italic;
  font-weight: normal;
  line-height: 22px;
}

@mixin important-paragraph {
  @include public-sans();
  font-size: 18px;
  font-weight: 400;
  line-height: 32px;
  letter-spacing: 0px;
}

@mixin regular-paragraph {
  @include public-sans();
  font-size: 16px;
  font-weight: 300;
  line-height: 26px;
  letter-spacing: 0px;
}

@mixin small-paragraph {
  @include public-sans();
  font-size: 14px;
  line-height: 22px;
  font-weight: 400;
  letter-spacing: 0px;
}

@mixin standard-label {
  @include public-sans();
  font-size: 18px;
  font-style: normal;
  font-weight: 400;
  line-height: 24px; /* 133.333% */
}

@mixin standard-label-bold {
  @include standard-label();
  font-weight: 600;
}

@mixin standard-link {
  @include public-sans();
  font-size: 14px;
  font-weight: 500;
  line-height: 16px;
  letter-spacing: 0px;
}

@mixin h1 {
  @include public-sans();
  font-size: 30px;
  font-weight: 700;
  line-height: 32px;
  letter-spacing: 0px;
}

@mixin h2 {
  @include public-sans();
  font-size: 26px;
  font-weight: 700;
  line-height: 32px;
}

@mixin h3 {
  @include public-sans();
  font-weight: 500;
  font-size: 22px;
  line-height: 24px;
  font-size: 22px;
  font-style: normal;
  font-weight: 600;
  line-height: 32px;
}

@mixin h4 {
  @include public-sans();
  font-size: 18px;
  font-style: normal;
  font-weight: 600;
  line-height: 32px;
}

@mixin button-text {
  @include public-sans();
  font-weight: semibold;
  font-size: 1rem;
  line-height: 1rem;
}

@mixin top-level-label {
  @include public-sans();
  font-size: 16px;
  line-height: 26px;
  font-weight: 500;
}

@mixin small-paragraph {
  @include public-sans();
  font-size: 14px;
  line-height: 22px;
  font-weight: 400;
  letter-spacing: 0px;
}

@mixin regular-paragraph {
  @include public-sans();
  font-size: 1rem;
  font-weight: 400;
  line-height: 1.625 rem;
}

@mixin p {
  @include public-sans();
  font-size: 16px;
  font-style: normal;
  font-weight: 400;
  line-height: 26px
}

<<<<<<< HEAD

=======
@mixin button-disabled {
  background-color: $color-light-gray;
  color: $color-text-gray;
}
>>>>>>> e7a1ffa2
<|MERGE_RESOLUTION|>--- conflicted
+++ resolved
@@ -131,11 +131,7 @@
   line-height: 26px
 }
 
-<<<<<<< HEAD
-
-=======
 @mixin button-disabled {
   background-color: $color-light-gray;
   color: $color-text-gray;
-}
->>>>>>> e7a1ffa2
+}