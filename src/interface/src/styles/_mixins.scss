/*
Typography mixins.
Declare mixins based on styleguide and apply to classes
 */

@mixin public-sans() {
  font-family: Public Sans;
}

@mixin italic-sm {
  @include public-sans();
  font-size: 14px;
  font-style: italic;
  font-weight: normal;
  line-height: 22px;
}

@mixin regular-paragraph {
  font-size: 1rem;
  font-weight: 400;
  font-family: 'Public Sans';
  line-height: 1.625 rem;
}

@mixin standard-label {
  /* standard-label */
  @include public-sans();
  font-size: 18px;
  font-style: normal;
  font-weight: 400;
  line-height: 24px; /* 133.333% */
}

@mixin standard-link {
  font-size: 16px;
  line-height: 26px;
  font-weight: 500;
  text-decoration: underline;
}

@mixin standard-label-bold {
  @include standard-label();
  font-weight: 600;
}

<<<<<<< HEAD
@mixin h1 {
  @include public-sans();
  font-size: 30px;
  font-weight: 700;
  line-height: 32px;
}

@mixin h3 {
  @include public-sans();
  font-size: 22px;
  font-weight: 400;
  line-height: 32px;
}

=======
@mixin h3 {
  @include public-sans();
  font-size: 22px;
  font-style: normal;
  font-weight: 600;
  line-height: 32px;
}


>>>>>>> 961df27b
@mixin h4 {
  @include public-sans();
  font-size: 18px;
  font-style: normal;
  font-weight: 600;
  line-height: 32px;
}

@mixin top-level-label {
  @include public-sans();
  font-size: 16px;
  font-weight: bold;
}

@mixin small-paragraph {
  @include public-sans();
  font-size: 14px;
  line-height: 22px;
}

@mixin p {
  @include public-sans();
  font-size: 16px;
  font-style: normal;
  font-weight: 400;
  line-height: 26px
}<|MERGE_RESOLUTION|>--- conflicted
+++ resolved
@@ -43,7 +43,6 @@
   font-weight: 600;
 }
 
-<<<<<<< HEAD
 @mixin h1 {
   @include public-sans();
   font-size: 30px;
@@ -54,21 +53,11 @@
 @mixin h3 {
   @include public-sans();
   font-size: 22px;
-  font-weight: 400;
-  line-height: 32px;
-}
-
-=======
-@mixin h3 {
-  @include public-sans();
-  font-size: 22px;
   font-style: normal;
   font-weight: 600;
   line-height: 32px;
 }
 
-
->>>>>>> 961df27b
 @mixin h4 {
   @include public-sans();
   font-size: 18px;
