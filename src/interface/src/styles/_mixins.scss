--- conflicted
+++ resolved
@@ -15,13 +15,6 @@
   line-height: 22px;
 }
 
-<<<<<<< HEAD
-@mixin regular-paragraph {
-  font-size: 1rem;
-  font-weight: 400;
-  font-family: 'Public Sans';
-  line-height: 1.625 rem;
-=======
 @mixin important-paragraph {
   @include public-sans();
   font-size: 18px;
@@ -44,7 +37,6 @@
   line-height: 22px;
   font-weight: 400;
   letter-spacing: 0px;
->>>>>>> 608094c2
 }
 
 @mixin standard-label {
