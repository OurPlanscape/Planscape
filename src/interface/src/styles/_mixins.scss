/*
Typography mixins.
Declare mixins based on styleguide and apply to classes
 */

@mixin public-sans() {
  font-family: Public Sans;
}

@mixin button-text {
  @include public-sans();
  font-weight: 400;
  font-size: 1rem;
  line-height: 1rem;
}

@mixin italic-sm {
  @include public-sans();
  font-size: 14px;
  font-style: italic;
  font-weight: normal;
  line-height: 22px;
}

@mixin important-paragraph {
  @include public-sans();
  font-size: 18px;
  font-weight: 400;
  line-height: 32px;
  letter-spacing: 0px;
}

@mixin regular-paragraph {
  @include public-sans();
  font-size: 16px;
  font-weight: 300;
  line-height: 26px;
  letter-spacing: 0px;
}

@mixin small-paragraph {
  @include public-sans();
  font-size: 14px;
  line-height: 22px;
  font-weight: 400;
  letter-spacing: 0px;
}

@mixin standard-label {
  @include public-sans();
  font-size: 18px;
  font-style: normal;
  font-weight: 400;
  line-height: 24px; /* 133.333% */
}

@mixin standard-label-bold {
  @include standard-label();
  font-weight: 600;
}

@mixin standard-link {
  @include public-sans();
  font-size: 14px;
  font-weight: 500;
  line-height: 16px;
  letter-spacing: 0px;
}

@mixin h1 {
  @include public-sans();
  font-size: 30px;
  font-weight: 700;
  line-height: 32px;
  letter-spacing: 0px;
}

@mixin h2 {
  @include public-sans();
  font-size: 26px;
  font-weight: 700;
  line-height: 32px;
}

@mixin h3 {
  @include public-sans();
  font-weight: 500;
  font-size: 22px;
  line-height: 24px;
  font-size: 22px;
  font-style: normal;
  font-weight: 600;
  line-height: 32px;
}

@mixin h4 {
  @include public-sans();
  font-size: 18px;
  font-style: normal;
  font-weight: 600;
  line-height: 32px;
}

@mixin button-text {
  @include public-sans();
  font-weight: semibold;
  font-size: 1rem;
  line-height: 1rem;
}

@mixin top-level-label {
  @include public-sans();
  font-size: 16px;
  line-height: 26px;
  font-weight: 500;
}

@mixin small-paragraph {
  @include public-sans();
  font-size: 14px;
  line-height: 22px;
  font-weight: 400;
  letter-spacing: 0px;
}

@mixin regular-paragraph {
  @include public-sans();
  font-size: 1rem;
  font-weight: 400;
  line-height: 1.625 rem;
}

@mixin p {
  @include public-sans();
  font-size: 16px;
  font-style: normal;
  font-weight: 400;
  line-height: 26px
}

<<<<<<< HEAD
@mixin standard-button {
  @include button-text();
  padding: 10px 8px 10px 8px;
  border-radius: 4px;
  gap: 10px;
}

=======
>>>>>>> 608094c2
@mixin button-disabled {
  background-color: $color-light-gray;
  color: $color-text-gray;
}<|MERGE_RESOLUTION|>--- conflicted
+++ resolved
@@ -138,7 +138,6 @@
   line-height: 26px
 }
 
-<<<<<<< HEAD
 @mixin standard-button {
   @include button-text();
   padding: 10px 8px 10px 8px;
@@ -146,8 +145,6 @@
   gap: 10px;
 }
 
-=======
->>>>>>> 608094c2
 @mixin button-disabled {
   background-color: $color-light-gray;
   color: $color-text-gray;
