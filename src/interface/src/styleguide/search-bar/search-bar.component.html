--- conflicted
+++ resolved
@@ -9,21 +9,14 @@
       placeholder="{{ searchPlaceholder }}"
       [matAutocomplete]="searchHistory"
       [matAutocompleteConnectedTo]="origin"
-<<<<<<< HEAD
       (input)="onSearchInputChange($event)"
       (keydown)="onInputKey($event)" />
-    <mat-autocomplete #searchHistory="matAutocomplete" panel="acpanel">
+    <mat-autocomplete #searchHistory="matAutocomplete" panel="acpanel"
+    (optionSelected)="onHistorySelection($event)">
+
       <div class="autocomplete-label" *ngIf="historyItems.length">
         {{ autocompleteTitle }}
       </div>
-=======
-      (input)="onSearchInputChange($event)" />
-    <mat-autocomplete
-      #searchHistory="matAutocomplete"
-      panel="acpanel"
-      (optionSelected)="onHistorySelection($event)">
-      <div class="autocomplete-label">{{ autocompleteTitle }}</div>
->>>>>>> ce6ae163
       @for (historyItem of displayedHistory; track historyItem) {
         <mat-option [value]="historyItem" class="autocomplete-option"
           ><mat-icon class="history-icon">schedule</mat-icon
