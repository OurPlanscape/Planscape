@import 'colors';

$select-width: 50px;
$colum-gap: 16px;
$material-checkbox-padding: 8px;

:host {
  box-sizing: border-box;
  position: relative;
  display: block;

  &:after {
    content: '';
    position: absolute;
    width: 1px;
    height: 100%;
    background-color: $color-soft-gray;
    top: 0;
    left: #{$select-width + $colum-gap};
  }

  .view-checkbox {
    padding-left: 0;
    flex: 1;
  }

  ::ng-deep {
    .mdc-form-field {
      align-items: flex-start;
    }

    .mdc-label {
      margin-top: #{$material-checkbox-padding + 1};
    }
<<<<<<< HEAD

    .mat-mdc-progress-spinner {
      margin-top: 10px;
    }

  }
}

.right-options {
  display: flex;
  flex-direction: row;
  width: 100%;
  gap: 8px;
}

.spinner-container {
  width: 20px;
}

.list-row, .list-header {
=======
  }
}

.list-row,
.list-header {
>>>>>>> da13aa5c
  display: flex;
  gap: #{$colum-gap * 2 - $material-checkbox-padding};
  margin-bottom: 16px;
}

.list-row {
  align-items: flex-start;
}

.list-header {
  margin-bottom: 15px;
  gap: #{$colum-gap * 2};
  align-items: center;
  color: $color-md-gray;
  font-size: 16px;
  font-style: normal;
  font-weight: 600;
  line-height: 16px;
  text-transform: capitalize;
}

.select-title,
.select {
  width: 50px;
  text-align: center;
}

.select {
  margin-top: 0;
  height: 40px;
  display: flex;
  align-items: center;
}

.select-button {
  display: block;
  padding: 0;
  border: none;
  margin: 0 auto;
  border-radius: 100%;
  height: 24px;
  width: 24px;
  color: $color-white;
  background-color: $color-standard-blue;
  cursor: pointer;

  &.selected {
    background-color: $color-medium-blue;
  }

  &:hover {
    background-color: $color-main-blue;
  }
}

.color-box {
  width: 16px;
  height: 16px;
  border-radius: 4px;
  visibility: hidden;
  margin-top: 12px;

  &.selected {
    visibility: visible;
  }
}<|MERGE_RESOLUTION|>--- conflicted
+++ resolved
@@ -32,7 +32,6 @@
     .mdc-label {
       margin-top: #{$material-checkbox-padding + 1};
     }
-<<<<<<< HEAD
 
     .mat-mdc-progress-spinner {
       margin-top: 10px;
@@ -52,14 +51,8 @@
   width: 20px;
 }
 
-.list-row, .list-header {
-=======
-  }
-}
-
 .list-row,
 .list-header {
->>>>>>> da13aa5c
   display: flex;
   gap: #{$colum-gap * 2 - $material-checkbox-padding};
   margin-bottom: 16px;
