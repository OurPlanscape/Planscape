--- conflicted
+++ resolved
@@ -271,47 +271,24 @@
             "templateData": "<mat-icon *ngIf=\"icon\">{{ icon }}</mat-icon>\n<ng-content></ng-content>\n"
         },
         {
-<<<<<<< HEAD
-            "name": "ScenarioCardComponent",
-            "id": "component-ScenarioCardComponent-4fc5eb1620e5893452368dda0022fda5b958182aae3737978cc6a48d5a6e9b2d63d56afdf18f5557d171d2c5938e0bdfc03037ece26bf1debcdb50ad4b7484cd",
-            "file": "src/styleguide/scenario-card/scenario-card.component.ts",
-=======
             "name": "InputFieldComponent",
             "id": "component-InputFieldComponent-143f86c0dab0ea502c9b23d0ed22bb92ba0a0912125197273619c27fc89632a0730c5bf81d9769418af8e1f87c1ba2cc3874646e40574e6333dae8de16a029a0",
             "file": "src/styleguide/input/input-field.component.ts",
->>>>>>> 324599a1
             "encapsulation": [],
             "entryComponents": [],
             "inputs": [],
             "outputs": [],
             "providers": [],
-<<<<<<< HEAD
-            "selector": "sg-scenario-card",
-            "styleUrls": [],
-            "styles": [],
-            "templateUrl": [
-                "./scenario-card.component.html"
-=======
             "selector": "sg-input-field",
             "styleUrls": [],
             "styles": [],
             "templateUrl": [
                 "./input-field.component.html"
->>>>>>> 324599a1
             ],
             "viewProviders": [],
             "hostDirectives": [],
             "inputsClass": [
                 {
-<<<<<<< HEAD
-                    "name": "scenario",
-                    "deprecated": false,
-                    "deprecationMessage": "",
-                    "rawdescription": "\n\nThe status\n",
-                    "description": "<p>The status</p>\n",
-                    "line": 18,
-                    "type": "any",
-=======
                     "name": "disabled",
                     "defaultValue": "false",
                     "deprecated": false,
@@ -397,18 +374,10 @@
                     "description": "<p>Icon displayed on the right side of the input field.\nIf not provided the icon is hidden.</p>\n",
                     "line": 52,
                     "type": "string",
->>>>>>> 324599a1
                     "decorators": []
                 }
             ],
             "outputsClass": [],
-<<<<<<< HEAD
-            "propertiesClass": [],
-            "methodsClass": [],
-            "deprecated": false,
-            "deprecationMessage": "",
-            "hostBindings": [],
-=======
             "propertiesClass": [
                 {
                     "name": "inputDirective",
@@ -459,24 +428,10 @@
                     "decorators": []
                 }
             ],
->>>>>>> 324599a1
             "hostListeners": [],
             "standalone": true,
             "imports": [
                 {
-<<<<<<< HEAD
-                    "name": "NgIf"
-                },
-                {
-                    "name": "NgSwitch"
-                }
-            ],
-            "description": "<p>Scenario Card for displaying scenario data in a results list</p>\n",
-            "rawdescription": "\n\nScenario Card for displaying scenario data in a results list\n",
-            "type": "component",
-            "sourceCode": "import { Component, Input } from '@angular/core';\nimport { NgIf, NgSwitch } from '@angular/common';\n\n/**\n * Scenario Card for displaying scenario data in a results list\n */\n@Component({\n  selector: 'sg-scenario-card',\n  standalone: true,\n  imports: [NgIf, NgSwitch],\n  templateUrl: './scenario-card.component.html',\n  styleUrl: './scenario-card.component.scss',\n})\nexport class ScenarioCardComponent {\n  /**\n   * The status\n   */\n  @Input() scenario: any;\n}\n",
-            "styleUrl": "./scenario-card.component.scss",
-=======
                     "name": "MatIconModule",
                     "type": "module"
                 },
@@ -494,14 +449,10 @@
             "type": "component",
             "sourceCode": "import {\n  AfterContentInit,\n  Component,\n  ContentChild,\n  HostBinding,\n  Input,\n} from '@angular/core';\nimport { MatIconModule } from '@angular/material/icon';\nimport { CommonModule } from '@angular/common';\nimport { InputDirective } from './input.directive';\n\nexport type ShowSupportMessage = 'always' | 'on-error' | false;\n\n/**\n * Wrapper component for input fields.\n * Expects an input[sgInput] element via content projection\n *\n * Usage:\n * <sg-input-field>\n *   <input sgInput ...>\n * </sg-input-field>\n */\n@Component({\n  selector: 'sg-input-field',\n  standalone: true,\n  imports: [MatIconModule, CommonModule, InputDirective],\n  templateUrl: './input-field.component.html',\n  styleUrl: './input-field.component.scss',\n})\nexport class InputFieldComponent implements AfterContentInit {\n  /**\n   * Reference to the projected sgInput input element\n   */\n  @ContentChild(InputDirective, { static: false })\n  inputDirective?: InputDirective;\n\n  /**\n   * The help/error message to be displayed below the input field.\n   */\n  @Input() supportMessage = '';\n\n  /**\n   * Icon displayed on the left side of the input field.\n   * If not provided the icon is hidden.\n   */\n  @Input() leadingIcon = '';\n\n  /**\n   * Icon displayed on the right side of the input field.\n   * If not provided the icon is hidden.\n   */\n  @Input() trailingIcon = '';\n\n  /**\n   * Determines if the input field is disabled. Affects the styles of the whole component.\n   */\n  @Input() disabled = false;\n\n  /**\n   * Determines if the input field has errors. Affects the styles of the whole component.\n   */\n  @Input() error = false;\n\n  /**\n   * Determines if the input field is highlighted. Affects the styles of the whole component.\n   */\n  @Input() highlighted = false;\n\n  /**\n   * Text to be shown on the right side of the input field.\n   */\n  @Input() suffix = '';\n\n  /**\n   * when to show support message\n   */\n  @Input() showSupportMessage: ShowSupportMessage = 'always';\n\n  @HostBinding('class.error')\n  get hasError() {\n    return this.error;\n  }\n\n  @HostBinding('class.disabled')\n  get isDisabled() {\n    return this.disabled;\n  }\n\n  @HostBinding('class.highlighted')\n  get isHighlighted() {\n    return this.highlighted;\n  }\n\n  /**\n   * @ignore\n   * This checks that when using this component we have an input with sgInput via ngContent\n   */\n  ngAfterContentInit() {\n    if (!this.inputDirective) {\n      throw new Error(\n        'The projected content must include an <input> element with the sgInput directive.'\n      );\n    }\n  }\n\n  get displaysSupportMessage() {\n    return (\n      this.showSupportMessage === 'always' ||\n      (this.showSupportMessage === 'on-error' && this.error)\n    );\n  }\n\n  /**\n   * @ignore\n   */\n  focusInput(): void {\n    this.inputDirective?.focus();\n  }\n}\n",
             "styleUrl": "./input-field.component.scss",
->>>>>>> 324599a1
             "assetsDirs": [],
             "styleUrlsData": "",
             "stylesData": "",
             "extends": [],
-<<<<<<< HEAD
-            "templateData": "<ng-container class=\"scenario-content\">\n  <div class=\"title-row\">\n    <div class=\"name-header\">{{ scenario.name }}</div>\n  </div>\n\n  <div class=\"detail-row\">\n    <div class=\"detail-column\">\n      <div class=\"detail-header\">Creator</div>\n      <div class=\"detail-info\">{{ scenario.creator }}</div>\n    </div>\n    <div class=\"detail-column\">\n      <div class=\"detail-header\">Areas</div>\n      <div class=\"detail-info\">{{ scenario.area_count }}</div>\n    </div>\n    <div class=\"detail-column\">\n      <div class=\"detail-header\">Est Budget</div>\n      <div class=\"detail-info\">{{ scenario.est_budget }}</div>\n    </div>\n    <div class=\"detail-column\">\n      <div class=\"detail-header\">Treatment Plans</div>\n      <div class=\"detail-info\">{{ scenario.treatment_plans_count }}</div>\n    </div>\n    <div class=\"detail-column\">\n      <div class=\"detail-header\">Created</div>\n      <div class=\"detail-info\">{{ scenario.created_at }}</div>\n    </div>\n  </div>\n</ng-container>\n"
-=======
             "implements": [
                 "AfterContentInit"
             ],
@@ -544,7 +495,6 @@
                 }
             },
             "templateData": "<div class=\"input-wrapper\" (click)=\"focusInput()\">\n  <mat-icon *ngIf=\"leadingIcon\">{{ leadingIcon }}</mat-icon>\n  <ng-content></ng-content>\n  <span *ngIf=\"suffix && !trailingIcon\" class=\"suffix\">{{ suffix }}</span>\n  <mat-icon *ngIf=\"trailingIcon\">{{ trailingIcon }}</mat-icon>\n</div>\n<div class=\"support-msg\" *ngIf=\"displaysSupportMessage\">\n  {{ supportMessage }}\n</div>\n"
->>>>>>> 324599a1
         },
         {
             "name": "StatusChipComponent",
@@ -773,13 +723,8 @@
     },
     "routes": [],
     "coverage": {
-<<<<<<< HEAD
-        "count": 54,
-        "status": "good",
-=======
         "count": 34,
         "status": "medium",
->>>>>>> 324599a1
         "files": [
             {
                 "filePath": "src/styleguide/button/button.component.ts",
@@ -791,17 +736,6 @@
                 "status": "low"
             },
             {
-<<<<<<< HEAD
-                "filePath": "src/styleguide/scenario-card/scenario-card.component.ts",
-                "type": "component",
-                "linktype": "component",
-                "name": "ScenarioCardComponent",
-                "coveragePercent": 100,
-                "coverageCount": "2/2",
-                "status": "very-good"
-            },
-            {
-=======
                 "filePath": "src/styleguide/input/input-field.component.ts",
                 "type": "component",
                 "linktype": "component",
@@ -820,7 +754,6 @@
                 "status": "low"
             },
             {
->>>>>>> 324599a1
                 "filePath": "src/styleguide/status-chip/status-chip.component.ts",
                 "type": "component",
                 "linktype": "component",
