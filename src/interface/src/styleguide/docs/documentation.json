{
    "pipes": [],
    "interfaces": [],
    "injectables": [],
    "guards": [],
    "interceptors": [],
    "classes": [],
    "directives": [
        {
            "name": "InputDirective",
            "id": "directive-InputDirective-5d7c263d73f0b06d6975210e477166588c25ccd3785c8f25bb67a8ab7a2a9882c36279c47090405fcf7e00375dbb4c43198bc79b148017a523e55609f80cd18f",
            "file": "src/styleguide/input/input.directive.ts",
            "type": "directive",
            "description": "",
            "rawdescription": "\n",
            "sourceCode": "import { Directive, ElementRef } from '@angular/core';\n\n@Directive({\n  selector: 'input[sgInput]',\n  standalone: true,\n})\nexport class InputDirective {\n  private el: ElementRef<HTMLInputElement>;\n\n  constructor(private elementRef: ElementRef<HTMLInputElement>) {\n    this.el = this.elementRef;\n  }\n\n  focus() {\n    this.el.nativeElement.focus();\n  }\n}\n",
            "selector": "input[sgInput]",
            "providers": [],
            "hostDirectives": [],
            "standalone": true,
            "inputsClass": [],
            "outputsClass": [],
            "deprecated": false,
            "deprecationMessage": "",
            "hostBindings": [],
            "hostListeners": [],
            "propertiesClass": [
                {
                    "name": "el",
                    "deprecated": false,
                    "deprecationMessage": "",
                    "type": "ElementRef<HTMLInputElement>",
                    "optional": false,
                    "description": "",
                    "line": 8,
                    "modifierKind": [
                        123
                    ]
                }
            ],
            "methodsClass": [
                {
                    "name": "focus",
                    "args": [],
                    "optional": false,
                    "returnType": "void",
                    "typeParameters": [],
                    "line": 14,
                    "deprecated": false,
                    "deprecationMessage": ""
                }
            ],
            "extends": [],
            "constructorObj": {
                "name": "constructor",
                "description": "",
                "deprecated": false,
                "deprecationMessage": "",
                "args": [
                    {
                        "name": "elementRef",
                        "type": "ElementRef<HTMLInputElement>",
                        "deprecated": false,
                        "deprecationMessage": ""
                    }
                ],
                "line": 8,
                "jsdoctags": [
                    {
                        "name": "elementRef",
                        "type": "ElementRef<HTMLInputElement>",
                        "deprecated": false,
                        "deprecationMessage": "",
                        "tagName": {
                            "text": "param"
                        }
                    }
                ]
            }
        }
    ],
    "components": [
        {
            "name": "ButtonComponent",
            "id": "component-ButtonComponent-967d68fb72a4a9f4470e94c8643421289f18849ff3207b31624817d0b4cdc527eb7c5c9e67a192cf02dd763e881588aa598f4f9fa629e6baa9c4bc4749bb3aa6",
            "file": "src/styleguide/button/button.component.ts",
            "encapsulation": [],
            "entryComponents": [],
            "inputs": [],
            "outputs": [],
            "providers": [],
            "selector": "button[sg-button], a[sg-button]",
            "styleUrls": [
                "./button.component.scss"
            ],
            "styles": [],
            "templateUrl": [
                "./button.component.html"
            ],
            "viewProviders": [],
            "hostDirectives": [],
            "inputsClass": [
                {
                    "name": "hasError",
                    "defaultValue": "false",
                    "deprecated": false,
                    "deprecationMessage": "",
                    "line": 32,
                    "type": "boolean",
                    "decorators": []
                },
                {
                    "name": "icon",
                    "defaultValue": "''",
                    "deprecated": false,
                    "deprecationMessage": "",
                    "rawdescription": "\n\nThe optional icon used in the button.\nIf blank the button will not have an icon\n",
                    "description": "<p>The optional icon used in the button.\nIf blank the button will not have an icon</p>\n",
                    "line": 30,
                    "type": "string",
                    "decorators": []
                },
                {
                    "name": "variant",
                    "defaultValue": "'ghost'",
                    "deprecated": false,
                    "deprecationMessage": "",
                    "rawdescription": "\n\nThe variant used for the button.\n\n",
                    "description": "<p>The variant used for the button.</p>\n",
                    "line": 25,
                    "type": "ButtonVariant",
                    "decorators": []
                }
            ],
            "outputsClass": [],
            "propertiesClass": [],
            "methodsClass": [],
            "deprecated": false,
            "deprecationMessage": "",
            "hostBindings": [
                {
                    "name": "class.ghost-button",
                    "deprecated": false,
                    "deprecationMessage": "",
                    "line": 35,
                    "type": "boolean",
                    "decorators": []
                },
                {
                    "name": "class.has-error",
                    "deprecated": false,
                    "deprecationMessage": "",
                    "line": 60,
                    "type": "boolean",
                    "decorators": []
                },
                {
                    "name": "class.negative-button",
                    "deprecated": false,
                    "deprecationMessage": "",
                    "line": 45,
                    "type": "boolean",
                    "decorators": []
                },
                {
                    "name": "class.positive-button",
                    "deprecated": false,
                    "deprecationMessage": "",
                    "line": 55,
                    "type": "boolean",
                    "decorators": []
                },
                {
                    "name": "class.primary-button",
                    "deprecated": false,
                    "deprecationMessage": "",
                    "line": 40,
                    "type": "boolean",
                    "decorators": []
                },
                {
                    "name": "class.text-button",
                    "deprecated": false,
                    "deprecationMessage": "",
                    "line": 50,
                    "type": "boolean",
                    "decorators": []
                }
            ],
            "hostListeners": [],
            "standalone": true,
            "imports": [
                {
                    "name": "CommonModule",
                    "type": "module"
                },
                {
                    "name": "MatIconModule",
                    "type": "module"
                }
            ],
            "description": "",
            "rawdescription": "\n",
            "type": "component",
            "sourceCode": "import { Component, HostBinding, Input } from '@angular/core';\nimport { CommonModule } from '@angular/common';\nimport { MatIconModule } from '@angular/material/icon';\n\nexport type ButtonVariant =\n  | 'primary'\n  | 'ghost'\n  | 'text'\n  | 'negative'\n  | 'positive';\n\n@Component({\n  // eslint-disable-next-line @angular-eslint/component-selector\n  selector: 'button[sg-button], a[sg-button]',\n  standalone: true,\n  imports: [CommonModule, MatIconModule],\n  templateUrl: './button.component.html',\n  styleUrls: ['./button.component.scss'],\n})\nexport class ButtonComponent {\n  /**\n   * The variant used for the button.\n   *\n   */\n  @Input() variant: ButtonVariant = 'ghost';\n  /**\n   * The optional icon used in the button.\n   * If blank the button will not have an icon\n   */\n  @Input() icon: string = '';\n\n  @Input() hasError = false;\n\n  @HostBinding('class.ghost-button')\n  get isVariantGhost() {\n    return this.variant === 'ghost';\n  }\n\n  @HostBinding('class.primary-button')\n  get isVariantPrimary() {\n    return this.variant === 'primary';\n  }\n\n  @HostBinding('class.negative-button')\n  get isVariantNegative() {\n    return this.variant === 'negative';\n  }\n\n  @HostBinding('class.text-button')\n  get isVariantText() {\n    return this.variant === 'text';\n  }\n\n  @HostBinding('class.positive-button')\n  get isVariantPositive() {\n    return this.variant === 'positive';\n  }\n\n  @HostBinding('class.has-error')\n  get itHasError() {\n    return this.hasError;\n  }\n}\n",
            "assetsDirs": [],
            "styleUrlsData": [
                {
                    "data": "@import \"colors\";\n@import \"mixins\";\n\n\n:host {\n  box-sizing: border-box;\n  display: flex;\n  align-items: center;\n  font-size: 14px;\n  font-weight: 500;\n  line-height: 20px;\n  border-radius: 4px;\n  padding: 12px 12px;\n  cursor: pointer;\n  gap: 8px;\n  text-decoration: none;\n  height: 40px;\n  border: 1px solid transparent;\n  background-color: transparent;\n\n  &.primary-button {\n    color: $color-white;\n    background-color: $color-standard-blue;\n    border-color: $color-standard-blue;\n\n    &:active, &:hover {\n      background-color: $color-main-blue;\n      border-color: $color-main-blue;\n    }\n\n    &:disabled {\n      color: $color-text-gray;\n      border-color: $color-soft-gray;\n      background-color: $color-soft-gray;\n    }\n  }\n\n  &.ghost-button {\n    color: $color-standard-blue;\n    border-color: $color-standard-blue;\n    background-color: $color-white;\n\n\n    &:active, &:hover {\n      color: $color-white;\n      background-color: $color-main-blue;\n      border-color: $color-main-blue;\n    }\n\n\n    &:disabled {\n      color: $color-text-gray;\n      border-color: $color-soft-gray;\n      background-color: $color-soft-gray;\n    }\n  }\n\n  &.negative-button {\n    border-color: $color-error;\n    background-color: $color-error;\n    color: $color-white;\n\n    &:active, &:hover {\n      background: #B40000;\n    }\n\n    &:disabled {\n      color: $color-text-gray;\n      background-color: $color-soft-gray;\n      border-color: $color-soft-gray;\n    }\n  }\n\n  &.text-button {\n    background-color: transparent;\n    border: none;\n    color: $color-standard-blue;\n\n    &:active, &:hover {\n      background-color: $color-soft-gray;\n    }\n\n    &:disabled {\n      color: $color-text-gray;\n    }\n  }\n\n  &.positive-button {\n    border-color: $color-brand-teal;\n    background-color: $color-brand-teal;\n    color: $color-white;\n\n    &:active, &:hover {\n      background: $color-brand-green;\n    }\n\n    &:disabled {\n      color: $color-text-gray;\n      background-color: $color-soft-gray;\n      border-color: $color-soft-gray;\n    }\n  }\n\n\n  &.has-error:not(:disabled) {\n    background-color: white;\n    color: $color-error;\n    border-color: $color-error;\n  }\n\n}\n\n\n",
                    "styleUrl": "./button.component.scss"
                }
            ],
            "stylesData": "",
            "extends": [],
            "accessors": {
                "isVariantGhost": {
                    "name": "isVariantGhost",
                    "getSignature": {
                        "name": "isVariantGhost",
                        "type": "",
                        "returnType": "",
                        "line": 35
                    }
                },
                "isVariantPrimary": {
                    "name": "isVariantPrimary",
                    "getSignature": {
                        "name": "isVariantPrimary",
                        "type": "",
                        "returnType": "",
                        "line": 40
                    }
                },
                "isVariantNegative": {
                    "name": "isVariantNegative",
                    "getSignature": {
                        "name": "isVariantNegative",
                        "type": "",
                        "returnType": "",
                        "line": 45
                    }
                },
                "isVariantText": {
                    "name": "isVariantText",
                    "getSignature": {
                        "name": "isVariantText",
                        "type": "",
                        "returnType": "",
                        "line": 50
                    }
                },
                "isVariantPositive": {
                    "name": "isVariantPositive",
                    "getSignature": {
                        "name": "isVariantPositive",
                        "type": "",
                        "returnType": "",
                        "line": 55
                    }
                },
                "itHasError": {
                    "name": "itHasError",
                    "getSignature": {
                        "name": "itHasError",
                        "type": "",
                        "returnType": "",
                        "line": 60
                    }
                }
            },
            "templateData": "<mat-icon *ngIf=\"icon\">{{ icon }}</mat-icon>\n<ng-content></ng-content>\n"
        },
        {
            "name": "InputFieldComponent",
            "id": "component-InputFieldComponent-e29e547ffed6840182a65acf65903bf70bc435eaef0ec5acf7183c68c6167ca48743905c195d1a0e7f4c294f8ec33d432ba7e75d47637f900b13ea2abdcd93ec",
            "file": "src/styleguide/input/input-field.component.ts",
            "encapsulation": [],
            "entryComponents": [],
            "inputs": [],
            "outputs": [],
            "providers": [],
            "selector": "sg-input-field",
            "styleUrls": [],
            "styles": [],
            "templateUrl": [
                "./input-field.component.html"
            ],
            "viewProviders": [],
            "hostDirectives": [],
            "inputsClass": [
                {
                    "name": "disabled",
                    "defaultValue": "false",
                    "deprecated": false,
                    "deprecationMessage": "",
                    "rawdescription": "\n\nDetermines if the input field is disabled. Affects the styles of the whole component.\n",
                    "description": "<p>Determines if the input field is disabled. Affects the styles of the whole component.</p>\n",
                    "line": 59,
                    "type": "boolean",
                    "decorators": []
                },
                {
                    "name": "error",
                    "defaultValue": "false",
                    "deprecated": false,
                    "deprecationMessage": "",
                    "rawdescription": "\n\nDetermines if the input field has errors. Affects the styles of the whole component.\n",
                    "description": "<p>Determines if the input field has errors. Affects the styles of the whole component.</p>\n",
                    "line": 64,
                    "type": "boolean",
                    "decorators": []
                },
                {
                    "name": "highlighted",
                    "defaultValue": "false",
                    "deprecated": false,
                    "deprecationMessage": "",
                    "rawdescription": "\n\nDetermines if the input field is highlighted. Affects the styles of the whole component.\n",
                    "description": "<p>Determines if the input field is highlighted. Affects the styles of the whole component.</p>\n",
                    "line": 69,
                    "type": "boolean",
                    "decorators": []
                },
                {
                    "name": "leadingIcon",
                    "defaultValue": "''",
                    "deprecated": false,
                    "deprecationMessage": "",
                    "rawdescription": "\n\nIcon displayed on the left side of the input field.\nUses `mat-icon` library internally\nIf not provided the icon is hidden.\n",
                    "description": "<p>Icon displayed on the left side of the input field.\nUses <code>mat-icon</code> library internally\nIf not provided the icon is hidden.</p>\n",
                    "line": 47,
                    "type": "string",
                    "decorators": []
                },
                {
                    "name": "showSupportMessage",
                    "defaultValue": "'always'",
                    "deprecated": false,
                    "deprecationMessage": "",
                    "rawdescription": "\n\nwhen to show support message\n",
                    "description": "<p>when to show support message</p>\n",
                    "line": 79,
                    "type": "ShowSupportMessage",
                    "decorators": []
                },
                {
                    "name": "suffix",
                    "defaultValue": "''",
                    "deprecated": false,
                    "deprecationMessage": "",
                    "rawdescription": "\n\nText to be shown on the right side of the input field.\n",
                    "description": "<p>Text to be shown on the right side of the input field.</p>\n",
                    "line": 74,
                    "type": "string",
                    "decorators": []
                },
                {
                    "name": "supportMessage",
                    "defaultValue": "''",
                    "deprecated": false,
                    "deprecationMessage": "",
                    "rawdescription": "\n\nThe help/error message to be displayed below the input field.\n",
                    "description": "<p>The help/error message to be displayed below the input field.</p>\n",
                    "line": 40,
                    "type": "string",
                    "decorators": []
                },
                {
                    "name": "trailingIcon",
                    "defaultValue": "''",
                    "deprecated": false,
                    "deprecationMessage": "",
                    "rawdescription": "\n\nIcon displayed on the right side of the input field.\nUses `mat-icon` library internally\nIf not provided the icon is hidden.\n",
                    "description": "<p>Icon displayed on the right side of the input field.\nUses <code>mat-icon</code> library internally\nIf not provided the icon is hidden.</p>\n",
                    "line": 54,
                    "type": "string",
                    "decorators": []
                }
            ],
            "outputsClass": [],
            "propertiesClass": [
                {
                    "name": "inputDirective",
                    "deprecated": false,
                    "deprecationMessage": "",
                    "type": "InputDirective",
                    "optional": true,
                    "description": "<p>Reference to the projected sgInput input element</p>\n",
                    "line": 35,
                    "rawdescription": "\n\nReference to the projected sgInput input element\n",
                    "decorators": [
                        {
                            "name": "ContentChild",
                            "stringifiedArguments": "InputDirective, {static: false}"
                        }
                    ],
                    "modifierKind": [
                        170
                    ]
                }
            ],
            "methodsClass": [],
            "deprecated": false,
            "deprecationMessage": "",
            "hostBindings": [
                {
                    "name": "class.disabled",
                    "deprecated": false,
                    "deprecationMessage": "",
                    "line": 87,
                    "type": "boolean",
                    "decorators": []
                },
                {
                    "name": "class.error",
                    "deprecated": false,
                    "deprecationMessage": "",
                    "line": 82,
                    "type": "boolean",
                    "decorators": []
                },
                {
                    "name": "class.highlighted",
                    "deprecated": false,
                    "deprecationMessage": "",
                    "line": 92,
                    "type": "boolean",
                    "decorators": []
                }
            ],
            "hostListeners": [],
            "standalone": true,
            "imports": [
                {
                    "name": "MatIconModule",
                    "type": "module"
                },
                {
                    "name": "CommonModule",
                    "type": "module"
                },
                {
                    "name": "InputDirective",
                    "type": "directive"
                }
            ],
            "description": "<p>Wrapper component for input fields.\nExpects an input[sgInput] element via content projection</p>\n<p>Usage:\n<sg-input-field>\n  &lt;input sgInput ...&gt;\n</sg-input-field></p>\n",
            "rawdescription": "\n\nWrapper component for input fields.\nExpects an input[sgInput] element via content projection\n\nUsage:\n<sg-input-field>\n  <input sgInput ...>\n</sg-input-field>\n",
            "type": "component",
            "sourceCode": "import {\n  AfterContentInit,\n  Component,\n  ContentChild,\n  HostBinding,\n  Input,\n} from '@angular/core';\nimport { MatIconModule } from '@angular/material/icon';\nimport { CommonModule } from '@angular/common';\nimport { InputDirective } from './input.directive';\n\nexport type ShowSupportMessage = 'always' | 'on-error' | false;\n\n/**\n * Wrapper component for input fields.\n * Expects an input[sgInput] element via content projection\n *\n * Usage:\n * <sg-input-field>\n *   <input sgInput ...>\n * </sg-input-field>\n */\n@Component({\n  selector: 'sg-input-field',\n  standalone: true,\n  imports: [MatIconModule, CommonModule, InputDirective],\n  templateUrl: './input-field.component.html',\n  styleUrl: './input-field.component.scss',\n})\nexport class InputFieldComponent implements AfterContentInit {\n  /**\n   * Reference to the projected sgInput input element\n   */\n  @ContentChild(InputDirective, { static: false })\n  inputDirective?: InputDirective;\n\n  /**\n   * The help/error message to be displayed below the input field.\n   */\n  @Input() supportMessage = '';\n\n  /**\n   * Icon displayed on the left side of the input field.\n   * Uses `mat-icon` library internally\n   * If not provided the icon is hidden.\n   */\n  @Input() leadingIcon = '';\n\n  /**\n   * Icon displayed on the right side of the input field.\n   * Uses `mat-icon` library internally\n   * If not provided the icon is hidden.\n   */\n  @Input() trailingIcon = '';\n\n  /**\n   * Determines if the input field is disabled. Affects the styles of the whole component.\n   */\n  @Input() disabled = false;\n\n  /**\n   * Determines if the input field has errors. Affects the styles of the whole component.\n   */\n  @Input() error = false;\n\n  /**\n   * Determines if the input field is highlighted. Affects the styles of the whole component.\n   */\n  @Input() highlighted = false;\n\n  /**\n   * Text to be shown on the right side of the input field.\n   */\n  @Input() suffix = '';\n\n  /**\n   * when to show support message\n   */\n  @Input() showSupportMessage: ShowSupportMessage = 'always';\n\n  @HostBinding('class.error')\n  get hasError() {\n    return this.error;\n  }\n\n  @HostBinding('class.disabled')\n  get isDisabled() {\n    return this.disabled;\n  }\n\n  @HostBinding('class.highlighted')\n  get isHighlighted() {\n    return this.highlighted;\n  }\n\n  /**\n   * @ignore\n   * This checks that when using this component we have an input with sgInput via ngContent\n   */\n  ngAfterContentInit() {\n    if (!this.inputDirective) {\n      throw new Error(\n        'The projected content must include an <input> element with the sgInput directive.'\n      );\n    }\n  }\n\n  get displaysSupportMessage() {\n    return (\n      this.showSupportMessage === 'always' ||\n      (this.showSupportMessage === 'on-error' && this.error)\n    );\n  }\n\n  /**\n   * @ignore\n   */\n  focusInput(): void {\n    this.inputDirective?.focus();\n  }\n}\n",
            "styleUrl": "./input-field.component.scss",
            "assetsDirs": [],
            "styleUrlsData": "",
            "stylesData": "",
            "extends": [],
            "implements": [
                "AfterContentInit"
            ],
            "accessors": {
                "hasError": {
                    "name": "hasError",
                    "getSignature": {
                        "name": "hasError",
                        "type": "",
                        "returnType": "",
                        "line": 82
                    }
                },
                "isDisabled": {
                    "name": "isDisabled",
                    "getSignature": {
                        "name": "isDisabled",
                        "type": "",
                        "returnType": "",
                        "line": 87
                    }
                },
                "isHighlighted": {
                    "name": "isHighlighted",
                    "getSignature": {
                        "name": "isHighlighted",
                        "type": "",
                        "returnType": "",
                        "line": 92
                    }
                },
                "displaysSupportMessage": {
                    "name": "displaysSupportMessage",
                    "getSignature": {
                        "name": "displaysSupportMessage",
                        "type": "",
                        "returnType": "",
                        "line": 108
                    }
                }
            },
            "templateData": "<div class=\"input-wrapper\" (click)=\"focusInput()\">\n  <mat-icon *ngIf=\"leadingIcon\">{{ leadingIcon }}</mat-icon>\n  <ng-content></ng-content>\n  <span *ngIf=\"suffix && !trailingIcon\" class=\"suffix\">{{ suffix }}</span>\n  <mat-icon *ngIf=\"trailingIcon\">{{ trailingIcon }}</mat-icon>\n</div>\n<div class=\"support-msg\" *ngIf=\"displaysSupportMessage\">\n  {{ supportMessage }}\n</div>\n"
        },
        {
            "name": "ScenarioCardComponent",
<<<<<<< HEAD
            "id": "component-ScenarioCardComponent-2da8a55c79c598f9826df27f0190d27d54445b44033e4d3311a381c278b7dc34bf0407a5756fe4392bc2de03402a2a4120d1060bed7af4bfbe450180c348f614",
=======
            "id": "component-ScenarioCardComponent-07a2d8fea85354d60cdbf99f30ab072adea9ca6df6640943c54085d90aa7abb8c384d1375bee99d81ecaa2c77d5a0e4f5a58e93a27bf1505c9eb93d6ea0e9e47",
>>>>>>> 7c021b16
            "file": "src/styleguide/scenario-card/scenario-card.component.ts",
            "encapsulation": [],
            "entryComponents": [],
            "inputs": [],
            "outputs": [],
            "providers": [],
            "selector": "sg-scenario-card",
            "styleUrls": [],
            "styles": [],
            "templateUrl": [
                "./scenario-card.component.html"
            ],
            "viewProviders": [],
            "hostDirectives": [],
            "inputsClass": [
                {
                    "name": "scenario",
                    "deprecated": false,
                    "deprecationMessage": "",
                    "rawdescription": "\n\nThe status\n",
                    "description": "<p>The status</p>\n",
<<<<<<< HEAD
                    "line": 36,
                    "type": "Scenario",
=======
                    "line": 41,
                    "type": "any",
>>>>>>> 7c021b16
                    "decorators": []
                }
            ],
            "outputsClass": [],
            "propertiesClass": [
                {
                    "name": "failureMessage",
                    "defaultValue": "'failureMessage'",
                    "deprecated": false,
                    "deprecationMessage": "",
                    "type": "string",
                    "optional": false,
                    "description": "",
<<<<<<< HEAD
                    "line": 37
=======
                    "line": 42
>>>>>>> 7c021b16
                }
            ],
            "methodsClass": [
                {
                    "name": "getAreasCount",
                    "args": [],
                    "optional": false,
                    "returnType": "number",
                    "typeParameters": [],
                    "line": 77,
                    "deprecated": false,
                    "deprecationMessage": ""
                },
                {
                    "name": "getBudget",
                    "args": [],
                    "optional": false,
                    "returnType": "number",
                    "typeParameters": [],
                    "line": 71,
                    "deprecated": false,
                    "deprecationMessage": ""
                },
                {
                    "name": "getChipStatus",
                    "args": [],
                    "optional": false,
                    "returnType": "StatusChipStatus",
                    "typeParameters": [],
<<<<<<< HEAD
                    "line": 83,
                    "deprecated": false,
                    "deprecationMessage": ""
                },
                {
                    "name": "getResultStatus",
                    "args": [],
                    "optional": false,
                    "returnType": "ScenarioResultStatus | undefined",
                    "typeParameters": [],
                    "line": 39,
                    "deprecated": false,
                    "deprecationMessage": ""
                },
                {
                    "name": "getTreatmentPlansCount",
                    "args": [],
                    "optional": false,
                    "returnType": "number",
                    "typeParameters": [],
                    "line": 67,
                    "deprecated": false,
                    "deprecationMessage": ""
                },
                {
                    "name": "hasFailed",
                    "args": [],
                    "optional": false,
                    "returnType": "boolean",
                    "typeParameters": [],
                    "line": 43,
                    "deprecated": false,
                    "deprecationMessage": ""
                },
                {
                    "name": "isDone",
                    "args": [],
                    "optional": false,
                    "returnType": "boolean",
                    "typeParameters": [],
                    "line": 59,
                    "deprecated": false,
                    "deprecationMessage": ""
                },
                {
                    "name": "isRunning",
                    "args": [],
                    "optional": false,
                    "returnType": "boolean",
                    "typeParameters": [],
                    "line": 51,
=======
                    "line": 44,
>>>>>>> 7c021b16
                    "deprecated": false,
                    "deprecationMessage": ""
                }
            ],
            "deprecated": false,
            "deprecationMessage": "",
            "hostBindings": [],
            "hostListeners": [],
            "standalone": true,
            "imports": [
                {
                    "name": "DatePipe",
                    "type": "pipe"
                },
                {
                    "name": "NgIf"
                },
                {
                    "name": "CurrencyPipe",
                    "type": "pipe"
                },
                {
                    "name": "NgSwitch"
                },
                {
                    "name": "NgClass"
                },
                {
                    "name": "StatusChipComponent",
                    "type": "component"
                },
                {
                    "name": "ButtonComponent",
                    "type": "component"
                },
                {
                    "name": "MatIconModule",
                    "type": "module"
                },
                {
                    "name": "MatMenuModule",
                    "type": "module"
                }
            ],
            "description": "<p>Scenario Card for displaying scenario data in a results list</p>\n",
            "rawdescription": "\n\nScenario Card for displaying scenario data in a results list\n",
            "type": "component",
<<<<<<< HEAD
            "sourceCode": "import { Component, Input } from '@angular/core';\nimport { DatePipe, CurrencyPipe } from '@angular/common';\nimport { NgIf, NgSwitch } from '@angular/common';\nimport {\n  StatusChipComponent,\n  StatusChipStatus,\n} from '../status-chip/status-chip.component';\nimport { ButtonComponent } from '../button/button.component';\nimport { MatIconModule } from '@angular/material/icon';\nimport { MatMenuModule } from '@angular/material/menu';\nimport { Scenario, ScenarioResultStatus } from '@types';\n\n/**\n * Scenario Card for displaying scenario data in a results list\n */\n@Component({\n  selector: 'sg-scenario-card',\n  standalone: true,\n  imports: [\n    DatePipe,\n    NgIf,\n    CurrencyPipe,\n    NgSwitch,\n    StatusChipComponent,\n    ButtonComponent,\n    MatIconModule,\n    MatMenuModule,\n  ],\n  templateUrl: './scenario-card.component.html',\n  styleUrl: './scenario-card.component.scss',\n})\nexport class ScenarioCardComponent {\n  /**\n   * The status\n   */\n  @Input() scenario!: Scenario;\n  failureMessage: string = 'failureMessage';\n\n  getResultStatus(): ScenarioResultStatus | undefined {\n    return this.scenario.scenario_result?.status;\n  }\n\n  hasFailed(): boolean {\n    const resultStatus = this.scenario.scenario_result?.status;\n    if (typeof resultStatus === 'string') {\n      return resultStatus in ['FAILURE', 'PANIC', 'TIMED_OUT'];\n    }\n    return false;\n  }\n\n  isRunning(): boolean {\n    const resultStatus = this.scenario.scenario_result?.status;\n    if (typeof resultStatus === 'string') {\n      return resultStatus in ['PENDING', 'RUNNING'];\n    }\n    return false;\n  }\n\n  isDone(): boolean {\n    const resultStatus = this.scenario.scenario_result?.status;\n    if (typeof resultStatus === 'string') {\n      return resultStatus in ['SUCCESS'];\n    }\n    return false;\n  }\n\n  getTreatmentPlansCount(): number {\n    return 0;\n  }\n\n  getBudget(): number {\n    if (this.scenario.configuration.est_cost)\n      return this.scenario.configuration.est_cost;\n    return 0;\n  }\n\n  getAreasCount(): number {\n    if (this.scenario.configuration.project_areas)\n      return this.scenario.configuration.project_areas.length;\n    return 0;\n  }\n\n  getChipStatus(): StatusChipStatus {\n    switch (this.scenario.scenario_result?.status) {\n      case 'LOADING':\n        return 'inProgress';\n      case 'NOT_STARTED':\n        return 'inProgress';\n      case 'PENDING':\n        return 'running';\n      case 'RUNNING':\n        return 'running';\n      case 'SUCCESS':\n        return 'success';\n      case 'FAILURE':\n        return 'failed';\n      case 'PANIC':\n        return 'failed';\n      case 'TIMED_OUT':\n        return 'failed';\n      default:\n        return 'inProgress';\n    }\n  }\n}\n",
=======
            "sourceCode": "import { Component, Input } from '@angular/core';\nimport {\n  DatePipe,\n  CurrencyPipe,\n  NgIf,\n  NgSwitch,\n  NgClass,\n} from '@angular/common';\nimport {\n  StatusChipComponent,\n  StatusChipStatus,\n} from '../status-chip/status-chip.component';\nimport { ButtonComponent } from '../button/button.component';\nimport { MatIconModule } from '@angular/material/icon';\nimport { MatMenuModule } from '@angular/material/menu';\n\n/**\n * Scenario Card for displaying scenario data in a results list\n */\n@Component({\n  selector: 'sg-scenario-card',\n  standalone: true,\n  imports: [\n    DatePipe,\n    NgIf,\n    CurrencyPipe,\n    NgSwitch,\n    NgClass,\n    StatusChipComponent,\n    ButtonComponent,\n    MatIconModule,\n    MatMenuModule,\n  ],\n  templateUrl: './scenario-card.component.html',\n  styleUrl: './scenario-card.component.scss',\n})\nexport class ScenarioCardComponent {\n  /**\n   * The status\n   */\n  @Input() scenario: any;\n  failureMessage: string = 'failureMessage';\n\n  getChipStatus(): StatusChipStatus {\n    switch (this.scenario.status) {\n      case 'ACTIVE':\n        return 'inProgress';\n      case 'RUNNING':\n        return 'running';\n      case 'DONE':\n        return 'success';\n      case 'FAILED':\n        return 'failed';\n      default:\n        return 'inProgress';\n    }\n  }\n}\n",
>>>>>>> 7c021b16
            "styleUrl": "./scenario-card.component.scss",
            "assetsDirs": [],
            "styleUrlsData": "",
            "stylesData": "",
            "extends": [],
<<<<<<< HEAD
            "templateData": "<div class=\"title-row\">\n  <div class=\"title-section\">\n    <div class=\"name-header\">{{ scenario?.name }}</div>\n\n    <sg-status-chip\n      [status]=\"getChipStatus()\"\n      class=\"title-chip\"></sg-status-chip>\n\n    <div *ngIf=\"hasFailed()\" class=\"failed-message\">\n      <mat-icon class=\"error-icon\">error</mat-icon>\n      Create a new scenario to proceed to treatment plan\n    </div>\n  </div>\n  <div class=\"controls-section\" *ngIf=\"hasFailed()\">\n    <button sg-button icon=\"add\" [disabled]=\"!isDone()\">\n      New Treatment Plan\n    </button>\n    <button\n      mat-icon-button\n      [matMenuTriggerFor]=\"menu\"\n      aria-label=\"more scenario Options\"\n      class=\"more-menu-button\">\n      <mat-icon>more_vert</mat-icon>\n    </button>\n    <mat-menu #menu=\"matMenu\">\n      <button mat-menu-item class=\"delete-note-button\">\n        <mat-icon class=\"delete-icon\">delete_outline</mat-icon>\n        <span>Delete</span>\n      </button>\n    </mat-menu>\n  </div>\n</div>\n\n<div class=\"detail-row\">\n  <div class=\"detail-column\">\n    <div class=\"detail-header\">Creator</div>\n    <div class=\"detail-info\">{{ scenario.creator }}</div>\n  </div>\n  <div *ngIf=\"!isRunning()\" class=\"detail-column\">\n    <div class=\"detail-header\">Areas</div>\n    <div class=\"detail-info\">{{ getAreasCount() }}</div>\n  </div>\n  <div *ngIf=\"!isRunning()\" class=\"detail-column\">\n    <div class=\"detail-header\">Est Budget</div>\n    <div class=\"detail-info\">{{ getBudget() | currency }}</div>\n  </div>\n  <div *ngIf=\"!isRunning()\" class=\"detail-column\">\n    <div class=\"detail-header\">Treatment Plans</div>\n    <div class=\"detail-info\">{{ getTreatmentPlansCount() }}</div>\n  </div>\n  <div *ngIf=\"!isRunning()\" class=\"detail-column\">\n    <div class=\"detail-header\">Created</div>\n    <div class=\"detail-info\">\n      {{ scenario.created_at | date: 'MMM d, y, h:mm:ss a ' }}\n    </div>\n  </div>\n</div>\n"
=======
            "templateData": "<div class=\"title-row\">\n  <div class=\"title-section\">\n    <div\n      class=\"name-header\"\n      [ngClass]=\"{ greyed: scenario?.status === 'RUNNING' }\">\n      {{ scenario.name }}\n    </div>\n\n    <sg-status-chip\n      [status]=\"getChipStatus()\"\n      class=\"title-chip\"></sg-status-chip>\n\n    <div *ngIf=\"scenario.status === 'FAILED'\" class=\"failed-message\">\n      <mat-icon class=\"error-icon\">error</mat-icon>\n      Create a new scenario to proceed to treatment plan\n    </div>\n  </div>\n  <div class=\"controls-section\" *ngIf=\"scenario.status !== 'FAILED'\">\n    <button sg-button icon=\"add\" [disabled]=\"scenario.status !== 'DONE'\">\n      New Treatment Plan\n    </button>\n    <button\n      mat-icon-button\n      [matMenuTriggerFor]=\"menu\"\n      aria-label=\"more scenario Options\"\n      class=\"more-menu-button\">\n      <mat-icon>more_vert</mat-icon>\n    </button>\n    <mat-menu #menu=\"matMenu\">\n      <button mat-menu-item class=\"delete-note-button\">\n        <mat-icon class=\"delete-icon\">delete_outline</mat-icon>\n        <span>Delete</span>\n      </button>\n    </mat-menu>\n  </div>\n</div>\n\n<div class=\"detail-row\">\n  <div class=\"detail-column\">\n    <div class=\"detail-header\">Creator</div>\n    <div class=\"detail-info\">{{ scenario.creator }}</div>\n  </div>\n  <div *ngIf=\"scenario.status !== 'RUNNING'\" class=\"detail-column\">\n    <div class=\"detail-header\">Areas</div>\n    <div class=\"detail-info\">{{ scenario.area_count }}</div>\n  </div>\n  <div *ngIf=\"scenario.status !== 'RUNNING'\" class=\"detail-column\">\n    <div class=\"detail-header\">Est Budget</div>\n    <div class=\"detail-info\">{{ scenario.est_budget | currency }}</div>\n  </div>\n  <div *ngIf=\"scenario.status !== 'RUNNING'\" class=\"detail-column\">\n    <div class=\"detail-header\">Treatment Plans</div>\n    <div class=\"detail-info\">{{ scenario.treatment_plans_count }}</div>\n  </div>\n  <div *ngIf=\"scenario.status !== 'RUNNING'\" class=\"detail-column\">\n    <div class=\"detail-header\">Created</div>\n    <div class=\"detail-info\">\n      {{ scenario.created_at | date: 'MMM d, y, h:mm:ss a ' }}\n    </div>\n  </div>\n</div>\n"
>>>>>>> 7c021b16
        },
        {
            "name": "StatusChipComponent",
            "id": "component-StatusChipComponent-2b86b4ec02ea586989a688f308c425033d867782f2d7a548a8d410071345f96b04847a74cd077844dc90b6a480f8169359da251fc8236e2f9d2e067b91b4ca13",
            "file": "src/styleguide/status-chip/status-chip.component.ts",
            "encapsulation": [],
            "entryComponents": [],
            "inputs": [],
            "outputs": [],
            "providers": [],
            "selector": "sg-status-chip",
            "styleUrls": [],
            "styles": [],
            "templateUrl": [
                "./status-chip.component.html"
            ],
            "viewProviders": [],
            "hostDirectives": [],
            "inputsClass": [
                {
                    "name": "label",
                    "defaultValue": "''",
                    "deprecated": false,
                    "deprecationMessage": "",
                    "rawdescription": "\n\nOptional label\n",
                    "description": "<p>Optional label</p>\n",
                    "line": 25,
                    "type": "string",
                    "decorators": []
                },
                {
                    "name": "status",
                    "defaultValue": "'inProgress'",
                    "deprecated": false,
                    "deprecationMessage": "",
                    "rawdescription": "\n\nThe status\n",
                    "description": "<p>The status</p>\n",
                    "line": 21,
                    "type": "StatusChipStatus",
                    "decorators": []
                }
            ],
            "outputsClass": [],
            "propertiesClass": [],
            "methodsClass": [],
            "deprecated": false,
            "deprecationMessage": "",
            "hostBindings": [
                {
                    "name": "class.failed",
                    "deprecated": false,
                    "deprecationMessage": "",
                    "line": 48,
                    "type": "boolean",
                    "decorators": []
                },
                {
                    "name": "class.in-progress",
                    "deprecated": false,
                    "deprecationMessage": "",
                    "line": 38,
                    "type": "boolean",
                    "decorators": []
                },
                {
                    "name": "class.running",
                    "deprecated": false,
                    "deprecationMessage": "",
                    "line": 53,
                    "type": "boolean",
                    "decorators": []
                },
                {
                    "name": "class.success",
                    "deprecated": false,
                    "deprecationMessage": "",
                    "line": 43,
                    "type": "boolean",
                    "decorators": []
                }
            ],
            "hostListeners": [],
            "standalone": true,
            "imports": [
                {
                    "name": "NgIf"
                },
                {
                    "name": "NgSwitch"
                }
            ],
            "description": "<p>Status chip to display status inline.\nTakes optional label or displays the status styled accordingly.</p>\n",
            "rawdescription": "\n\nStatus chip to display status inline.\nTakes optional label or displays the status styled accordingly.\n",
            "type": "component",
            "sourceCode": "import { Component, HostBinding, Input } from '@angular/core';\nimport { NgIf, NgSwitch } from '@angular/common';\n\nexport type StatusChipStatus = 'inProgress' | 'success' | 'failed' | 'running';\n\n/**\n * Status chip to display status inline.\n * Takes optional label or displays the status styled accordingly.\n */\n@Component({\n  selector: 'sg-status-chip',\n  standalone: true,\n  imports: [NgIf, NgSwitch],\n  templateUrl: './status-chip.component.html',\n  styleUrl: './status-chip.component.scss',\n})\nexport class StatusChipComponent {\n  /**\n   * The status\n   */\n  @Input() status: StatusChipStatus = 'inProgress';\n  /**\n   * Optional label\n   */\n  @Input() label? = '';\n\n  /**\n   * @ignore\n   */\n  readonly defaultTextByStatus: Record<StatusChipStatus, string> = {\n    inProgress: 'In Progress',\n    success: 'Success',\n    failed: 'Failed',\n    running: 'Running',\n  };\n\n  @HostBinding('class.in-progress')\n  get isInProgress() {\n    return this.status === 'inProgress';\n  }\n\n  @HostBinding('class.success')\n  get isSuccess() {\n    return this.status === 'success';\n  }\n\n  @HostBinding('class.failed')\n  get isFailed() {\n    return this.status === 'failed';\n  }\n\n  @HostBinding('class.running')\n  get isRunning() {\n    return this.status === 'running';\n  }\n}\n",
            "styleUrl": "./status-chip.component.scss",
            "assetsDirs": [],
            "styleUrlsData": "",
            "stylesData": "",
            "extends": [],
            "accessors": {
                "isInProgress": {
                    "name": "isInProgress",
                    "getSignature": {
                        "name": "isInProgress",
                        "type": "",
                        "returnType": "",
                        "line": 38
                    }
                },
                "isSuccess": {
                    "name": "isSuccess",
                    "getSignature": {
                        "name": "isSuccess",
                        "type": "",
                        "returnType": "",
                        "line": 43
                    }
                },
                "isFailed": {
                    "name": "isFailed",
                    "getSignature": {
                        "name": "isFailed",
                        "type": "",
                        "returnType": "",
                        "line": 48
                    }
                },
                "isRunning": {
                    "name": "isRunning",
                    "getSignature": {
                        "name": "isRunning",
                        "type": "",
                        "returnType": "",
                        "line": 53
                    }
                }
            },
            "templateData": "<ng-container *ngIf=\"label; else defaultByStatus\">\n  {{ label }}\n</ng-container>\n<ng-template #defaultByStatus>{{ defaultTextByStatus[status] }}</ng-template>\n"
        }
    ],
    "modules": [],
    "miscellaneous": {
        "variables": [],
        "functions": [],
        "typealiases": [
            {
                "name": "ButtonVariant",
                "ctype": "miscellaneous",
                "subtype": "typealias",
                "rawtype": "\"primary\" | \"ghost\" | \"text\" | \"negative\" | \"positive\"",
                "file": "src/styleguide/button/button.component.ts",
                "deprecated": false,
                "deprecationMessage": "",
                "description": "",
                "kind": 192
            },
            {
                "name": "ShowSupportMessage",
                "ctype": "miscellaneous",
                "subtype": "typealias",
                "rawtype": "\"always\" | \"on-error\" | ",
                "file": "src/styleguide/input/input-field.component.ts",
                "deprecated": false,
                "deprecationMessage": "",
                "description": "",
                "kind": 192
            },
            {
                "name": "StatusChipStatus",
                "ctype": "miscellaneous",
                "subtype": "typealias",
                "rawtype": "\"inProgress\" | \"success\" | \"failed\" | \"running\"",
                "file": "src/styleguide/status-chip/status-chip.component.ts",
                "deprecated": false,
                "deprecationMessage": "",
                "description": "",
                "kind": 192
            }
        ],
        "enumerations": [],
        "groupedVariables": {},
        "groupedFunctions": {},
        "groupedEnumerations": {},
        "groupedTypeAliases": {
            "src/styleguide/button/button.component.ts": [
                {
                    "name": "ButtonVariant",
                    "ctype": "miscellaneous",
                    "subtype": "typealias",
                    "rawtype": "\"primary\" | \"ghost\" | \"text\" | \"negative\" | \"positive\"",
                    "file": "src/styleguide/button/button.component.ts",
                    "deprecated": false,
                    "deprecationMessage": "",
                    "description": "",
                    "kind": 192
                }
            ],
            "src/styleguide/input/input-field.component.ts": [
                {
                    "name": "ShowSupportMessage",
                    "ctype": "miscellaneous",
                    "subtype": "typealias",
                    "rawtype": "\"always\" | \"on-error\" | ",
                    "file": "src/styleguide/input/input-field.component.ts",
                    "deprecated": false,
                    "deprecationMessage": "",
                    "description": "",
                    "kind": 192
                }
            ],
            "src/styleguide/status-chip/status-chip.component.ts": [
                {
                    "name": "StatusChipStatus",
                    "ctype": "miscellaneous",
                    "subtype": "typealias",
                    "rawtype": "\"inProgress\" | \"success\" | \"failed\" | \"running\"",
                    "file": "src/styleguide/status-chip/status-chip.component.ts",
                    "deprecated": false,
                    "deprecationMessage": "",
                    "description": "",
                    "kind": 192
                }
            ]
        }
    },
    "routes": [],
    "coverage": {
<<<<<<< HEAD
        "count": 31,
=======
        "count": 37,
>>>>>>> 7c021b16
        "status": "medium",
        "files": [
            {
                "filePath": "src/styleguide/button/button.component.ts",
                "type": "component",
                "linktype": "component",
                "name": "ButtonComponent",
                "coveragePercent": 20,
                "coverageCount": "2/10",
                "status": "low"
            },
            {
                "filePath": "src/styleguide/input/input-field.component.ts",
                "type": "component",
                "linktype": "component",
                "name": "InputFieldComponent",
                "coveragePercent": 76,
                "coverageCount": "10/13",
                "status": "very-good"
            },
            {
                "filePath": "src/styleguide/input/input.directive.ts",
                "type": "directive",
                "linktype": "directive",
                "name": "InputDirective",
                "coveragePercent": 0,
                "coverageCount": "0/4",
                "status": "low"
            },
            {
                "filePath": "src/styleguide/scenario-card/scenario-card.component.ts",
                "type": "component",
                "linktype": "component",
                "name": "ScenarioCardComponent",
<<<<<<< HEAD
                "coveragePercent": 18,
                "coverageCount": "2/11",
                "status": "low"
=======
                "coveragePercent": 50,
                "coverageCount": "2/4",
                "status": "medium"
>>>>>>> 7c021b16
            },
            {
                "filePath": "src/styleguide/status-chip/status-chip.component.ts",
                "type": "component",
                "linktype": "component",
                "name": "StatusChipComponent",
                "coveragePercent": 42,
                "coverageCount": "3/7",
                "status": "medium"
            }
        ]
    }
}<|MERGE_RESOLUTION|>--- conflicted
+++ resolved
@@ -498,11 +498,7 @@
         },
         {
             "name": "ScenarioCardComponent",
-<<<<<<< HEAD
             "id": "component-ScenarioCardComponent-2da8a55c79c598f9826df27f0190d27d54445b44033e4d3311a381c278b7dc34bf0407a5756fe4392bc2de03402a2a4120d1060bed7af4bfbe450180c348f614",
-=======
-            "id": "component-ScenarioCardComponent-07a2d8fea85354d60cdbf99f30ab072adea9ca6df6640943c54085d90aa7abb8c384d1375bee99d81ecaa2c77d5a0e4f5a58e93a27bf1505c9eb93d6ea0e9e47",
->>>>>>> 7c021b16
             "file": "src/styleguide/scenario-card/scenario-card.component.ts",
             "encapsulation": [],
             "entryComponents": [],
@@ -524,13 +520,8 @@
                     "deprecationMessage": "",
                     "rawdescription": "\n\nThe status\n",
                     "description": "<p>The status</p>\n",
-<<<<<<< HEAD
                     "line": 36,
                     "type": "Scenario",
-=======
-                    "line": 41,
-                    "type": "any",
->>>>>>> 7c021b16
                     "decorators": []
                 }
             ],
@@ -544,11 +535,7 @@
                     "type": "string",
                     "optional": false,
                     "description": "",
-<<<<<<< HEAD
                     "line": 37
-=======
-                    "line": 42
->>>>>>> 7c021b16
                 }
             ],
             "methodsClass": [
@@ -578,7 +565,6 @@
                     "optional": false,
                     "returnType": "StatusChipStatus",
                     "typeParameters": [],
-<<<<<<< HEAD
                     "line": 83,
                     "deprecated": false,
                     "deprecationMessage": ""
@@ -630,9 +616,6 @@
                     "returnType": "boolean",
                     "typeParameters": [],
                     "line": 51,
-=======
-                    "line": 44,
->>>>>>> 7c021b16
                     "deprecated": false,
                     "deprecationMessage": ""
                 }
@@ -680,21 +663,13 @@
             "description": "<p>Scenario Card for displaying scenario data in a results list</p>\n",
             "rawdescription": "\n\nScenario Card for displaying scenario data in a results list\n",
             "type": "component",
-<<<<<<< HEAD
             "sourceCode": "import { Component, Input } from '@angular/core';\nimport { DatePipe, CurrencyPipe } from '@angular/common';\nimport { NgIf, NgSwitch } from '@angular/common';\nimport {\n  StatusChipComponent,\n  StatusChipStatus,\n} from '../status-chip/status-chip.component';\nimport { ButtonComponent } from '../button/button.component';\nimport { MatIconModule } from '@angular/material/icon';\nimport { MatMenuModule } from '@angular/material/menu';\nimport { Scenario, ScenarioResultStatus } from '@types';\n\n/**\n * Scenario Card for displaying scenario data in a results list\n */\n@Component({\n  selector: 'sg-scenario-card',\n  standalone: true,\n  imports: [\n    DatePipe,\n    NgIf,\n    CurrencyPipe,\n    NgSwitch,\n    StatusChipComponent,\n    ButtonComponent,\n    MatIconModule,\n    MatMenuModule,\n  ],\n  templateUrl: './scenario-card.component.html',\n  styleUrl: './scenario-card.component.scss',\n})\nexport class ScenarioCardComponent {\n  /**\n   * The status\n   */\n  @Input() scenario!: Scenario;\n  failureMessage: string = 'failureMessage';\n\n  getResultStatus(): ScenarioResultStatus | undefined {\n    return this.scenario.scenario_result?.status;\n  }\n\n  hasFailed(): boolean {\n    const resultStatus = this.scenario.scenario_result?.status;\n    if (typeof resultStatus === 'string') {\n      return resultStatus in ['FAILURE', 'PANIC', 'TIMED_OUT'];\n    }\n    return false;\n  }\n\n  isRunning(): boolean {\n    const resultStatus = this.scenario.scenario_result?.status;\n    if (typeof resultStatus === 'string') {\n      return resultStatus in ['PENDING', 'RUNNING'];\n    }\n    return false;\n  }\n\n  isDone(): boolean {\n    const resultStatus = this.scenario.scenario_result?.status;\n    if (typeof resultStatus === 'string') {\n      return resultStatus in ['SUCCESS'];\n    }\n    return false;\n  }\n\n  getTreatmentPlansCount(): number {\n    return 0;\n  }\n\n  getBudget(): number {\n    if (this.scenario.configuration.est_cost)\n      return this.scenario.configuration.est_cost;\n    return 0;\n  }\n\n  getAreasCount(): number {\n    if (this.scenario.configuration.project_areas)\n      return this.scenario.configuration.project_areas.length;\n    return 0;\n  }\n\n  getChipStatus(): StatusChipStatus {\n    switch (this.scenario.scenario_result?.status) {\n      case 'LOADING':\n        return 'inProgress';\n      case 'NOT_STARTED':\n        return 'inProgress';\n      case 'PENDING':\n        return 'running';\n      case 'RUNNING':\n        return 'running';\n      case 'SUCCESS':\n        return 'success';\n      case 'FAILURE':\n        return 'failed';\n      case 'PANIC':\n        return 'failed';\n      case 'TIMED_OUT':\n        return 'failed';\n      default:\n        return 'inProgress';\n    }\n  }\n}\n",
-=======
-            "sourceCode": "import { Component, Input } from '@angular/core';\nimport {\n  DatePipe,\n  CurrencyPipe,\n  NgIf,\n  NgSwitch,\n  NgClass,\n} from '@angular/common';\nimport {\n  StatusChipComponent,\n  StatusChipStatus,\n} from '../status-chip/status-chip.component';\nimport { ButtonComponent } from '../button/button.component';\nimport { MatIconModule } from '@angular/material/icon';\nimport { MatMenuModule } from '@angular/material/menu';\n\n/**\n * Scenario Card for displaying scenario data in a results list\n */\n@Component({\n  selector: 'sg-scenario-card',\n  standalone: true,\n  imports: [\n    DatePipe,\n    NgIf,\n    CurrencyPipe,\n    NgSwitch,\n    NgClass,\n    StatusChipComponent,\n    ButtonComponent,\n    MatIconModule,\n    MatMenuModule,\n  ],\n  templateUrl: './scenario-card.component.html',\n  styleUrl: './scenario-card.component.scss',\n})\nexport class ScenarioCardComponent {\n  /**\n   * The status\n   */\n  @Input() scenario: any;\n  failureMessage: string = 'failureMessage';\n\n  getChipStatus(): StatusChipStatus {\n    switch (this.scenario.status) {\n      case 'ACTIVE':\n        return 'inProgress';\n      case 'RUNNING':\n        return 'running';\n      case 'DONE':\n        return 'success';\n      case 'FAILED':\n        return 'failed';\n      default:\n        return 'inProgress';\n    }\n  }\n}\n",
->>>>>>> 7c021b16
             "styleUrl": "./scenario-card.component.scss",
             "assetsDirs": [],
             "styleUrlsData": "",
             "stylesData": "",
             "extends": [],
-<<<<<<< HEAD
             "templateData": "<div class=\"title-row\">\n  <div class=\"title-section\">\n    <div class=\"name-header\">{{ scenario?.name }}</div>\n\n    <sg-status-chip\n      [status]=\"getChipStatus()\"\n      class=\"title-chip\"></sg-status-chip>\n\n    <div *ngIf=\"hasFailed()\" class=\"failed-message\">\n      <mat-icon class=\"error-icon\">error</mat-icon>\n      Create a new scenario to proceed to treatment plan\n    </div>\n  </div>\n  <div class=\"controls-section\" *ngIf=\"hasFailed()\">\n    <button sg-button icon=\"add\" [disabled]=\"!isDone()\">\n      New Treatment Plan\n    </button>\n    <button\n      mat-icon-button\n      [matMenuTriggerFor]=\"menu\"\n      aria-label=\"more scenario Options\"\n      class=\"more-menu-button\">\n      <mat-icon>more_vert</mat-icon>\n    </button>\n    <mat-menu #menu=\"matMenu\">\n      <button mat-menu-item class=\"delete-note-button\">\n        <mat-icon class=\"delete-icon\">delete_outline</mat-icon>\n        <span>Delete</span>\n      </button>\n    </mat-menu>\n  </div>\n</div>\n\n<div class=\"detail-row\">\n  <div class=\"detail-column\">\n    <div class=\"detail-header\">Creator</div>\n    <div class=\"detail-info\">{{ scenario.creator }}</div>\n  </div>\n  <div *ngIf=\"!isRunning()\" class=\"detail-column\">\n    <div class=\"detail-header\">Areas</div>\n    <div class=\"detail-info\">{{ getAreasCount() }}</div>\n  </div>\n  <div *ngIf=\"!isRunning()\" class=\"detail-column\">\n    <div class=\"detail-header\">Est Budget</div>\n    <div class=\"detail-info\">{{ getBudget() | currency }}</div>\n  </div>\n  <div *ngIf=\"!isRunning()\" class=\"detail-column\">\n    <div class=\"detail-header\">Treatment Plans</div>\n    <div class=\"detail-info\">{{ getTreatmentPlansCount() }}</div>\n  </div>\n  <div *ngIf=\"!isRunning()\" class=\"detail-column\">\n    <div class=\"detail-header\">Created</div>\n    <div class=\"detail-info\">\n      {{ scenario.created_at | date: 'MMM d, y, h:mm:ss a ' }}\n    </div>\n  </div>\n</div>\n"
-=======
-            "templateData": "<div class=\"title-row\">\n  <div class=\"title-section\">\n    <div\n      class=\"name-header\"\n      [ngClass]=\"{ greyed: scenario?.status === 'RUNNING' }\">\n      {{ scenario.name }}\n    </div>\n\n    <sg-status-chip\n      [status]=\"getChipStatus()\"\n      class=\"title-chip\"></sg-status-chip>\n\n    <div *ngIf=\"scenario.status === 'FAILED'\" class=\"failed-message\">\n      <mat-icon class=\"error-icon\">error</mat-icon>\n      Create a new scenario to proceed to treatment plan\n    </div>\n  </div>\n  <div class=\"controls-section\" *ngIf=\"scenario.status !== 'FAILED'\">\n    <button sg-button icon=\"add\" [disabled]=\"scenario.status !== 'DONE'\">\n      New Treatment Plan\n    </button>\n    <button\n      mat-icon-button\n      [matMenuTriggerFor]=\"menu\"\n      aria-label=\"more scenario Options\"\n      class=\"more-menu-button\">\n      <mat-icon>more_vert</mat-icon>\n    </button>\n    <mat-menu #menu=\"matMenu\">\n      <button mat-menu-item class=\"delete-note-button\">\n        <mat-icon class=\"delete-icon\">delete_outline</mat-icon>\n        <span>Delete</span>\n      </button>\n    </mat-menu>\n  </div>\n</div>\n\n<div class=\"detail-row\">\n  <div class=\"detail-column\">\n    <div class=\"detail-header\">Creator</div>\n    <div class=\"detail-info\">{{ scenario.creator }}</div>\n  </div>\n  <div *ngIf=\"scenario.status !== 'RUNNING'\" class=\"detail-column\">\n    <div class=\"detail-header\">Areas</div>\n    <div class=\"detail-info\">{{ scenario.area_count }}</div>\n  </div>\n  <div *ngIf=\"scenario.status !== 'RUNNING'\" class=\"detail-column\">\n    <div class=\"detail-header\">Est Budget</div>\n    <div class=\"detail-info\">{{ scenario.est_budget | currency }}</div>\n  </div>\n  <div *ngIf=\"scenario.status !== 'RUNNING'\" class=\"detail-column\">\n    <div class=\"detail-header\">Treatment Plans</div>\n    <div class=\"detail-info\">{{ scenario.treatment_plans_count }}</div>\n  </div>\n  <div *ngIf=\"scenario.status !== 'RUNNING'\" class=\"detail-column\">\n    <div class=\"detail-header\">Created</div>\n    <div class=\"detail-info\">\n      {{ scenario.created_at | date: 'MMM d, y, h:mm:ss a ' }}\n    </div>\n  </div>\n</div>\n"
->>>>>>> 7c021b16
         },
         {
             "name": "StatusChipComponent",
@@ -923,11 +898,7 @@
     },
     "routes": [],
     "coverage": {
-<<<<<<< HEAD
         "count": 31,
-=======
-        "count": 37,
->>>>>>> 7c021b16
         "status": "medium",
         "files": [
             {
@@ -962,15 +933,9 @@
                 "type": "component",
                 "linktype": "component",
                 "name": "ScenarioCardComponent",
-<<<<<<< HEAD
                 "coveragePercent": 18,
                 "coverageCount": "2/11",
                 "status": "low"
-=======
-                "coveragePercent": 50,
-                "coverageCount": "2/4",
-                "status": "medium"
->>>>>>> 7c021b16
             },
             {
                 "filePath": "src/styleguide/status-chip/status-chip.component.ts",
