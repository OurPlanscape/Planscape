@import 'mixins';
@import 'colors';

:host {
  display: flex;
  flex-direction: row;
  justify-content: space-between;
  align-items: center;
  width: 100%;

  .page-button {
    @include xs-label();
    font-family: 'Public Sans'; // h5() not bringing in public sans?
<<<<<<< HEAD
    color: $color-black;
    background-color: $color-white;
    border: 1px solid $color-soft-gray;
=======
    color: black;
    font-size: 14px;
    font-weight: 600;
    line-height: 20px;
    text-align: center;
    background-color: $color-white;
    border: 1px solid $color-soft-gray;
    border-right: 0px;
>>>>>>> 61614c7b
    padding: 8px;
    height: 40px;
    width: 40px;
    min-width: 40px;
<<<<<<< HEAD
    font-size: 20px;

    //styleName: Label/xs;
    font-family: 'Public Sans';
    font-size: 14px;
    font-weight: 600;
    line-height: 14px;
    text-align: center;

=======
>>>>>>> 61614c7b
    cursor: pointer;
  }

  .page-button:hover {
    background-color: $color-light-gray;
    color: $color-black;
  }

  .page-button:active {
    background-color: $color-light-gray;
    color: $color-black;
  }

  .selected-button {
    background-color: $color-standard-blue;
    color: white;
  }

  .selected-button:active {
    background-color: $color-standard-blue;
    color: white;
  }

  .selected-button:hover {
    background-color: $color-standard-blue;
    color: white;
  }

  .spacer-button {
    color: $color-md-gray;
    background-color: white;
    border: none;
    padding: 8px;
    height: 40px;
    width: 30px;
    font-size: 14px;
    border-left: 1px solid $color-soft-gray;
  }

  .arrow-icon {
    height: 20px;
    width: 20px;
    font-size: 20px;
    line-height: 26px;
  }

  .first-page-button {
    border-top-left-radius: 10%;
    border-bottom-left-radius: 10%;
    padding-left: 12px;
    .mat-icon {
      font-size: 14px;
      height: 100%;
      width: 14px;
      line-height: 22px;
    }
  }

  .last-page-button {
    border-top-right-radius: 10%;
    border-bottom-right-radius: 10%;
    border-right: 1px solid $color-soft-gray;
    .mat-icon {
      font-size: 14px;
      height: 100%;
      width: 14px;
      line-height: 22px;
    }
  }

  .page-button:disabled {
    background-color: $color-white;
    color: $color-text-gray;
  }

  .pages-container {
    display: flex;
    flex-direction: row;
    justify-content: center;
    width: 100%;
  }

  // Note the media queries, below
  .nav-control-container {
    display: flex;
    flex-direction: row;
  }

  .nav-controls {
    display: flex;
    flex-direction: row;
  }

  .page-select-container {
    width: 120px;
    display: flex;
    flex-direction: row;
    justify-content: space-between;
    align-items: center;
    gap: 8px;
  }

  .nav-label {
    @include small-input-label();
    text-align: right;
    color: $color-md-gray;
    width: 40px;
  }

  .per-page-picker {
    display: flex;
    flex-direction: row;
    height: 100%;
    align-items: center;
    width: 220px;
    justify-content: space-between;
    gap: 8px;
  }

  .picker-label {
    @include small-input-label();
    margin: 0px;
    width: 180px;
    text-align: right;
    color: $color-soft-gray;
  }

  .picker-field {
    width: 100px;
<<<<<<< HEAD
    padding-top: 4px;
=======
    padding-top: 0px;
    border: black;
>>>>>>> 61614c7b

    &.disabled {
      opacity: 0.6;
    }
  }

  ::ng-deep .mat-mdc-form-field-subscript-wrapper {
    height: 0px;
  }

  ::ng-deep .mat-mdc-text-field-wrapper {
    height: 40px;
    border-color: $color-soft-gray;
  }

  ::ng-deep
    .mat-mdc-text-field-wrapper.mdc-text-field--outlined
    .mat-mdc-form-field-infix {
    padding-top: 0px;
    padding-bottom: 0px;
    height: 40px;
  }

  ::ng-deep .mat-mdc-select-value-text {
    @include h5();
    font-size: 16px;
    font-family: 'Public Sans';
    color: $color-md-gray;
    line-height: 40px;
    font-weight: 600;
    letter-spacing: normal;
    color: black;
  }
}

::ng-deep .per-page-item.mat-mdc-option.mdc-list-item {
  @include h5();
  font-size: 16px;
  font-family: 'Public Sans';
  color: $color-md-gray;
}
::ng-deep .nav-page-item.mat-mdc-option.mdc-list-item {
  @include h5();
  font-size: 16px;
  font-family: 'Public Sans';
  color: $color-md-gray;
}

::ng-deep .picker-field .mdc-notched-outline .mdc-notched-outline__trailing {
  border-color: $color-soft-gray !important;
}

::ng-deep .picker-field .mdc-notched-outline .mdc-notched-outline__leading {
  border-color: $color-soft-gray !important;
}<|MERGE_RESOLUTION|>--- conflicted
+++ resolved
@@ -11,25 +11,13 @@
   .page-button {
     @include xs-label();
     font-family: 'Public Sans'; // h5() not bringing in public sans?
-<<<<<<< HEAD
     color: $color-black;
     background-color: $color-white;
     border: 1px solid $color-soft-gray;
-=======
-    color: black;
-    font-size: 14px;
-    font-weight: 600;
-    line-height: 20px;
-    text-align: center;
-    background-color: $color-white;
-    border: 1px solid $color-soft-gray;
-    border-right: 0px;
->>>>>>> 61614c7b
     padding: 8px;
     height: 40px;
     width: 40px;
     min-width: 40px;
-<<<<<<< HEAD
     font-size: 20px;
 
     //styleName: Label/xs;
@@ -39,8 +27,6 @@
     line-height: 14px;
     text-align: center;
 
-=======
->>>>>>> 61614c7b
     cursor: pointer;
   }
 
@@ -170,12 +156,8 @@
 
   .picker-field {
     width: 100px;
-<<<<<<< HEAD
-    padding-top: 4px;
-=======
     padding-top: 0px;
-    border: black;
->>>>>>> 61614c7b
+    border: $color-black;
 
     &.disabled {
       opacity: 0.6;
