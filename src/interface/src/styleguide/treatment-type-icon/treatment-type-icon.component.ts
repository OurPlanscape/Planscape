import { Component, Input } from '@angular/core';
import { PrescriptionSingleAction } from '../../app/treatments/prescriptions';

@Component({
  selector: 'sg-treatment-type-icon',
  standalone: true,
  imports: [],
  templateUrl: './treatment-type-icon.component.html',
  styleUrl: './treatment-type-icon.component.scss',
})
export class TreatmentTypeIconComponent {
<<<<<<< HEAD
  @Input() treatment: string | null = null;
=======
  @Input() treatment: PrescriptionSingleAction | string | null = null;
>>>>>>> 82ba6ba6

  readonly treatmentIcons: Record<PrescriptionSingleAction, string> = {
    MODERATE_THINNING_BIOMASS: 'treatment_blue.svg',
    HEAVY_THINNING_BIOMASS: 'treatment_purple.svg',
    MODERATE_THINNING_BURN: 'treatment_orange.svg',
    HEAVY_THINNING_BURN: 'treatment_yellow.svg',
    MODERATE_MASTICATION: 'treatment_junglegreen.svg',
    HEAVY_MASTICATION: 'treatment_limegreen.svg',
    RX_FIRE: 'treatment_red.svg',
    HEAVY_THINNING_RX_FIRE: 'treatment_brown.svg',
    MASTICATION_RX_FIRE: 'treatment_pink.svg',
  };

  iconName() {
    const treatmentType = this.treatment as PrescriptionSingleAction;
    if (this.treatment !== null) {
<<<<<<< HEAD
      return this.treatmentIcons[this.treatment as PrescriptionSingleAction];
=======
      return this.treatmentIcons[treatmentType];
>>>>>>> 82ba6ba6
    }
    return 'treatment_none.svg';
  }
}<|MERGE_RESOLUTION|>--- conflicted
+++ resolved
@@ -9,11 +9,7 @@
   styleUrl: './treatment-type-icon.component.scss',
 })
 export class TreatmentTypeIconComponent {
-<<<<<<< HEAD
   @Input() treatment: string | null = null;
-=======
-  @Input() treatment: PrescriptionSingleAction | string | null = null;
->>>>>>> 82ba6ba6
 
   readonly treatmentIcons: Record<PrescriptionSingleAction, string> = {
     MODERATE_THINNING_BIOMASS: 'treatment_blue.svg',
@@ -30,11 +26,7 @@
   iconName() {
     const treatmentType = this.treatment as PrescriptionSingleAction;
     if (this.treatment !== null) {
-<<<<<<< HEAD
-      return this.treatmentIcons[this.treatment as PrescriptionSingleAction];
-=======
       return this.treatmentIcons[treatmentType];
->>>>>>> 82ba6ba6
     }
     return 'treatment_none.svg';
   }
