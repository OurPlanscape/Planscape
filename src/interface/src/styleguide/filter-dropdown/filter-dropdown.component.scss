@import 'mixins';
@import 'colors';

::ng-deep .filtermenu.mat-mdc-menu-panel {
<<<<<<< HEAD
  width: 100%;
=======
  width: 400px;
  max-width: 400px;
>>>>>>> b650eccb
  overscroll-behavior: contain;
}

::ng-deep .filtermenu .mat-mdc-menu-item-text {
  width: 100%;
}

:host {
  width: 200px;
  display: block;
  &.small {
    width: 140px;
  }
  &.large {
    width: 300px;
  }
}

.trigger-icon {
  padding: 0;
  padding-right: 8px;
  height: 22px;
  width: 22px;
  font-size: 22px;
  line-height: 22px;
}

.dropdown-button {
  display: flex;
  flex-direction: row;
  justify-content: space-between;
  background-color: $color-white;
  border: 1px $color-text-gray solid;
  border-radius: 4px;
  padding: 8px 8px 8px 8px;
  height: 40px;
  width: 100%;
  align-items: center;
  cursor: pointer;

  &:hover {
    border-color: $color-text-gray;
    color: $color-original-purple;
    background: $color-soft-gray;
  }

  &:active {
    border-width: 1px;
    color: $color-original-purple;
    background: $color-soft-gray;
  }
}

.dropdown-button.active-filter {
  background-color: $color-original-purple;
  border-color: $color-original-purple;
  color: $color-white;
  border-width: 0px;
}

.dropdown-button.active-filter:active {
  background-color: $color-dark-gray;
  color: $color-white;
  border-width: 0px;
}

.disabled {
  background-color: $color-soft-gray;
  border-color: $color-soft-gray;
  color: $color-text-gray;

  &:hover {
    background-color: $color-soft-gray;
    border-color: $color-soft-gray;
    color: $color-text-gray;
  }
}

.dropdown-label {
  @include xs-label();
  text-align: left;
  line-height: 22px;
  color: $color-black;
  width: 90%;
  font-weight: 500;
  text-overflow: ellipsis;
  overflow: hidden;
  height: 22px;
}

.dropdown-label.active-filter {
  font-weight: 500;
  color: $color-white;
}

.dropdown-label.disabled {
  background-color: $color-soft-gray;
  border-color: $color-soft-gray;
  color: $color-text-gray;
}

.icon-label-box {
  width: 200px;
  display: flex;
  flex-direction: row;
  justify-content: space-between;
}

<<<<<<< HEAD
.right-items-box {
  display: flex;
  flex-direction: row;
  justify-content: end;
  min-width: 60px;
  align-items: center;
}

=======
>>>>>>> b650eccb
.more-items-box {
  height: 22px;
  display: flex;
  flex-direction: row;
  align-items: center;
}

.more-items-icon {
  width: 10px;
}

.selected-count-chip {
  @include small-input-label();
  background-color: $color-white;
  width: 18px;
  max-width: 30px;
  line-height: 18px;
  color: $color-original-purple;
  height: 18px;
  margin-top: 0;
  margin-bottom: 0;
  margin-right: 6px;
  margin-left: 6px;
  padding: 2px;
  gap: 8px;
  text-align: center;
  border-radius: 4px;
  opacity: 0px;
  border: 0px;
}

.menu-item-content {
  display: flex;
  flex-direction: row;
  justify-content: space-between;
  align-items: center;
}

.menu-item-text {
  color: black;
}

.close-icon {
  height: 16px;
  width: 16px;
  font-size: 16px;
  margin-right: 4px;

  &:hover {
    color: $color-soft-gray;
  }

  &:active {
    color: $color-black;
  }
}

.search-section {
  height: 64px;
  border-width: 0 0 1px 0;
  border-color: $color-soft-gray;
  border-style: solid;
  display: flex;
  flex-direction: row;
  justify-content: center;
  align-items: center;
}

::ng-deep .input-wrapper {
  width: 100%;
  height: 100%;
  box-sizing: border-box;
}

.options-section {
  overflow-y: scroll;
  max-height: 500px;
}

.bottom-content {
  padding: 10px;
  display: flex;
  flex-direction: row;
  justify-content: space-between;
  align-items: center;
  width: 100%;
}

.bottom-section {
  width: 100%;
  height: 64px;
  border-width: 1px 0 0 0;
  border-color: $color-soft-gray;
  border-style: solid;
  display: flex;
  flex-direction: row;
  justify-content: space-between;
  align-items: center;
}

.button-box {
  flex-direction: row;
  justify-content: space-between;
  align-items: center;
  gap: 8px;
  display: flex;
}

.clear-all-text {
  @include xs-label();
  cursor: pointer;
  text-transform: uppercase;
  color: $color-text-gray;
  padding: 10px;
  text-align: left;
  border: none;
  background-color: inherit;
}

.clear-all-text:hover {
  color: black;
}<|MERGE_RESOLUTION|>--- conflicted
+++ resolved
@@ -2,12 +2,7 @@
 @import 'colors';
 
 ::ng-deep .filtermenu.mat-mdc-menu-panel {
-<<<<<<< HEAD
-  width: 100%;
-=======
-  width: 400px;
-  max-width: 400px;
->>>>>>> b650eccb
+  width: 100%;
   overscroll-behavior: contain;
 }
 
@@ -116,7 +111,6 @@
   justify-content: space-between;
 }
 
-<<<<<<< HEAD
 .right-items-box {
   display: flex;
   flex-direction: row;
@@ -125,8 +119,6 @@
   align-items: center;
 }
 
-=======
->>>>>>> b650eccb
 .more-items-box {
   height: 22px;
   display: flex;
