--- conflicted
+++ resolved
@@ -97,8 +97,6 @@
     return this.selectedItems.length > 0;
   }
 
-<<<<<<< HEAD
-=======
   handleClosedMenu(e: MenuCloseReason): void {
     // if menu was closed because of the apply button,
     // we don't cancel the selections
@@ -107,11 +105,6 @@
     }
   }
 
-  showCount(): boolean {
-    return this.selectedItems.length > 1;
-  }
-
->>>>>>> b650eccb
   isInSelection(term: T): boolean {
     return this.selectedItems.includes(term);
   }
