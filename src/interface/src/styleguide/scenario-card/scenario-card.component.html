<div
  class="title-row"
  [ngClass]="{ 'disabled-content': scenario?.status === 'RUNNING' }">
  <div class="title-section">
    <div class="name-header">
      {{ scenario.name }}
    </div>

    <sg-status-chip
      [status]="getChipStatus()"
      class="title-chip"></sg-status-chip>

    <div *ngIf="hasFailed()" class="failed-message">
      <mat-icon class="error-icon">error</mat-icon>
      Create a new scenario to proceed to treatment plan
    </div>
  </div>
  <div class="controls-section" *ngIf="hasFailed()">
    <button sg-button icon="add" [disabled]="!isDone()">
      New Treatment Plan
    </button>
    <button
      mat-icon-button
      [disabled]="scenario.status === 'RUNNING'"
      [matMenuTriggerFor]="menu"
      aria-label="more scenario Options"
      class="more-menu-button">
      <mat-icon>more_vert</mat-icon>
    </button>
    <mat-menu #menu="matMenu">
      <button mat-menu-item class="delete-note-button">
        <mat-icon class="delete-icon">delete_outline</mat-icon>
        <span>Delete</span>
      </button>
    </mat-menu>
  </div>
</div>

<div
  class="detail-row"
  [ngClass]="{ 'disabled-content': scenario?.status === 'RUNNING' }">
  <div class="detail-column">
    <div class="detail-header">Creator</div>
    <div class="detail-info">
      {{ scenario.creator }}
    </div>
  </div>
  <div *ngIf="!isRunning()" class="detail-column">
    <div class="detail-header">Areas</div>
<<<<<<< HEAD
    <div class="detail-info">{{ getAreasCount() }}</div>
=======
    <div class="detail-info">
      {{ scenario.area_count }}
    </div>
>>>>>>> 7c021b16
  </div>
  <div *ngIf="!isRunning()" class="detail-column">
    <div class="detail-header">Est Budget</div>
<<<<<<< HEAD
    <div class="detail-info">{{ getBudget() | currency }}</div>
=======
    <div class="detail-info">
      {{ scenario.est_budget | currency }}
    </div>
>>>>>>> 7c021b16
  </div>
  <div *ngIf="!isRunning()" class="detail-column">
    <div class="detail-header">Treatment Plans</div>
<<<<<<< HEAD
    <div class="detail-info">{{ getTreatmentPlansCount() }}</div>
=======
    <div class="detail-info">
      {{ scenario.treatment_plans_count }}
    </div>
>>>>>>> 7c021b16
  </div>
  <div *ngIf="!isRunning()" class="detail-column">
    <div class="detail-header">Created</div>
    <div class="detail-info">
      {{ scenario.created_at | date: 'MMM d, y, h:mm:ss a ' }}
    </div>
  </div>
</div><|MERGE_RESOLUTION|>--- conflicted
+++ resolved
@@ -47,33 +47,15 @@
   </div>
   <div *ngIf="!isRunning()" class="detail-column">
     <div class="detail-header">Areas</div>
-<<<<<<< HEAD
     <div class="detail-info">{{ getAreasCount() }}</div>
-=======
-    <div class="detail-info">
-      {{ scenario.area_count }}
-    </div>
->>>>>>> 7c021b16
   </div>
   <div *ngIf="!isRunning()" class="detail-column">
     <div class="detail-header">Est Budget</div>
-<<<<<<< HEAD
     <div class="detail-info">{{ getBudget() | currency }}</div>
-=======
-    <div class="detail-info">
-      {{ scenario.est_budget | currency }}
-    </div>
->>>>>>> 7c021b16
   </div>
   <div *ngIf="!isRunning()" class="detail-column">
     <div class="detail-header">Treatment Plans</div>
-<<<<<<< HEAD
     <div class="detail-info">{{ getTreatmentPlansCount() }}</div>
-=======
-    <div class="detail-info">
-      {{ scenario.treatment_plans_count }}
-    </div>
->>>>>>> 7c021b16
   </div>
   <div *ngIf="!isRunning()" class="detail-column">
     <div class="detail-header">Created</div>
