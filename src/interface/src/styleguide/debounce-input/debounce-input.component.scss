--- conflicted
+++ resolved
@@ -6,15 +6,10 @@
   display: flex;
   flex-direction: column;
   width: 100%;
-<<<<<<< HEAD
   padding: 12px;
   box-sizing: border-box;
   gap: 2px;
-=======
-  padding: 10px;
-  box-sizing: border-box;
   border-bottom: 1px $color-soft-gray solid;
->>>>>>> bd42cf86
 
   .heading-line {
     display: flex;
@@ -37,7 +32,7 @@
     width: 100%;
     display: flex;
     flex-direction: row;
-    padding: 10px 8x 0 8px ;
+    padding: 10px 8px 0 8px;
     gap: 10px;
     height: 40px;
     align-items: center;
@@ -69,7 +64,7 @@
 ::ng-deep .name-input-component .input-wrapper {
   width: 100%;
   border-width: 2px;
-  padding: 4px 10px;
+  padding: 4px 0px 4px 10px;
 }
 
 ::ng-deep .name-input-component .focus-within {
