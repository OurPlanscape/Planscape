// This file can be replaced during build by using the `fileReplacements` array.
// `ng build` replaces `environment.ts` with `environment.prod.ts`.
// The list of file replacements can be found in `angular.json`.

export const environment = {
  production: false,
  backend_endpoint: 'http://localhost:8000/planscape-backend',
  google_analytics_id: '', // Replace with actual ID.
  tile_endpoint: 'https://dev-geo.planscape.org/geoserver/', // Replace with actual URL
  download_endpoint: '', // Replace with actual URL
  martin_server: 'https://dev.planscape.org/tiles/',
  mapbox_key: '',
  open_panel_key: '',
  open_panel_enabled: false,
<<<<<<< HEAD
  sentry_dsn_url: '',
=======
  debug_layers: false,
>>>>>>> d539fbdb
};

/*
 * For easier debugging in development mode, you can import the following file
 * to ignore zone related error stack frames such as `zone.run`, `zoneDelegate.invokeTask`.
 *
 * This import should be commented out in production mode because it will have a negative impact
 * on performance if an error is thrown.
 */
// import 'zone.js/plugins/zone-error';  // Included with Angular CLI.<|MERGE_RESOLUTION|>--- conflicted
+++ resolved
@@ -12,11 +12,8 @@
   mapbox_key: '',
   open_panel_key: '',
   open_panel_enabled: false,
-<<<<<<< HEAD
+  debug_layers: false,
   sentry_dsn_url: '',
-=======
-  debug_layers: false,
->>>>>>> d539fbdb
 };
 
 /*
