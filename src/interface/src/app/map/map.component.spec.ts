import { HarnessLoader } from '@angular/cdk/testing';
import { TestbedHarnessEnvironment } from '@angular/cdk/testing/testbed';
import { ApplicationRef, DebugElement, NO_ERRORS_SCHEMA } from '@angular/core';
import { ComponentFixture, TestBed } from '@angular/core/testing';
import { FormsModule } from '@angular/forms';
import { MatButtonHarness } from '@angular/material/button/testing';
import { MatCheckboxModule } from '@angular/material/checkbox';
import { MatCheckboxHarness } from '@angular/material/checkbox/testing';
import { MatDialog, MatDialogRef } from '@angular/material/dialog';
import { MatRadioModule } from '@angular/material/radio';
import { MatRadioGroupHarness } from '@angular/material/radio/testing';
import { MatSelectModule } from '@angular/material/select';
import { MatSelectHarness } from '@angular/material/select/testing';
import { By } from '@angular/platform-browser';
import { BrowserAnimationsModule } from '@angular/platform-browser/animations';
import * as L from 'leaflet';
import { BehaviorSubject, of } from 'rxjs';

import { MapService } from '../map.service';
import { PopupService } from '../popup.service';
import { SessionService } from './../session.service';
import { BaseLayerType, DataLayerType, Map, Region } from './../types';
import { MapComponent } from './map.component';
import { PlanCreateDialogComponent } from './plan-create-dialog/plan-create-dialog.component';
import { ProjectCardComponent } from './project-card/project-card.component';

describe('MapComponent', () => {
  let component: MapComponent;
  let fixture: ComponentFixture<MapComponent>;
  let loader: HarnessLoader;
  let mockSessionService: Partial<SessionService>;

  beforeEach(() => {
    const fakeGeoJson: GeoJSON.GeoJSON = {
      type: 'FeatureCollection',
      features: [
        {
          type: 'Feature',
          geometry: {
            type: 'MultiPolygon',
            coordinates: [
              [
                [
                  [10, 20],
                  [10, 30],
                  [15, 15],
                ],
              ],
            ],
          },
          properties: {
            shape_name: 'Test',
          },
        },
      ],
    };
    const fakeMapService = jasmine.createSpyObj<MapService>(
      'MapService',
      {
        getHuc12BoundaryShapes: of(fakeGeoJson),
        getHuc10BoundaryShapes: of(fakeGeoJson),
        getCountyBoundaryShapes: of(fakeGeoJson),
        getUsForestBoundaryShapes: of(fakeGeoJson),
        getExistingProjects: of(fakeGeoJson),
        getRegionBoundary: of(fakeGeoJson),
      },
      {}
    );
    mockSessionService = {
      region$: new BehaviorSubject<Region | null>(Region.SIERRA_NEVADA),
    };
    const fakeMatDialog = jasmine.createSpyObj<MatDialog>(
      'MatDialog',
      {
        open: {
          afterClosed: () =>
            of({
              value: 'test name',
            }),
        } as MatDialogRef<any>,
      },
      {}
    );
    const popupServiceStub = () => ({
      makeDetailsPopup: (shape_name: any) => ({}),
    });
    TestBed.configureTestingModule({
      imports: [
        FormsModule,
        MatCheckboxModule,
        MatRadioModule,
        MatSelectModule,
        BrowserAnimationsModule,
      ],
      schemas: [NO_ERRORS_SCHEMA],
      declarations: [
        MapComponent,
        ProjectCardComponent,
        PlanCreateDialogComponent,
      ],
      providers: [
        { provide: MatDialog, useValue: fakeMatDialog },
        { provide: MapService, useValue: fakeMapService },
        { provide: PopupService, useFactory: popupServiceStub },
        { provide: SessionService, useValue: mockSessionService },
      ],
    });
    fixture = TestBed.createComponent(MapComponent);
    loader = TestbedHarnessEnvironment.loader(fixture);
    component = fixture.componentInstance;
    fixture.detectChanges();
  });

  it('can load instance', () => {
    expect(component).toBeTruthy();
  });

  describe('Map initialization', () => {
    it('initializes 4 maps with default config options', () => {
      expect(component.maps.length).toEqual(4);
      component.maps.forEach((map: Map) => {
        expect(map.config).toEqual({
          baseLayerType: BaseLayerType.Road,
          dataLayerType: DataLayerType.None,
          showExistingProjectsLayer: true,
          showHuc12BoundaryLayer: false,
          showHuc10BoundaryLayer: false,
          showCountyBoundaryLayer: false,
          showUsForestBoundaryLayer: false,
<<<<<<< HEAD
          showDataLayer: false,
          showDataLayerNormalized: false,
=======
>>>>>>> 060020eb
        });
      });
    });

    it('calls the MapService for geojson', () => {
      const mapServiceStub: MapService =
        fixture.debugElement.injector.get(MapService);

      expect(mapServiceStub.getRegionBoundary).toHaveBeenCalledWith(
        Region.SIERRA_NEVADA
      );
      expect(mapServiceStub.getHuc12BoundaryShapes).toHaveBeenCalledWith(
        Region.SIERRA_NEVADA
      );
      expect(mapServiceStub.getCountyBoundaryShapes).toHaveBeenCalledWith(
        Region.SIERRA_NEVADA
      );
      expect(mapServiceStub.getExistingProjects).toHaveBeenCalled();
    });
  });

  describe('ngAfterViewInit', () => {
    it('initializes the leaflet maps', () => {
      component.ngAfterViewInit();

      component.maps.forEach((map: Map) => {
        expect(map.instance).toBeDefined();
        expect(map.baseLayerRef).toBeDefined();
        expect(map.huc12BoundaryLayerRef).toBeDefined();
        expect(map.countyBoundaryLayerRef).toBeDefined();
        expect(map.existingProjectsLayerRef).toBeDefined();
      });
    });

    it('creates project detail card', () => {
      const applicationRef: ApplicationRef =
        fixture.componentInstance.applicationRef;
      spyOn(applicationRef, 'attachView').and.callThrough;

      component.ngAfterViewInit();

      // We expect a project detail card to be attached 4 times, 1x for each map
      expect(applicationRef.attachView).toHaveBeenCalledTimes(4);
    });
  });

  describe('Map control panel', () => {
    let map1: DebugElement;
    let map2: DebugElement;
    let map3: DebugElement;
    let map4: DebugElement;

    beforeEach(() => {
      map1 = fixture.debugElement.query(
        By.css('[data-testid="map1"]')
      ).nativeElement;
      map2 = fixture.debugElement.query(
        By.css('[data-testid="map2"]')
      ).nativeElement;
      map3 = fixture.debugElement.query(
        By.css('[data-testid="map3"]')
      ).nativeElement;
      map4 = fixture.debugElement.query(
        By.css('[data-testid="map4"]')
      ).nativeElement;
    });

    it('shows 2 maps by default', async () => {
      expect(component.mapCount).toBe(2);

      const radioButtonGroup = await loader.getHarness(
        MatRadioGroupHarness.with({ name: 'map-count-select' })
      );
      radioButtonGroup.getCheckedValue().then((value: string | null) => {
        expect(value).toBe('2');
      });

      expect(map1.attributes['hidden']).toBeUndefined();
      expect(map2.attributes['hidden']).toBeUndefined();
      expect(map3.attributes['hidden']).toBeDefined();
      expect(map4.attributes['hidden']).toBeDefined();
    });

    it('toggles to show 1 map', async () => {
      const radioButtonGroup = await loader.getHarness(
        MatRadioGroupHarness.with({ name: 'map-count-select' })
      );
      await radioButtonGroup.checkRadioButton({ label: '1' });

      expect(component.mapCount).toBe(1);
      expect(map1.attributes['hidden']).toBeUndefined();
      expect(map2.attributes['hidden']).toBeDefined();
      expect(map3.attributes['hidden']).toBeDefined();
      expect(map4.attributes['hidden']).toBeDefined();
    });

    it('toggles to show 4 maps', async () => {
      const radioButtonGroup = await loader.getHarness(
        MatRadioGroupHarness.with({ name: 'map-count-select' })
      );
      await radioButtonGroup.checkRadioButton({ label: '4' });

      expect(component.mapCount).toBe(4);
      expect(map1.attributes['hidden']).toBeUndefined();
      expect(map2.attributes['hidden']).toBeUndefined();
      expect(map3.attributes['hidden']).toBeUndefined();
      expect(map4.attributes['hidden']).toBeUndefined();
    });
  });

  describe('Map selection', () => {
    it('first map is selected by default', () => {
      expect(component.selectedMapIndex).toBe(0);
    });

    it('can select another map', () => {
      component.ngAfterViewInit();

      // Clicking the initialized map should select it
      component.maps[2].instance?.fireEvent('click');

      expect(component.selectedMapIndex).toBe(2);
    });

    it('selected map is always visible', () => {
      [0, 1, 2, 3].forEach((selectedMapIndex: number) => {
        component.selectedMapIndex = selectedMapIndex;
        [1, 2, 4].forEach((mapCount: number) => {
          component.mapCount = mapCount;

          expect(component.isMapVisible(component.selectedMapIndex)).toBeTrue();
        });
      });
    });

    it('all maps are visible in 4-map view', () => {
      component.mapCount = 4;

      [0, 1, 2, 3].forEach((mapIndex: number) => {
        expect(component.isMapVisible(mapIndex)).toBeTrue();
      });
    });

    it('only selected map is visible in 1-map view', () => {
      component.mapCount = 1;

      [0, 1, 2, 3].forEach((selectedMapIndex: number) => {
        component.selectedMapIndex = selectedMapIndex;
        [0, 1, 2, 3].forEach((mapIndex: number) => {
          if (selectedMapIndex === mapIndex) {
            expect(component.isMapVisible(mapIndex)).toBeTrue();
          } else {
            expect(component.isMapVisible(mapIndex)).toBeFalse();
          }
        });
      });
    });

    it('row containing selected map height is 100% in 1-map view', () => {
      component.mapCount = 1;

      [0, 1].forEach((selectedMapIndex: number) => {
        component.selectedMapIndex = selectedMapIndex;

        expect(component.mapRowHeight(0)).toEqual('100%');
        expect(component.mapRowHeight(1)).toEqual('0%');
      });

      [2, 3].forEach((selectedMapIndex: number) => {
        component.selectedMapIndex = selectedMapIndex;

        expect(component.mapRowHeight(0)).toEqual('0%');
        expect(component.mapRowHeight(1)).toEqual('100%');
      });
    });

    it('all row heights are 50% in 4-map view', () => {
      component.mapCount = 4;

      [0, 1].forEach((mapRowIndex: number) => {
        expect(component.mapRowHeight(mapRowIndex)).toEqual('50%');
      });
    });
  });

  describe('Layer control panels', () => {
    const testCases = [0, 1, 2, 3];

    beforeEach(() => {
      component.ngAfterViewInit();
    });

    testCases.forEach((testCase) => {
      describe(`map-${testCase + 1} should toggle layers`, () => {
        it(`map-${testCase + 1} should change base layer`, async () => {
          let map = component.maps[testCase];
          spyOn(component, 'changeBaseLayer').and.callThrough();
          const radioButtonGroup = await loader.getHarness(
            MatRadioGroupHarness.with({ name: `${map.id}-base-layer-select` })
          );

          // Act: select the terrain base layer
          await radioButtonGroup.checkRadioButton({ label: 'Terrain' });

          // Assert: expect that the map contains the terrain base layer
          expect(component.changeBaseLayer).toHaveBeenCalled();
          expect(map.config.baseLayerType).toBe(BaseLayerType.Terrain);
          expect(map.instance?.hasLayer(map.baseLayerRef!));

          // Act: select the road base layer
          await radioButtonGroup.checkRadioButton({ label: 'Road' });

          // Assert: expect that the map contains the road base layer
          expect(component.changeBaseLayer).toHaveBeenCalled();
          expect(map.config.baseLayerType).toBe(BaseLayerType.Road);
          expect(map.instance?.hasLayer(map.baseLayerRef!));
        });

        it(`map-${testCase + 1} should toggle HUC-12 boundaries`, async () => {
          let map = component.maps[testCase];
          spyOn(component, 'toggleHuc12BoundariesLayer').and.callThrough();
          const checkbox = await loader.getHarness(
            MatCheckboxHarness.with({ name: `${map.id}-huc12-toggle` })
          );
          expect(
            map.instance?.hasLayer(map.huc12BoundaryLayerRef!)
          ).toBeFalse();

          // Act: check the HUC-12 checkbox
          await checkbox.check();

          // Assert: expect that the map does not contain the HUC-12 layer
          expect(component.toggleHuc12BoundariesLayer).toHaveBeenCalled();
          expect(map.instance?.hasLayer(map.huc12BoundaryLayerRef!)).toBeTrue();

          // Act: uncheck the HUC-12 checkbox
          await checkbox.uncheck();

          // Assert: expect that the map contains the HUC-12 layer
          expect(component.toggleHuc12BoundariesLayer).toHaveBeenCalled();
          expect(
            map.instance?.hasLayer(map.huc12BoundaryLayerRef!)
          ).toBeFalse();
        });

        it(`map-${testCase + 1} should toggle county boundaries`, async () => {
          let map = component.maps[testCase];
          spyOn(component, 'toggleCountyBoundariesLayer').and.callThrough();
          const checkbox = await loader.getHarness(
            MatCheckboxHarness.with({ name: `${map.id}-county-toggle` })
          );
          expect(
            map.instance?.hasLayer(map.countyBoundaryLayerRef!)
          ).toBeFalse();

          // Act: check the county checkbox
          await checkbox.check();

          // Assert: expect that the map does not contain the county layer
          expect(component.toggleCountyBoundariesLayer).toHaveBeenCalled();
          expect(
            map.instance?.hasLayer(map.countyBoundaryLayerRef!)
          ).toBeTrue();

          // Act: check the county checkbox
          await checkbox.uncheck();

          // Assert: expect that the map contains the county layer
          expect(component.toggleCountyBoundariesLayer).toHaveBeenCalled();
          expect(
            map.instance?.hasLayer(map.countyBoundaryLayerRef!)
          ).toBeFalse();
        });

        it(`map-${
          testCase + 1
        } should toggle existing projects layer`, async () => {
          let map = component.maps[testCase];
          spyOn(component, 'toggleExistingProjectsLayer').and.callThrough();

          // Act: uncheck the existing projects checkbox
          const checkbox = await loader.getHarness(
            MatCheckboxHarness.with({
              name: `${map.id}-existing-projects-toggle`,
            })
          );
          await checkbox.uncheck();

          // Assert: expect that the map removes the existing projects layer
          expect(component.toggleExistingProjectsLayer).toHaveBeenCalled();
          expect(
            map.instance?.hasLayer(map.existingProjectsLayerRef!)
          ).toBeFalse();

          // Act: check the existing projects checkbox
          await checkbox.check();

          // Assert: expect that the map adds the existing projects layer
          expect(component.toggleExistingProjectsLayer).toHaveBeenCalled();
          expect(
            map.instance?.hasLayer(map.existingProjectsLayerRef!)
          ).toBeTrue();
        });

        it(`map-${testCase + 1} should change data layer`, async () => {
          let map = component.maps[testCase];
          spyOn(component, 'changeDataLayer').and.callThrough();
          const radioButtonGroup = await loader.getHarness(
            MatRadioGroupHarness.with({ name: `${map.id}-data-layer-select` })
          );

          // Act: select raw data
          await radioButtonGroup.checkRadioButton({ label: 'Raw' });

          // Assert: expect that the map contains the raw data layer
          expect(component.changeDataLayer).toHaveBeenCalled();
          expect(map.config.dataLayerType).toEqual(DataLayerType.Raw);
          expect(map.instance?.hasLayer(map.dataLayerRef!)).toBeTrue();

          // Act: select normalized data
          await radioButtonGroup.checkRadioButton({ label: 'Normalized' });

          // Assert: expect that the map contains the normalized data layer
          expect(component.changeDataLayer).toHaveBeenCalled();
          expect(map.config.dataLayerType).toEqual(DataLayerType.Normalized);
          expect(map.instance?.hasLayer(map.dataLayerRef!)).toBeTrue();

          // Act: select no data
          await radioButtonGroup.checkRadioButton({ label: 'None' });

          // Assert: expect that the map contains no data layer
          expect(component.changeDataLayer).toHaveBeenCalled();
          expect(map.config.dataLayerType).toEqual(DataLayerType.None);
          expect(map.dataLayerRef).toBeUndefined();
        });
      });
    });
  });
  describe('Plan creation dropdown', () => {
    beforeEach(async () => {
      component.ngAfterViewInit();
    });

    it('enables polygon tool when drawing option is selected', async () => {
      spyOn(component, 'onPlanCreationOptionChange').and.callThrough();
      const polygonSpy = spyOn(L.Draw, 'Polygon').and.callThrough();
      const select = await loader.getHarness(MatSelectHarness);
      await select.open();
      const option = await select.getOptions();

      await option[0].click(); // 'draw-area' option

      expect(component.onPlanCreationOptionChange).toHaveBeenCalled();
      expect(polygonSpy).toHaveBeenCalled();
    });
  });

  describe('Create plan', () => {
    it('opens create plan dialog', async () => {
      const fakeMatDialog: MatDialog =
        fixture.debugElement.injector.get(MatDialog);
      fixture.componentInstance.showCreatePlanButton = true;
      const button = await loader.getHarness(
        MatButtonHarness.with({
          selector: '.create-plan-button',
        })
      );

      await button.click();

      expect(fakeMatDialog.open).toHaveBeenCalled();
    });

    it('dialog calls create plan with name and planning area ', async () => {
      const emptyGeoJson: GeoJSON.GeoJSON = {
        type: 'FeatureCollection',
        features: [],
      };
      const createPlanSpy = spyOn<any>(
        component,
        'createPlan'
      ).and.callThrough();

      fixture.componentInstance.openCreatePlanDialog();

      expect(createPlanSpy).toHaveBeenCalledWith('test name', emptyGeoJson);
    });
  });
});<|MERGE_RESOLUTION|>--- conflicted
+++ resolved
@@ -127,11 +127,6 @@
           showHuc10BoundaryLayer: false,
           showCountyBoundaryLayer: false,
           showUsForestBoundaryLayer: false,
-<<<<<<< HEAD
-          showDataLayer: false,
-          showDataLayerNormalized: false,
-=======
->>>>>>> 060020eb
         });
       });
     });
