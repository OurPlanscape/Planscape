import { HarnessLoader } from '@angular/cdk/testing';
import { TestbedHarnessEnvironment } from '@angular/cdk/testing/testbed';
import { ApplicationRef, DebugElement, NO_ERRORS_SCHEMA } from '@angular/core';
import { ComponentFixture, TestBed } from '@angular/core/testing';
import { FormsModule } from '@angular/forms';
import { MatButtonHarness } from '@angular/material/button/testing';
import { MatCheckboxModule } from '@angular/material/checkbox';
import { MatCheckboxHarness } from '@angular/material/checkbox/testing';
import { MatDialog, MatDialogRef } from '@angular/material/dialog';
import { MatRadioModule } from '@angular/material/radio';
import { MatRadioGroupHarness } from '@angular/material/radio/testing';
import { MatSelectModule } from '@angular/material/select';
import { MatSelectHarness } from '@angular/material/select/testing';
import { MatSnackBarModule } from '@angular/material/snack-bar';
import { By } from '@angular/platform-browser';
import { BrowserAnimationsModule } from '@angular/platform-browser/animations';
import { Router } from '@angular/router';
import * as L from 'leaflet';
import { BehaviorSubject, of } from 'rxjs';

import { MapService, PlanService, PlanState, PopupService, SessionService } from '../services';
import {
  BaseLayerType,
  BoundaryConfig,
  ConditionsConfig,
  defaultMapConfig,
  defaultMapViewOptions,
  Map,
  MapConfig,
  MapViewOptions,
  Plan,
  Region,
} from './../types';
import { MapManager } from './map-manager';
import { MapComponent } from './map.component';
import { PlanCreateDialogComponent } from './plan-create-dialog/plan-create-dialog.component';
import { ProjectCardComponent } from './project-card/project-card.component';

describe('MapComponent', () => {
  let component: MapComponent;
  let mapManager: MapManager;
  let fixture: ComponentFixture<MapComponent>;
  let loader: HarnessLoader;
  let sessionInterval = new BehaviorSubject<number>(0);

  beforeEach(() => {
    const fakeGeoJson: GeoJSON.GeoJSON = {
      type: 'FeatureCollection',
      features: [
        {
          type: 'Feature',
          geometry: {
            type: 'MultiPolygon',
            coordinates: [
              [
                [
                  [10, 20],
                  [10, 30],
                  [15, 15],
                ],
              ],
            ],
          },
          properties: {
            shape_name: 'Test',
          },
        },
      ],
    };
    const fakePlan: Plan = {
      id: 'temp',
      name: 'somePlan',
      ownerId: 'owner',
      region: Region.SIERRA_NEVADA,
      planningArea: fakeGeoJson
    }
    const fakeMapService = jasmine.createSpyObj<MapService>(
      'MapService',
      {
        getExistingProjects: of(fakeGeoJson),
        getRegionBoundary: of(fakeGeoJson),
        getBoundaryShapes: of(fakeGeoJson),
      },
      {
        boundaryConfig$: new BehaviorSubject<BoundaryConfig[] | null>([
          {
            boundary_name: 'HUC-12',
          },
        ]),
        conditionsConfig$: new BehaviorSubject<ConditionsConfig | null>({
          pillars: [
            {
              display: true,
              elements: [
                {
                  metrics: [
                    {
                      metric_name: 'test_metric_1',
                      filepath: 'test_metric_1',
                    },
                  ],
                },
              ],
            },
          ],
        }),
      }
    );
    const fakePlanService = jasmine.createSpyObj<PlanService>(
      'PlanService',
      {createPlan: of({ success:true, fakePlan}) },
      {
        planState$: new BehaviorSubject<PlanState>({
          all: {}, // All plans indexed by id
          currentPlanId: 'temp',
        }),
      }
    );
    const fakeSessionService = jasmine.createSpyObj<SessionService>(
      'SessionService',
      ['setMapConfigs', 'setMapViewOptions'],
      {
        mapViewOptions$: new BehaviorSubject<MapViewOptions | null>(null),
        mapConfigs$: new BehaviorSubject<MapConfig[] | null>(null),
        region$: new BehaviorSubject<Region | null>(Region.SIERRA_NEVADA),
        sessionInterval$: sessionInterval,
      }
    );
    const fakeMatDialog = jasmine.createSpyObj<MatDialog>(
      'MatDialog',
      {
        open: {
          afterClosed: () =>
            of({
              value: 'test name',
            }),
        } as MatDialogRef<any>,
      },
      {}
    );
    const popupServiceStub = () => ({
      makeDetailsPopup: (shape_name: any) => ({}),
    });
    const routerStub = () => ({ navigate: (array: string[]) => ({}) });
    TestBed.configureTestingModule({
      imports: [
        FormsModule,
        MatCheckboxModule,
        MatRadioModule,
        MatSelectModule,
        MatSnackBarModule,
        BrowserAnimationsModule,
      ],
      schemas: [NO_ERRORS_SCHEMA],
      declarations: [
        MapComponent,
        ProjectCardComponent,
        PlanCreateDialogComponent,
      ],
      providers: [
        { provide: MatDialog, useValue: fakeMatDialog },
        { provide: MapService, useValue: fakeMapService },
        { provide: PlanService, useValue: fakePlanService },
        { provide: PopupService, useFactory: popupServiceStub },
        { provide: SessionService, useValue: fakeSessionService },
        { provide: Router, useFactory: routerStub },
      ],
    });
    fixture = TestBed.createComponent(MapComponent);
    loader = TestbedHarnessEnvironment.loader(fixture);
    component = fixture.componentInstance;
    mapManager = component.mapManager;
    fixture.detectChanges();
  });

  it('can load instance', () => {
    expect(component).toBeTruthy();
  });

  describe('Map initialization', () => {
    it('initializes 4 maps with default config options', () => {
      expect(component.maps.length).toEqual(4);
      component.maps.forEach((map: Map) => {
        expect(map.config).toEqual(defaultMapConfig());
      });
    });

    it('calls the MapService for geojson', () => {
      const mapServiceStub: MapService =
        fixture.debugElement.injector.get(MapService);

      expect(mapServiceStub.getRegionBoundary).toHaveBeenCalledWith(
        Region.SIERRA_NEVADA
      );
      expect(mapServiceStub.getExistingProjects).toHaveBeenCalled();
    });

    it('sets up drawing', () => {
      const selectedMap =
        component.maps[component.mapViewOptions$.getValue().selectedMapIndex];

      component.maps.forEach((map: Map) => {
        expect(map.clonedDrawingRef).toBeDefined();
        expect(map.drawnPolygonLookup).toEqual({});
      });
      expect(
        selectedMap.instance?.hasLayer(selectedMap.clonedDrawingRef!)
      ).toBeFalse();
      expect(
        selectedMap.instance?.hasLayer(mapManager.drawingLayer)
      ).toBeTrue();
    });
  });

  describe('ngAfterViewInit', () => {
    it('initializes the leaflet maps', () => {
      component.ngAfterViewInit();

      component.maps.forEach((map: Map) => {
        expect(map.instance).toBeDefined();
        expect(map.baseLayerRef).toBeDefined();
        expect(map.existingProjectsLayerRef).toBeDefined();
      });
    });

    it('creates project detail card', () => {
      const applicationRef: ApplicationRef =
        fixture.componentInstance.applicationRef;
      spyOn(applicationRef, 'attachView').and.callThrough;

      component.ngAfterViewInit();

      // We expect a project detail card to be attached 4 times, 1x for each map
      expect(applicationRef.attachView).toHaveBeenCalledTimes(4);
    });
  });

  describe('Map control panel', () => {
    let map1: DebugElement;
    let map2: DebugElement;
    let map3: DebugElement;
    let map4: DebugElement;

    beforeEach(() => {
      map1 = fixture.debugElement.query(
        By.css('[data-testid="map1"]')
      ).nativeElement;
      map2 = fixture.debugElement.query(
        By.css('[data-testid="map2"]')
      ).nativeElement;
      map3 = fixture.debugElement.query(
        By.css('[data-testid="map3"]')
      ).nativeElement;
      map4 = fixture.debugElement.query(
        By.css('[data-testid="map4"]')
      ).nativeElement;
    });

    it('shows 2 maps by default', async () => {
      expect(component.mapViewOptions$.getValue().numVisibleMaps).toBe(2);

      expect(map1.attributes['hidden']).toBeUndefined();
      expect(map2.attributes['hidden']).toBeUndefined();
      expect(map3.attributes['hidden']).toBeDefined();
      expect(map4.attributes['hidden']).toBeDefined();
    });

    it('toggles to show 1 map', async () => {
      const childLoader = await loader.getChildLoader('.map-count-button-row');
      const buttonHarnesses = await childLoader.getAllHarnesses(
        MatButtonHarness
      );
      await buttonHarnesses[0].click();

      expect(component.mapViewOptions$.getValue().numVisibleMaps).toBe(1);
      expect(map1.attributes['hidden']).toBeUndefined();
      expect(map2.attributes['hidden']).toBeDefined();
      expect(map3.attributes['hidden']).toBeDefined();
      expect(map4.attributes['hidden']).toBeDefined();
    });

    it('toggles to show 4 maps', async () => {
      const childLoader = await loader.getChildLoader('.map-count-button-row');
      const buttonHarnesses = await childLoader.getAllHarnesses(
        MatButtonHarness
      );
      await buttonHarnesses[2].click();

      expect(component.mapViewOptions$.getValue().numVisibleMaps).toBe(4);
      expect(map1.attributes['hidden']).toBeUndefined();
      expect(map2.attributes['hidden']).toBeUndefined();
      expect(map3.attributes['hidden']).toBeUndefined();
      expect(map4.attributes['hidden']).toBeUndefined();
    });
  });

  describe('Map selection', () => {
    it('first map is selected by default', () => {
      expect(component.mapViewOptions$.getValue().selectedMapIndex).toBe(0);
    });

    it('can select another map', () => {
      component.ngAfterViewInit();

      // Clicking the initialized map should select it
      component.maps[2].instance?.fireEvent('click');

      expect(component.mapViewOptions$.getValue().selectedMapIndex).toBe(2);
    });

    it('selected map is always visible', () => {
      [0, 1, 2, 3].forEach((selectedMapIndex: number) => {
        component.mapViewOptions$.getValue().selectedMapIndex =
          selectedMapIndex;
        [1, 2, 4].forEach((mapCount: number) => {
          component.mapViewOptions$.getValue().numVisibleMaps = mapCount;

          expect(
            component.isMapVisible(
              component.mapViewOptions$.getValue().selectedMapIndex
            )
          ).toBeTrue();
        });
      });
    });

    it('all maps are visible in 4-map view', () => {
      component.mapViewOptions$.getValue().numVisibleMaps = 4;

      [0, 1, 2, 3].forEach((mapIndex: number) => {
        expect(component.isMapVisible(mapIndex)).toBeTrue();
      });
    });

    it('only selected map is visible in 1-map view', () => {
      component.mapViewOptions$.getValue().numVisibleMaps = 1;

      [0, 1, 2, 3].forEach((selectedMapIndex: number) => {
        component.mapViewOptions$.getValue().selectedMapIndex =
          selectedMapIndex;
        [0, 1, 2, 3].forEach((mapIndex: number) => {
          if (selectedMapIndex === mapIndex) {
            expect(component.isMapVisible(mapIndex)).toBeTrue();
          } else {
            expect(component.isMapVisible(mapIndex)).toBeFalse();
          }
        });
      });
    });

    it('row containing selected map height is 100% in 1-map view', () => {
      component.mapViewOptions$.getValue().numVisibleMaps = 1;

      [0, 1].forEach((selectedMapIndex: number) => {
        component.mapViewOptions$.getValue().selectedMapIndex =
          selectedMapIndex;

        expect(component.mapRowHeight(0)).toEqual('100%');
        expect(component.mapRowHeight(1)).toEqual('0%');
      });

      [2, 3].forEach((selectedMapIndex: number) => {
        component.mapViewOptions$.getValue().selectedMapIndex =
          selectedMapIndex;

        expect(component.mapRowHeight(0)).toEqual('0%');
        expect(component.mapRowHeight(1)).toEqual('100%');
      });
    });

    it('all row heights are 50% in 4-map view', () => {
      component.mapViewOptions$.getValue().numVisibleMaps = 4;

      [0, 1].forEach((mapRowIndex: number) => {
        expect(component.mapRowHeight(mapRowIndex)).toEqual('50%');
      });
    });

    it('enables drawing on selected map and shows cloned layer on other maps', () => {
      component.ngAfterViewInit();

      component.maps[3].instance?.fireEvent('click');

      expect(component.mapViewOptions$.getValue().selectedMapIndex).toBe(3);
      [0, 1, 2, 3].forEach((mapIndex: number) => {
        if (
          component.mapViewOptions$.getValue().selectedMapIndex === mapIndex
        ) {
          expect(
            component.maps[mapIndex].instance?.hasLayer(mapManager.drawingLayer)
          ).toBeTrue();
          expect(
            component.maps[mapIndex].instance?.hasLayer(
              component.maps[mapIndex].clonedDrawingRef!
            )
          ).toBeFalse();
        } else {
          expect(
            component.maps[mapIndex].instance?.hasLayer(mapManager.drawingLayer)
          ).toBeFalse();
          expect(
            component.maps[mapIndex].instance?.hasLayer(
              component.maps[mapIndex].clonedDrawingRef!
            )
          ).toBeTrue();
        }
      });
    });
  });

  describe('Layer control panels', () => {
    const testCases = [0, 1, 2, 3];

    beforeEach(() => {
      component.ngAfterViewInit();
    });

    testCases.forEach((testCase) => {
      describe(`map-${testCase + 1} should toggle layers`, () => {
        it(`map-${testCase + 1} should change base layer`, async () => {
          let map = component.maps[testCase];
          spyOn(component, 'changeBaseLayer').and.callThrough();
          const radioButtonGroup = await loader.getHarness(
            MatRadioGroupHarness.with({ name: `${map.id}-base-layer-select` })
          );

          // Act: select the terrain base layer
          await radioButtonGroup.checkRadioButton({ label: 'Terrain' });

          // Assert: expect that the map contains the terrain base layer
          expect(component.changeBaseLayer).toHaveBeenCalled();
          expect(map.config.baseLayerType).toBe(BaseLayerType.Terrain);
          expect(map.instance?.hasLayer(map.baseLayerRef!));

          // Act: select the road base layer
          await radioButtonGroup.checkRadioButton({ label: 'Road' });

          // Assert: expect that the map contains the road base layer
          expect(component.changeBaseLayer).toHaveBeenCalled();
          expect(map.config.baseLayerType).toBe(BaseLayerType.Road);
          expect(map.instance?.hasLayer(map.baseLayerRef!));
        });

        it(`map-${testCase + 1} should toggle boundary layer`, async () => {
          let map = component.maps[testCase];
          spyOn(component, 'toggleBoundaryLayer').and.callThrough();
          const radioButtonGroup = await loader.getHarness(
            MatRadioGroupHarness.with({ name: `${map.id}-boundaries-select` })
          );
          expect(map.boundaryLayerRef).toBeUndefined();

          // Act: select the HUC-12 boundary
          await radioButtonGroup.checkRadioButton({ label: 'HUC-12' });

          // Assert: expect that the map contains the HUC-12 layer
          expect(component.toggleBoundaryLayer).toHaveBeenCalled();
          expect(map.boundaryLayerRef).toBeDefined();
          expect(map.instance?.hasLayer(map.boundaryLayerRef!)).toBeTrue();
        });

        it(`map-${
          testCase + 1
        } should toggle existing projects layer`, async () => {
          let map = component.maps[testCase];
          spyOn(component, 'toggleExistingProjectsLayer').and.callThrough();
          const checkbox = await loader.getHarness(
            MatCheckboxHarness.with({
              name: `${map.id}-existing-projects-toggle`,
            })
          );

          // Act: check the existing projects checkbox
          await checkbox.check();

          // Assert: expect that the map adds the existing projects layer
          expect(component.toggleExistingProjectsLayer).toHaveBeenCalled();
          expect(
            map.instance?.hasLayer(map.existingProjectsLayerRef!)
          ).toBeTrue();

          // Act: uncheck the existing projects checkbox
          await checkbox.uncheck();

          // Assert: expect that the map removes the existing projects layer
          expect(component.toggleExistingProjectsLayer).toHaveBeenCalled();
          expect(
            map.instance?.hasLayer(map.existingProjectsLayerRef!)
          ).toBeFalse();
        });

        it(`map-${testCase + 1} should change conditions layer`, async () => {
          let map = component.maps[testCase];
          spyOn(component, 'changeConditionsLayer').and.callThrough();

          // Act: select test metric 1
          // Radio button harnesses inside trees are buggy, so we manually
          // change the value instead.
          map.config.dataLayerConfig.filepath = 'test_metric_1';
          component.changeConditionsLayer(map);

          // Assert: expect that the map contains test metric 1
          expect(map.dataLayerRef).toBeDefined();
          expect(map.instance?.hasLayer(map.dataLayerRef!)).toBeTrue();
        });
      });
    });
  });

  describe('Draw an area', () => {
    const drawnPolygon = new L.Polygon([
      [new L.LatLng(38.715517043571914, -120.42857302225725)],
      [new L.LatLng(38.47079787227401, -120.5164425608172)],
      [new L.LatLng(38.52668443555346, -120.11828371421737)],
    ]);
    const TEST_ID = '1';
    (drawnPolygon as any)._leaflet_id = TEST_ID;

    beforeEach(() => {
      component.ngAfterViewInit();
    });

    it('enables polygon tool when drawing option is selected', async () => {
      spyOn(component, 'onPlanCreationOptionChange').and.callThrough();
      const select = await loader.getHarness(MatSelectHarness);
      await select.open();
      const option = await select.getOptions();

      await option[0].click(); // 'draw-area' option

      expect(component.onPlanCreationOptionChange).toHaveBeenCalled();
      expect(
        component.maps[
          component.mapViewOptions$.getValue().selectedMapIndex
        ].instance?.hasLayer(mapManager.drawingLayer)
      ).toBeTrue();
    });

    it('mirrors drawn polygon in all maps', () => {
      const selectedMap =
        component.maps[component.mapViewOptions$.getValue().selectedMapIndex];
      selectedMap.instance?.fire('pm:create', {
        shape: 'Polygon',
        layer: drawnPolygon,
      });

      [0, 1, 2, 3].forEach((mapIndex: number) => {
        expect(
          TEST_ID in component.maps[mapIndex].drawnPolygonLookup!
        ).toBeTrue();
        const clonedLayer =
          component.maps[mapIndex].drawnPolygonLookup![TEST_ID];
        expect(
          component.maps[mapIndex].clonedDrawingRef?.hasLayer(clonedLayer)
        ).toBeTrue();
        expect(
          component.maps[mapIndex].clonedDrawingRef?.getLayers().length
        ).toEqual(1);
      });
    });

    it('removes deleted polygon from all maps', () => {
      const selectedMap =
        component.maps[component.mapViewOptions$.getValue().selectedMapIndex];
      selectedMap.instance?.fire('pm:create', {
        shape: 'Polygon',
        layer: drawnPolygon,
      });

      selectedMap.instance?.fire('pm:remove', {
        shape: 'Polygon',
        layer: drawnPolygon,
      });

      [0, 1, 2, 3].forEach((mapIndex: number) => {
        expect(
          TEST_ID in component.maps[mapIndex].drawnPolygonLookup!
        ).toBeFalse();
        expect(
          component.maps[mapIndex].clonedDrawingRef?.getLayers().length
        ).toEqual(0);
      });
    });
  });

  describe('Create plan', () => {
    it('opens create plan dialog', async () => {
      const fakeMatDialog: MatDialog =
        fixture.debugElement.injector.get(MatDialog);
      const planServiceStub: PlanService =
        fixture.debugElement.injector.get(PlanService);
      fixture.componentInstance.showCreatePlanButton$ =
        new BehaviorSubject<boolean>(true);
      const button = await loader.getHarness(
        MatButtonHarness.with({
          selector: '.create-plan-button',
        })
      );

      await button.click();

      expect(fakeMatDialog.open).toHaveBeenCalled();
      expect(planServiceStub.createPlan).toHaveBeenCalled();
    });

<<<<<<< HEAD
    it('dialog calls create plan with name and planning area ', async () => {
      const planServiceStub: PlanService =
        fixture.debugElement.injector.get(PlanService);
=======
    it('dialog calls create plan with name and planning area', async () => {
      const routerStub: Router = fixture.debugElement.injector.get(Router);
      spyOn(routerStub, 'navigate').and.callThrough();

>>>>>>> d5369198
      const emptyGeoJson: GeoJSON.GeoJSON = {
        type: 'FeatureCollection',
        features: [],
      };
      const createPlanSpy = spyOn<any>(
        component,
        'createPlan'
      ).and.callThrough();

      fixture.componentInstance.openCreatePlanDialog();

      expect(createPlanSpy).toHaveBeenCalledWith('test name', emptyGeoJson);
<<<<<<< HEAD
      expect(planServiceStub.createPlan).toHaveBeenCalled();
=======
      expect(routerStub.navigate).toHaveBeenCalledOnceWith(['plan']);
>>>>>>> d5369198
    });
  });

  describe('Map session management', () => {
    it('saves map settings to session on an interval', () => {
      component.ngOnInit();
      const sessionServiceStub: SessionService =
        fixture.debugElement.injector.get(SessionService);

      sessionInterval.next(1);

      expect(sessionServiceStub.setMapConfigs).toHaveBeenCalled();
      expect(sessionServiceStub.setMapViewOptions).toHaveBeenCalled();
    });

    it('restores map configs from session', () => {
      const sessionServiceStub: SessionService =
        fixture.debugElement.injector.get(SessionService);
      const mapConfig = defaultMapConfig();
      mapConfig.boundaryLayerConfig = {
        boundary_name: 'huc-12',
      };
      const savedMapConfigs: MapConfig[] = Array(4).fill(mapConfig);

      sessionServiceStub.mapConfigs$.next(savedMapConfigs);
      component.ngOnInit();

      expect(component.maps.map((map) => map.config)).toEqual(savedMapConfigs);
    });

    it('restores map view options from session', () => {
      const sessionServiceStub: SessionService =
        fixture.debugElement.injector.get(SessionService);
      const mapViewOptions: MapViewOptions = defaultMapViewOptions();
      mapViewOptions.numVisibleMaps = 4;

      sessionServiceStub.mapViewOptions$.next(mapViewOptions);
      component.ngOnInit();

      expect(component.mapViewOptions$.getValue()).toEqual(mapViewOptions);
    });
  });
});<|MERGE_RESOLUTION|>--- conflicted
+++ resolved
@@ -602,16 +602,12 @@
       expect(planServiceStub.createPlan).toHaveBeenCalled();
     });
 
-<<<<<<< HEAD
-    it('dialog calls create plan with name and planning area ', async () => {
+    it('dialog calls create plan with name and planning area', async () => {
       const planServiceStub: PlanService =
         fixture.debugElement.injector.get(PlanService);
-=======
-    it('dialog calls create plan with name and planning area', async () => {
       const routerStub: Router = fixture.debugElement.injector.get(Router);
       spyOn(routerStub, 'navigate').and.callThrough();
 
->>>>>>> d5369198
       const emptyGeoJson: GeoJSON.GeoJSON = {
         type: 'FeatureCollection',
         features: [],
@@ -624,11 +620,8 @@
       fixture.componentInstance.openCreatePlanDialog();
 
       expect(createPlanSpy).toHaveBeenCalledWith('test name', emptyGeoJson);
-<<<<<<< HEAD
       expect(planServiceStub.createPlan).toHaveBeenCalled();
-=======
       expect(routerStub.navigate).toHaveBeenCalledOnceWith(['plan']);
->>>>>>> d5369198
     });
   });
 
