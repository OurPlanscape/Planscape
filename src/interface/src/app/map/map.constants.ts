import { Extent } from '../types';

<<<<<<< HEAD
export enum AreaCreationAction {
  NONE = 0,
  DRAW = 1,
  UPLOAD = 2,
}

export const LEGEND = {
  labels: [
    'Highest',
    'Higher',
    'High',
    'Mid-high',
    'Mid-low',
    'Low',
    'Lower',
    'Lowest',
  ],
  colors: [
    '#f65345',
    '#e9884f',
    '#e5ab64',
    '#e6c67a',
    '#cccfa7',
    '#a5c5a6',
    '#74afa5',
    '#508295',
  ],
};

export const NORMAL_STYLES: L.PathOptions = {
  color: '#000000',
  weight: 1,
  opacity: 0.5,
};

export const HOVER_STYLES: L.PathOptions = {
  color: '#ff0000',
  weight: 5,
  opacity: 0.9,
};

export const DRAWING_STYLES: L.PathOptions = {
  color: '#000',
  fillColor: '#A5C8D7',
  fillOpacity: 0.25,
  weight: 2,
};

export const BOUNDARY_LAYER_NORMAL_STYLES: L.PathOptions = {
  weight: 1,
  color: '#0000ff',
  fillOpacity: 0,
  fill: true,
};

export const BOUNDARY_LAYER_HOVER_STYLES: L.PathOptions = {
  weight: 5,
  color: '#0000ff',
  fillOpacity: 0.5,
  fill: true,
};

//TODO: remove this when CONUS_WIDE_SCENARIOS featureflag is removed
export const MAP_CA_BOUNDS: Extent = [
  -124.409591, // minLng (west)
  32.534156, // minLat (south)
  -114.131211, // maxLng (east)
  42.009518, // maxLat (north)
];

export const MAP_WEST_CONUS_BOUNDS: Extent = [
  -126.0, // West Lng
  31.0, // Southern Lat
  -100.0, // East Lng
  47.0, // Northern Lat
];

=======
>>>>>>> b9322282
export const FrontendConstants = {
  MAPLIBRE_MAP_INITIAL_ZOOM: 9,
  MAPLIBRE_MAP_MIN_ZOOM: 4,
  MAPLIBRE_MAP_MAX_ZOOM: 17,
  MAPLIBRE_MAP_DATA_LAYER_OPACITY: 0.75,
  MAPLIBRE_MAP_DATA_LAYER_TILESIZE: 512,
  //TODO: change this when CONUS_WIDE_SCENARIOS featureflag is removed
  MAPLIBRE_DEFAULT_BOUNDS: MAP_CA_BOUNDS as Extent,

  MAPLIBRE_BOUND_OPTIONS: {
    padding: { top: 80, bottom: 60, left: 20, right: 20 },
  },
} as const;<|MERGE_RESOLUTION|>--- conflicted
+++ resolved
@@ -1,67 +1,4 @@
 import { Extent } from '../types';
-
-<<<<<<< HEAD
-export enum AreaCreationAction {
-  NONE = 0,
-  DRAW = 1,
-  UPLOAD = 2,
-}
-
-export const LEGEND = {
-  labels: [
-    'Highest',
-    'Higher',
-    'High',
-    'Mid-high',
-    'Mid-low',
-    'Low',
-    'Lower',
-    'Lowest',
-  ],
-  colors: [
-    '#f65345',
-    '#e9884f',
-    '#e5ab64',
-    '#e6c67a',
-    '#cccfa7',
-    '#a5c5a6',
-    '#74afa5',
-    '#508295',
-  ],
-};
-
-export const NORMAL_STYLES: L.PathOptions = {
-  color: '#000000',
-  weight: 1,
-  opacity: 0.5,
-};
-
-export const HOVER_STYLES: L.PathOptions = {
-  color: '#ff0000',
-  weight: 5,
-  opacity: 0.9,
-};
-
-export const DRAWING_STYLES: L.PathOptions = {
-  color: '#000',
-  fillColor: '#A5C8D7',
-  fillOpacity: 0.25,
-  weight: 2,
-};
-
-export const BOUNDARY_LAYER_NORMAL_STYLES: L.PathOptions = {
-  weight: 1,
-  color: '#0000ff',
-  fillOpacity: 0,
-  fill: true,
-};
-
-export const BOUNDARY_LAYER_HOVER_STYLES: L.PathOptions = {
-  weight: 5,
-  color: '#0000ff',
-  fillOpacity: 0.5,
-  fill: true,
-};
 
 //TODO: remove this when CONUS_WIDE_SCENARIOS featureflag is removed
 export const MAP_CA_BOUNDS: Extent = [
@@ -78,8 +15,6 @@
   47.0, // Northern Lat
 ];
 
-=======
->>>>>>> b9322282
 export const FrontendConstants = {
   MAPLIBRE_MAP_INITIAL_ZOOM: 9,
   MAPLIBRE_MAP_MIN_ZOOM: 4,
