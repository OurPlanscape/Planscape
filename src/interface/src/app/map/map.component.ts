--- conflicted
+++ resolved
@@ -109,33 +109,6 @@
     );
   }
 
-<<<<<<< HEAD
-  static dataLayerTiles() {
-    return L.tileLayer.wms('http://localhost:8000/conditions/wms', {
-      crs: L.CRS.EPSG4326,
-      minZoom: 7,
-      maxZoom: 15,
-      format: 'image/png',
-      opacity: 0.7,
-      layers: 'AvailableBiomass_2021_300m_base.tif',
-      styles: 'viridis',
-    });
-  }
-
-  static dataLayerTilesNormalized() {
-    return L.tileLayer.wms('http://localhost:8000/conditions/wms', {
-      crs: L.CRS.EPSG4326,
-      minZoom: 7,
-      maxZoom: 15,
-      format: 'image/png',
-      opacity: 0.7,
-      layers: 'AvailableBiomass_2021_300m_normalized.tif',
-      styles: 'viridis',
-    });
-  }
-
-=======
->>>>>>> 81d002eb
   private readonly destroy$ = new Subject<void>();
 
   constructor(
