--- conflicted
+++ resolved
@@ -1,11 +1,6 @@
-<<<<<<< HEAD
 import { AfterViewInit, ApplicationRef, Component, createComponent, EnvironmentInjector, OnDestroy } from '@angular/core';
+import { Observable, Subject, take, takeUntil } from 'rxjs';
 import { Feature, Geometry } from 'geojson';
-import * as L from 'leaflet';
-=======
-import { AfterViewInit, Component, OnDestroy } from '@angular/core';
->>>>>>> 8cca53be
-import { Observable, Subject, take, takeUntil } from 'rxjs';
 import * as L from 'leaflet';
 import 'leaflet-draw';
 
