<<<<<<< HEAD
import { take } from 'rxjs';
=======
import { Subject, takeUntil, Observable } from 'rxjs';
import { Region } from './../types/region.types';
>>>>>>> e07680db
import { AfterViewInit, Component, OnDestroy } from '@angular/core';
import * as L from 'leaflet';

import { MapService } from '../map.service';
import { PopupService } from '../popup.service';
import { SessionService } from '../session.service';

export enum BaseLayerType {
  Road,
  Terrain,
}

@Component({
  selector: 'app-map',
  templateUrl: './map.component.html',
  styleUrls: ['./map.component.scss'],
})
export class MapComponent implements AfterViewInit, OnDestroy {
<<<<<<< HEAD
  public map!: L.Map;

=======
  map!: L.Map;
  selectedRegion$: Observable<Region|null>
>>>>>>> e07680db
  baseLayerType: BaseLayerType = BaseLayerType.Road;
  baseLayerTypes: number[] = [BaseLayerType.Road, BaseLayerType.Terrain];
  BaseLayerType: typeof BaseLayerType = BaseLayerType;
  showExistingProjectsLayer: boolean = true;
  showHUC12BoundariesLayer: boolean = true;
  existingProjectsLayer!: L.GeoJSON;
  HUC12BoundariesLayer!: L.GeoJSON;

  static hillshade_tiles = L.tileLayer('https://api.mapbox.com/styles/v1/tsuga11/ckcng1sjp2kat1io3rv2croyl/tiles/{z}/{x}/{y}?access_token=pk.eyJ1IjoidHN1Z2ExMSIsImEiOiJjanFmaTA5cGIyaXFoM3hqd3R5dzd3bzU3In0.TFqMjIIYtpcyhzNh4iMcQA', {
      zIndex: 0,
      tileSize: 512,
      zoomOffset: -1
    });

  static open_street_maps_tiles = L.tileLayer('https://tile.openstreetmap.org/{z}/{x}/{y}.png', {
      maxZoom: 19,
      attribution: '© OpenStreetMap'
  });

  private readonly destroy$ = new Subject<void>();

  constructor(
    private boundaryService: MapService,
    private popupService: PopupService,
    private sessionService: SessionService) {
      this.selectedRegion$ = this.sessionService.region$.pipe(takeUntil(this.destroy$));
    }

  ngAfterViewInit(): void {
    this.initMap();
<<<<<<< HEAD
    this.boundaryService.getBoundaryShapes().pipe(take(1)).subscribe((boundary: GeoJSON.GeoJSON) => {
=======
    this.selectedRegion$.subscribe((selectedRegion) => {
      this.displayRegionBoundary(selectedRegion);
    })
    this.boundaryService.getBoundaryShapes().subscribe((boundary: GeoJSON.GeoJSON) => {
>>>>>>> e07680db
      this.initBoundaryLayer(boundary);
    });
    this.boundaryService.getExistingProjects().pipe(take(1)).subscribe((existingProjects: GeoJSON.GeoJSON) => {
      this.initCalMapperLayer(existingProjects);
    });
  }

  ngOnDestroy(): void {
<<<<<<< HEAD
    this.map.remove();
=======
    this.destroy$.next();
    this.destroy$.complete();
>>>>>>> e07680db
  }

  /** Initializes the map with the base layers and controls. */
  private initMap(): void {
    if (this.map != undefined) this.map.remove();
    this.map = L.map('map', {
      center: [38.646, -120.548],
      zoom: 9,
      layers: [MapComponent.hillshade_tiles, MapComponent.open_street_maps_tiles],
      zoomControl: false,
    });

    // Add zoom controls to bottom right corner
    const zoomControl = L.control.zoom({
      position: 'bottomright'
    });
    zoomControl.addTo(this.map);
  }

  /** Gets the selected region geojson and renders it on the map. */
  private displayRegionBoundary(selectedRegion: Region | null) {
    if (!selectedRegion) return;
    this.boundaryService.getRegionBoundary(selectedRegion).subscribe(
      (boundary: GeoJSON.GeoJSON) => {
        this.maskOutsideRegion(boundary);
    });
  }

  /**
   * Darkens everything outside of the region boundary.
   * Type 'any' is used in order to access coordinates.
   * */
  private maskOutsideRegion(boundary: any) {
    // Add corners of the map to invert the polygon
    boundary.features[0].geometry.coordinates[0].unshift([[180, -90], [180, 90], [-180, 90], [-180, -90]]);
    L.geoJSON(boundary, {
      style: (feature) => ({
        "color": "#ffffff",
        "weight": 2,
        "opacity": 1,
        "fillColor": "#000000",
        "fillOpacity": 0.4,
      })
    }).addTo(this.map);
  }

  /** Renders the existing project boundaries + metadata in a popup in an optional layer. */
  private initCalMapperLayer(existingProjects: GeoJSON.GeoJSON) {
    // [elsieling] This step makes the map less responsive
    this.existingProjectsLayer = L.geoJSON(existingProjects, {
        style: function(feature) {
          return {
            "color": "#000000",
            "weight": 3,
            "opacity": 0.9
          }
        },
        onEachFeature: function(feature, layer) {
          layer.bindPopup('Name: ' + feature.properties.PROJECT_NAME + '<br>' +
          'Status: ' + feature.properties.PROJECT_STATUS);
        }
      }
    );

    this.map.addLayer(this.existingProjectsLayer);
  }

  private initBoundaryLayer(boundary: GeoJSON.GeoJSON) {
    this.HUC12BoundariesLayer = L.geoJSON(boundary, {
      style: (feature) => ({
        weight: 3,
        opacity: 0.5,
        color: '#0000ff',
        fillOpacity: 0.2,
        fillColor: '#6DB65B',
      }),
      onEachFeature: (feature, layer) => layer.bindPopup(this.popupService.makeDetailsPopup(feature.properties.shape_name))
    });
    this.map.addLayer(this.HUC12BoundariesLayer);
  }

  /** Toggles which base layer is shown. */
  changeBaseLayer() {
    if (this.baseLayerType === BaseLayerType.Terrain) {
      this.map.removeLayer(MapComponent.open_street_maps_tiles);
      this.map.addLayer(MapComponent.hillshade_tiles);
    } else if (this.baseLayerType === BaseLayerType.Road) {
      this.map.removeLayer(MapComponent.hillshade_tiles);
      this.map.addLayer(MapComponent.open_street_maps_tiles);
    }
  }

  /** Toggles whether HUC-12 boundaries are shown. */
  toggleHUC12BoundariesLayer() {
    if (this.showHUC12BoundariesLayer) {
      this.map.addLayer(this.HUC12BoundariesLayer);
    } else {
      this.map.removeLayer(this.HUC12BoundariesLayer);
    }
  }

  /** Toggles whether existing projects from CalMapper are shown. */
  toggleExistingProjectsLayer() {
    if (this.showExistingProjectsLayer) {
      this.map.addLayer(this.existingProjectsLayer);
    } else {
      this.map.removeLayer(this.existingProjectsLayer);
    }
  }
}<|MERGE_RESOLUTION|>--- conflicted
+++ resolved
@@ -1,9 +1,5 @@
-<<<<<<< HEAD
-import { take } from 'rxjs';
-=======
-import { Subject, takeUntil, Observable } from 'rxjs';
+import { Subject, take, takeUntil, Observable } from 'rxjs';
 import { Region } from './../types/region.types';
->>>>>>> e07680db
 import { AfterViewInit, Component, OnDestroy } from '@angular/core';
 import * as L from 'leaflet';
 
@@ -22,13 +18,8 @@
   styleUrls: ['./map.component.scss'],
 })
 export class MapComponent implements AfterViewInit, OnDestroy {
-<<<<<<< HEAD
-  public map!: L.Map;
-
-=======
   map!: L.Map;
   selectedRegion$: Observable<Region|null>
->>>>>>> e07680db
   baseLayerType: BaseLayerType = BaseLayerType.Road;
   baseLayerTypes: number[] = [BaseLayerType.Road, BaseLayerType.Terrain];
   BaseLayerType: typeof BaseLayerType = BaseLayerType;
@@ -59,14 +50,10 @@
 
   ngAfterViewInit(): void {
     this.initMap();
-<<<<<<< HEAD
-    this.boundaryService.getBoundaryShapes().pipe(take(1)).subscribe((boundary: GeoJSON.GeoJSON) => {
-=======
     this.selectedRegion$.subscribe((selectedRegion) => {
       this.displayRegionBoundary(selectedRegion);
-    })
-    this.boundaryService.getBoundaryShapes().subscribe((boundary: GeoJSON.GeoJSON) => {
->>>>>>> e07680db
+    });
+    this.boundaryService.getBoundaryShapes().pipe(take(1)).subscribe((boundary: GeoJSON.GeoJSON) => {
       this.initBoundaryLayer(boundary);
     });
     this.boundaryService.getExistingProjects().pipe(take(1)).subscribe((existingProjects: GeoJSON.GeoJSON) => {
@@ -75,12 +62,9 @@
   }
 
   ngOnDestroy(): void {
-<<<<<<< HEAD
     this.map.remove();
-=======
     this.destroy$.next();
     this.destroy$.complete();
->>>>>>> e07680db
   }
 
   /** Initializes the map with the base layers and controls. */
