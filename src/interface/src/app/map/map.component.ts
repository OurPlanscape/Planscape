--- conflicted
+++ resolved
@@ -20,23 +20,6 @@
   styleUrls: ['./map.component.scss'],
 })
 export class MapComponent implements AfterViewInit, OnDestroy {
-<<<<<<< HEAD
-  map!: L.Map;
-  selectedRegion$: Observable<Region | null>
-  planState$: Observable<PlanState>
-  baseLayerType: BaseLayerType = BaseLayerType.Road;
-  baseLayerTypes: number[] = [BaseLayerType.Road, BaseLayerType.Terrain];
-  BaseLayerType: typeof BaseLayerType = BaseLayerType;
-  showDataLayer: boolean = false;
-  showDataLayer2: boolean = false;
-  showDataLayer3: boolean = false;
-  showExistingProjectsLayer: boolean = true;
-  showHUC12BoundariesLayer: boolean = false;
-  showCountyBoundariesLayer: boolean = false;
-  existingProjectsLayer!: L.GeoJSON;
-  HUC12BoundariesLayer!: L.GeoJSON;
-  CountyBoundariesLayer!: L.GeoJSON;
-=======
   maps: Map[];
   mapCount: number = 2;
   mapCountOptions: number[] = [1, 2, 4];
@@ -59,7 +42,6 @@
   countyBoundaryGeoJsonLoaded: boolean = false;
   usForestBoundaryGeoJsonLoaded: boolean = false;
   existingProjectsGeoJsonLoaded: boolean = false;
->>>>>>> abb59110
 
   legend: Legend = {
     labels: [
@@ -84,45 +66,6 @@
     ],
   };
 
-<<<<<<< HEAD
-  static hillshade_tiles = L.tileLayer('https://api.mapbox.com/styles/v1/tsuga11/ckcng1sjp2kat1io3rv2croyl/tiles/{z}/{x}/{y}?access_token=pk.eyJ1IjoidHN1Z2ExMSIsImEiOiJjanFmaTA5cGIyaXFoM3hqd3R5dzd3bzU3In0.TFqMjIIYtpcyhzNh4iMcQA', {
-    zIndex: 0,
-    tileSize: 512,
-    zoomOffset: -1
-  });
-
-  static open_street_maps_tiles = L.tileLayer('https://tile.openstreetmap.org/{z}/{x}/{y}.png', {
-    maxZoom: 19,
-    attribution: '© OpenStreetMap'
-  });
-
-  static data_layer_tiles = L.tileLayer.wms('http://localhost:8000/conditions/wms', {
-    crs: L.CRS.EPSG4326,
-    minZoom: 7,
-    maxZoom: 15,
-    format: 'image/png',
-    opacity: 0.7,
-    layers: 'AvailableBiomass_2021_300m_base.tif'
-  });
-
-  static data_layer_tiles2 = L.tileLayer.wms('http://localhost:8000/conditions/wms', {
-    crs: L.CRS.EPSG4326,
-    minZoom: 7,
-    maxZoom: 15,
-    format: 'image/png',
-    opacity: 0.7,
-    layers: 'AvailableBiomass_2021_300m.tif'
-  });
-
-  static data_layer_tiles3 = L.tileLayer.wms('http://localhost:8000/conditions/wms', {
-    crs: L.CRS.EPSG4326,
-    minZoom: 7,
-    maxZoom: 15,
-    format: 'image/png',
-    opacity: 0.7,
-    layers: 'AvailableBiomass_2021_300m_normalized.tif'
-  });
-=======
   static hillshadeTiles() {
     return L.tileLayer(
       'https://api.mapbox.com/styles/v1/tsuga11/ckcng1sjp2kat1io3rv2croyl/tiles/{z}/{x}/{y}?access_token=pk.eyJ1IjoidHN1Z2ExMSIsImEiOiJjanFmaTA5cGIyaXFoM3hqd3R5dzd3bzU3In0.TFqMjIIYtpcyhzNh4iMcQA',
@@ -151,7 +94,6 @@
       layers: 'AvailableBiomass_2021_300m_base.tif',
     });
   }
->>>>>>> abb59110
 
   private readonly destroy$ = new Subject<void>();
 
@@ -161,12 +103,6 @@
     private environmentInjector: EnvironmentInjector,
     private popupService: PopupService,
     private sessionService: SessionService,
-<<<<<<< HEAD
-    private planService: PlanService,
-  ) {
-    this.selectedRegion$ = this.sessionService.region$.pipe(takeUntil(this.destroy$));
-    this.planState$ = this.planService.planState$.pipe(takeUntil(this.destroy$));
-=======
     private planService: PlanService
   ) {
     this.selectedRegion$ = this.sessionService.region$.pipe(
@@ -245,7 +181,6 @@
         };
       }
     );
->>>>>>> abb59110
   }
 
   ngAfterViewInit(): void {
@@ -253,24 +188,7 @@
       this.initMap(map, map.id);
     });
 
-<<<<<<< HEAD
-    this.selectedRegion$.pipe(
-      take(1),
-      switchMap((selectedRegion) => {
-        return this.boundaryService.getHUC12BoundaryShapes(selectedRegion).pipe(take(1));
-      })).subscribe((boundary: GeoJSON.GeoJSON) => {
-        this.initHUC12BoundaryLayer(boundary);
-      });
-    this.selectedRegion$.pipe(
-      take(1),
-      switchMap((selectedRegion) => {
-        return this.boundaryService.getCountyBoundaryShapes(selectedRegion).pipe(take(1));
-      })).subscribe((boundary: GeoJSON.GeoJSON) => {
-        this.initCountyBoundaryLayer(boundary);
-      });
-=======
     this.syncAllMaps();
->>>>>>> abb59110
 
     this.addDrawingControls(this.maps[0].instance!);
   }
@@ -393,11 +311,7 @@
           },
           drawError: {
             color: '#ff7b61',
-<<<<<<< HEAD
-            message: 'Can\'t draw polygons with intersections!',
-=======
             message: "Can't draw polygons with intersections!",
->>>>>>> abb59110
           },
         }, // Set to false to disable each tool
         polyline: false,
@@ -408,11 +322,7 @@
       },
       edit: {
         featureGroup: drawingLayer, // Required and declares which layer is editable
-<<<<<<< HEAD
-      }
-=======
       },
->>>>>>> abb59110
     };
 
     const drawControl = new L.Control.Draw(drawOptions);
@@ -446,16 +356,10 @@
   /** Gets the selected region geojson and renders it on the map. */
   private displayRegionBoundary(map: L.Map, selectedRegion: Region | null) {
     if (!selectedRegion) return;
-<<<<<<< HEAD
-    this.boundaryService.getRegionBoundary(selectedRegion).subscribe(
-      (boundary: GeoJSON.GeoJSON) => {
-        this.maskOutsideRegion(boundary);
-=======
     this.mapService
       .getRegionBoundary(selectedRegion)
       .subscribe((boundary: GeoJSON.GeoJSON) => {
         this.maskOutsideRegion(map, boundary);
->>>>>>> abb59110
       });
   }
 
@@ -485,18 +389,6 @@
   /** Renders the existing project boundaries + metadata in a popup in an optional layer. */
   private initCalMapperLayer(map: Map, existingProjects: GeoJSON.GeoJSON) {
     // [elsieling] This step makes the map less responsive
-<<<<<<< HEAD
-    this.existingProjectsLayer = L.geoJSON(existingProjects, {
-      style: function (_) {
-        return {
-          "color": "#000000",
-          "weight": 3,
-          "opacity": 0.9
-        }
-      },
-      onEachFeature: (feature: Feature<Geometry, any>, layer: L.Layer) => {
-        let component = createComponent(ProjectCardComponent, { environmentInjector: this.environmentInjector });
-=======
     map.existingProjectsLayerRef = L.geoJSON(existingProjects, {
       style: function (_) {
         return {
@@ -509,17 +401,11 @@
         let component = createComponent(ProjectCardComponent, {
           environmentInjector: this.environmentInjector,
         });
->>>>>>> abb59110
         component.instance.feature = feature;
         this.applicationRef.attachView(component.hostView);
         layer.bindPopup(component.location.nativeElement);
       },
-<<<<<<< HEAD
-    }
-    );
-=======
-    });
->>>>>>> abb59110
+    });
 
     if (map.config.showExistingProjectsLayer) {
       map.instance?.addLayer(map.existingProjectsLayerRef);
@@ -638,30 +524,6 @@
       map.huc12BoundaryLayerRef?.remove();
     }
   }
-<<<<<<< HEAD
-  
-  // TODO: Consolidate based on UX mocks
-  /** Toggles whether data layer is shown. */
-  toggleDataLayer2() {
-    if (this.showDataLayer2) {
-      this.map.addLayer(MapComponent.data_layer_tiles2);
-    } else {
-      this.map.removeLayer(MapComponent.data_layer_tiles2);
-    }
-  }
-  /** Toggles whether data layer is shown. */
-  toggleDataLayer3() {
-    if (this.showDataLayer3) {
-      this.map.addLayer(MapComponent.data_layer_tiles3);
-    } else {
-      this.map.removeLayer(MapComponent.data_layer_tiles3);
-    }
-  }
-  /** Toggles whether HUC-12 boundaries are shown. */
-  toggleHUC12BoundariesLayer() {
-    if (this.showHUC12BoundariesLayer) {
-      this.map.addLayer(this.HUC12BoundariesLayer);
-=======
 
   /** Toggles whether HUC-10 boundaries are shown. */
   toggleHUC10BoundariesLayer(map: Map) {
@@ -669,18 +531,12 @@
 
     if (map.config.showHuc10BoundaryLayer) {
       map.huc10BoundaryLayerRef?.addTo(map.instance);
->>>>>>> abb59110
     } else {
       map.huc10BoundaryLayerRef?.remove();
     }
   }
 
   /** Toggles whether county boundaries are shown. */
-<<<<<<< HEAD
-  toggleCountyBoundariesLayer() {
-    if (this.showCountyBoundariesLayer) {
-      this.map.addLayer(this.CountyBoundariesLayer);
-=======
   toggleCountyBoundariesLayer(map: Map) {
     if (map.instance === undefined) return;
 
@@ -697,7 +553,6 @@
 
     if (map.config.showUsForestBoundaryLayer) {
       map.usForestBoundaryLayerRef?.addTo(map.instance);
->>>>>>> abb59110
     } else {
       map.usForestBoundaryLayerRef?.remove();
     }
