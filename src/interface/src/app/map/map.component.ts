--- conflicted
+++ resolved
@@ -21,11 +21,7 @@
   Subject,
   take,
   takeUntil,
-<<<<<<< HEAD
-  of,
-=======
   of
->>>>>>> 3e30ee07
 } from 'rxjs';
 import { filter } from 'rxjs/operators';
 import * as shp from 'shpjs';
@@ -138,11 +134,8 @@
     private sessionService: SessionService,
     private planService: PlanService,
     private router: Router,
-<<<<<<< HEAD
+    private http: HttpClient,
     private cdr: ChangeDetectorRef,
-=======
-    private http: HttpClient,
->>>>>>> 3e30ee07
   ) {
     this.boundaryConfig$ = this.mapService.boundaryConfig$.pipe(
       takeUntil(this.destroy$)
@@ -262,6 +255,7 @@
     });
       }
     });
+    this.cdr.detectChanges();
   }
 
   ngAfterViewInit(): void {
@@ -318,7 +312,6 @@
           });
       });
       this.cdr.detectChanges();
-      this.cdr.detectChanges;
   }
 
   /** Initializes the map with controls and the layer options specified in its config. */
