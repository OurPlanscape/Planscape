--- conflicted
+++ resolved
@@ -1,9 +1,3 @@
-<<<<<<< HEAD
-import { Legend } from './../shared/legend/legend.component';
-import { Subject, take, takeUntil, Observable } from 'rxjs';
-import { Region } from './../types/region.types';
-=======
->>>>>>> 8c36e624
 import { AfterViewInit, Component, OnDestroy } from '@angular/core';
 import * as L from 'leaflet';
 import { Observable, Subject, take, takeUntil } from 'rxjs';
@@ -11,6 +5,7 @@
 import { MapService } from '../map.service';
 import { PopupService } from '../popup.service';
 import { SessionService } from '../session.service';
+import { Legend } from './../shared/legend/legend.component';
 import { BaseLayerType, Region } from '../types';
 
 @Component({
