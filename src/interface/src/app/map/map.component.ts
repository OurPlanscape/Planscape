import { AfterViewInit, ApplicationRef, Component, createComponent, EnvironmentInjector, OnDestroy } from '@angular/core';
import { Observable, Subject, take, takeUntil } from 'rxjs';
<<<<<<< HEAD
import { switchMap } from 'rxjs/operators';
=======
import { Feature, Geometry } from 'geojson';
>>>>>>> 746889f9
import * as L from 'leaflet';
import 'leaflet-draw';

import { MapService } from '../map.service';
import { PopupService } from '../popup.service';
import { SessionService } from '../session.service';
import { BaseLayerType, Region } from '../types';
import { Legend } from './../shared/legend/legend.component';
import { ProjectCardComponent } from './project-card/project-card.component';

@Component({
  selector: 'app-map',
  templateUrl: './map.component.html',
  styleUrls: ['./map.component.scss'],
})
export class MapComponent implements AfterViewInit, OnDestroy {
  map!: L.Map;
  selectedRegion$: Observable<Region|null>
  baseLayerType: BaseLayerType = BaseLayerType.Road;
  baseLayerTypes: number[] = [BaseLayerType.Road, BaseLayerType.Terrain];
  BaseLayerType: typeof BaseLayerType = BaseLayerType;
  showDataLayer: boolean = false;
  showExistingProjectsLayer: boolean = true;
  showHUC12BoundariesLayer: boolean = false;
  showCountyBoundariesLayer: boolean = false;
  existingProjectsLayer!: L.GeoJSON;
  HUC12BoundariesLayer!: L.GeoJSON;
  CountyBoundariesLayer!: L.GeoJSON;

  legend: Legend = {
    labels: ['Highest', 'Higher', 'High', 'Mid-high', 'Mid-low', 'Low', 'Lower', 'Lowest'],
    colors: ['#f65345', '#e9884f', '#e5ab64', '#e6c67a', '#cccfa7', '#a5c5a6', '#74afa5', '#508295'],
  };

  static hillshade_tiles = L.tileLayer('https://api.mapbox.com/styles/v1/tsuga11/ckcng1sjp2kat1io3rv2croyl/tiles/{z}/{x}/{y}?access_token=pk.eyJ1IjoidHN1Z2ExMSIsImEiOiJjanFmaTA5cGIyaXFoM3hqd3R5dzd3bzU3In0.TFqMjIIYtpcyhzNh4iMcQA', {
      zIndex: 0,
      tileSize: 512,
      zoomOffset: -1
    });

  static open_street_maps_tiles = L.tileLayer('https://tile.openstreetmap.org/{z}/{x}/{y}.png', {
      maxZoom: 19,
      attribution: '© OpenStreetMap'
  });

  static data_layer_tiles = L.tileLayer.wms('http://localhost:8000/conditions/wms', {
   crs:L.CRS.EPSG4326,
   minZoom: 7,
   maxZoom: 15,
   format:'image/png',
   opacity: 0.7,
   layers: 'AvailableBiomass_2021_300m_base.tif'
  });

  private readonly destroy$ = new Subject<void>();

  constructor(
    public applicationRef: ApplicationRef,
    private boundaryService: MapService,
    private environmentInjector: EnvironmentInjector,
    private popupService: PopupService,
    private sessionService: SessionService) {
      this.selectedRegion$ = this.sessionService.region$.pipe(takeUntil(this.destroy$));
    }

  ngAfterViewInit(): void {
    this.initMap();
    this.selectedRegion$.pipe(take(1)).subscribe((selectedRegion) => {
      this.displayRegionBoundary(selectedRegion);
    });

    this.selectedRegion$.pipe(
      take(1),
      switchMap((selectedRegion) => {
        return this.boundaryService.getHUC12BoundaryShapes(selectedRegion).pipe(take(1));
    })).subscribe((boundary:GeoJSON.GeoJSON) => {
        this.initHUC12BoundaryLayer(boundary);
    });
    this.selectedRegion$.pipe(
      take(1),
      switchMap((selectedRegion) => {
        return this.boundaryService.getCountyBoundaryShapes(selectedRegion).pipe(take(1));
    })).subscribe((boundary: GeoJSON.GeoJSON) => {
        this.initCountyBoundaryLayer(boundary);
    });

    this.boundaryService.getExistingProjects().pipe(take(1)).subscribe((existingProjects: GeoJSON.GeoJSON) => {
      this.initCalMapperLayer(existingProjects);
    });
  }

  ngOnDestroy(): void {
    this.map.remove();
    this.destroy$.next();
    this.destroy$.complete();
  }

  /** Initializes the map with the base layers and controls. */
  private initMap(): void {
    if (this.map != undefined) this.map.remove();
    this.map = L.map('map', {
      center: [38.646, -120.548],
      zoom: 9,
      layers: [MapComponent.hillshade_tiles, MapComponent.open_street_maps_tiles],
      zoomControl: false,
    });

    // Add zoom controls to bottom right corner
    const zoomControl = L.control.zoom({
      position: 'bottomright'
    });
    zoomControl.addTo(this.map);

    this.addDrawingControls();
  }

  /** Adds drawing controls. */
  private addDrawingControls() {
    const drawingLayer = new L.FeatureGroup();
    this.map.addLayer(drawingLayer);

    const drawOptions: L.Control.DrawConstructorOptions = {
        position: 'topright',
        draw: {
            polygon: {
                allowIntersection: false,
                showArea: true,
                metric: false, // Set measurement units to acres
                repeatMode: true, // Stays in polygon mode after completing a shape
                shapeOptions: {
                  color: '#7b61ff',
                },
                drawError: {
                    color: '#ff7b61',
                    message: 'Can\'t draw polygons with intersections!',
                },
            }, // Set to false to disable each tool
            polyline: false,
            circle: false,
            rectangle: false,
            marker: false,
        },
        edit: {
            featureGroup: drawingLayer, // Required and declares which layer is editable
        }
    };

    const drawControl = new L.Control.Draw(drawOptions);
    this.map.addControl(drawControl);

    this.map.on('draw:created', (event) => {
      const layer = (event as L.DrawEvents.Created).layer;
      drawingLayer.addLayer(layer);
    });
  }

  /** Gets the selected region geojson and renders it on the map. */
  private displayRegionBoundary(selectedRegion: Region | null) {
    if (!selectedRegion) return;
    this.boundaryService.getRegionBoundary(selectedRegion).subscribe(
      (boundary: GeoJSON.GeoJSON) => {
        this.maskOutsideRegion(boundary);
    });
  }

  /**
   * Darkens everything outside of the region boundary.
   * Type 'any' is used in order to access coordinates.
   * */
  private maskOutsideRegion(boundary: any) {
    // Add corners of the map to invert the polygon
    boundary.features[0].geometry.coordinates[0].unshift([[180, -90], [180, 90], [-180, 90], [-180, -90]]);
    L.geoJSON(boundary, {
      style: (feature) => ({
        "color": "#ffffff",
        "weight": 2,
        "opacity": 1,
        "fillColor": "#000000",
        "fillOpacity": 0.4,
      })
    }).addTo(this.map);
  }

  /** Renders the existing project boundaries + metadata in a popup in an optional layer. */
  private initCalMapperLayer(existingProjects: GeoJSON.GeoJSON) {
    // [elsieling] This step makes the map less responsive
    this.existingProjectsLayer = L.geoJSON(existingProjects, {
        style: function(_) {
          return {
            "color": "#000000",
            "weight": 3,
            "opacity": 0.9
          }
        },
        onEachFeature: (feature: Feature<Geometry, any>, layer: L.Layer) => {
          let component = createComponent(ProjectCardComponent, { environmentInjector: this.environmentInjector });
          component.instance.feature = feature;
          this.applicationRef.attachView(component.hostView);
          layer.bindPopup(component.location.nativeElement);
        },
      }
    );

    this.map.addLayer(this.existingProjectsLayer);
  }

  private initHUC12BoundaryLayer(boundary: GeoJSON.GeoJSON) {
    this.HUC12BoundariesLayer = L.geoJSON(boundary, {
      style: (feature) => ({
        weight: 3,
        opacity: 0.5,
        color: '#0000ff',
        fillOpacity: 0.2,
        fillColor: '#6DB65B',
      }),
      onEachFeature: (feature, layer) => layer.bindPopup(this.popupService.makeDetailsPopup(feature.properties.shape_name))
    });
  }

  private initCountyBoundaryLayer(boundary: GeoJSON.GeoJSON) {
    this.CountyBoundariesLayer = L.geoJSON(boundary, {
      style: (feature) => ({
        weight: 3,
        opacity: 0.5,
        color: '#0000ff',
        fillOpacity: 0.2,
        fillColor: '#6DB65B',
      }),
      onEachFeature: (feature, layer) => layer.bindPopup(this.popupService.makeDetailsPopup(feature.properties.shape_name))
    });
  }

  /** Toggles which base layer is shown. */
  changeBaseLayer() {
    if (this.baseLayerType === BaseLayerType.Terrain) {
      this.map.removeLayer(MapComponent.open_street_maps_tiles);
      this.map.addLayer(MapComponent.hillshade_tiles);
    } else if (this.baseLayerType === BaseLayerType.Road) {
      this.map.removeLayer(MapComponent.hillshade_tiles);
      this.map.addLayer(MapComponent.open_street_maps_tiles);
    }
  }

  /** Toggles whether data layer is shown. */
  toggleDataLayer() {
    if (this.showDataLayer) {
      this.map.addLayer(MapComponent.data_layer_tiles);
    } else {
      this.map.removeLayer(MapComponent.data_layer_tiles);
    }
  }
  /** Toggles whether HUC-12 boundaries are shown. */
  toggleHUC12BoundariesLayer() {
    if (this.showHUC12BoundariesLayer) {
      this.map.addLayer(this.HUC12BoundariesLayer);
    } else {
      this.map.removeLayer(this.HUC12BoundariesLayer);
    }
  }

   /** Toggles whether county boundaries are shown. */
   toggleCountyBoundariesLayer() {
    if (this.showCountyBoundariesLayer) {
      this.map.addLayer(this.CountyBoundariesLayer);
    } else {
      this.map.removeLayer(this.CountyBoundariesLayer);
    }
  }

  /** Toggles whether existing projects from CalMapper are shown. */
  toggleExistingProjectsLayer() {
    if (this.showExistingProjectsLayer) {
      this.map.addLayer(this.existingProjectsLayer);
    } else {
      this.map.removeLayer(this.existingProjectsLayer);
    }
  }
}<|MERGE_RESOLUTION|>--- conflicted
+++ resolved
@@ -1,10 +1,7 @@
 import { AfterViewInit, ApplicationRef, Component, createComponent, EnvironmentInjector, OnDestroy } from '@angular/core';
 import { Observable, Subject, take, takeUntil } from 'rxjs';
-<<<<<<< HEAD
+import { Feature, Geometry } from 'geojson';
 import { switchMap } from 'rxjs/operators';
-=======
-import { Feature, Geometry } from 'geojson';
->>>>>>> 746889f9
 import * as L from 'leaflet';
 import 'leaflet-draw';
 
