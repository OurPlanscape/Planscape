--- conflicted
+++ resolved
@@ -282,19 +282,13 @@
       this.selectMap(this.maps.indexOf(map));
     });
 
+    // Initialize the legend with colormap values.
+    this.updateLegendWithColormap(map, map.config.dataLayerConfig.colormap);
+
     // Calculate the maximum width of the map nameplate.
     this.updateMapNameplateWidth(map);
   }
 
-<<<<<<< HEAD
-        this.mapManager.addDrawingControl(this.maps[currentMapIndex].instance!);
-        this.mapManager.hideClonedDrawing(this.maps[currentMapIndex]);
-      }
-    });
-
-    // Initialize the legend with colormap values.
-    this.updateLegendWithColormap(map, map.config.dataLayerConfig.colormap);
-=======
   private updateMapNameplateWidth(map: Map) {
     this.mapNameplateWidths[this.maps.indexOf(map)].next(
       this.getMapNameplateWidth(map)
@@ -314,7 +308,6 @@
     const nameplateWidth =
       !!mapWidth && !!attributionWidth ? mapWidth - attributionWidth : null;
     return nameplateWidth;
->>>>>>> 7a7c47fb
   }
 
   private startLoadingLayerCallback(layerName: string) {
