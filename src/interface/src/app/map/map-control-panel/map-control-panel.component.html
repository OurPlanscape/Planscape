<div class="controls-container">
  <h1><b>Map Control Panel</b></h1>
  <div *ngIf="mapHasDataLayer" class="title-container">
    <div class="transparency-box">
      <!-- Opacity controls for the currently shown data layer -->
      <app-opacity-slider (change)="changeOpacity.emit($event)" [opacity]="selectedMapOpacity"
			  label="Data Transparency: ">
      </app-opacity-slider>
    </div>
  </div>

  <h3><b>Map Views</b></h3>

  <!-- Controls for specifying how many maps should be shown -->
  <div class="map-count-button-row">
    <button mat-button class="map-count-button" (click)="changeMapCount.emit(1)"
      aria-label="Show 1 map"
      [ngClass]="{'selected': mapViewOptions?.numVisibleMaps === 1}">
      <div class="map-count-button-grid-cell"></div>
    </button>
    <button mat-button class="map-count-button" (click)="changeMapCount.emit(2)"
      aria-label="Show 2 maps"
      [ngClass]="{'selected': mapViewOptions?.numVisibleMaps === 2}">
      <div class="map-count-button-grid-row">
        <div class="map-count-button-grid-cell"></div>
        <div class="map-count-button-grid-cell"></div>
      </div>
    </button>
    <button mat-button class="map-count-button" (click)="changeMapCount.emit(4)"
      aria-label="Show 4 maps"
      [ngClass]="{'selected': mapViewOptions?.numVisibleMaps === 4}">
    <div class="map-count-button-grid-row">
      <div class="map-count-button-grid-cell"></div>
      <div class="map-count-button-grid-cell"></div>
    </div>
    <div class="map-count-button-grid-row">
      <div class="map-count-button-grid-cell"></div>
      <div class="map-count-button-grid-cell"></div>
    </div>
    </button>
  </div>

  <!-- Layer controls for each map, displayed in tabs -->
  <mat-tab-group mat-align-tabs="center" mat-stretch-tabs="true"
    [selectedIndex]="mapViewOptions?.selectedMapIndex"
    class="layer-controls-tab-group" (selectedIndexChange)="selectMap.emit($event)">
    <mat-tab *ngFor="let map of maps; index as i" label="MAP {{ map.name }}">
      <!-- Clear All button -->
      <div class="clear-all-button-wrapper">
        <button
          mat-raised-button
          color="primary"
          [disabled]="!enableClearAllButton(map)"
          (click)="clearAll(map)">
          CLEAR ALL
        </button>
      </div>

      <mat-accordion multi displayMode="flat">

        <!-- Basemap layer controls -->
        <mat-expansion-panel expanded="true">
          <mat-expansion-panel-header class="layer-panel-header">
            Basemaps
          </mat-expansion-panel-header>
          <mat-radio-group name="{{ map.id + '-base-layer-select' }}" aria-label="Select an option"
            class="layer-radio-group" [(ngModel)]="map.config.baseLayerType"
            color="primary"
            (change)="changeBaseLayer.emit(map)">
            <div class="layer-control-container" *ngFor="let baseLayerType of baseLayerTypes">
              <mat-radio-button [value]="baseLayerType"
                checked="{{ baseLayerType == map.config.baseLayerType }}">
                {{ BaseLayerType[baseLayerType] }}
              </mat-radio-button>
            </div>
          </mat-radio-group>
        </mat-expansion-panel>

        <!-- Boundary layer controls -->
        <mat-expansion-panel expanded="true">
          <mat-expansion-panel-header class="layer-panel-header">
            Boundaries
          </mat-expansion-panel-header>
          <mat-radio-group name="{{ map.id + '-boundaries-select' }}" aria-label="Select an option"
            class="layer-radio-group" color="primary"
            [(ngModel)]="map.config.boundaryLayerConfig" (change)="changeBoundaryLayer.emit(map)">
            <div class="layer-control-container">
              <mat-radio-button [value]="noneBoundaryConfig">
                None
              </mat-radio-button>
            </div>
            <div *ngFor="let boundary of boundaryConfig" class="layer-control-container">
              <mat-radio-button [value]="boundary">
                {{ boundary.display_name ? boundary.display_name : boundary.boundary_name }}
              </mat-radio-button>
              <mat-spinner [diameter]="24" *ngIf="loadingIndicators[boundary.boundary_name]">
              </mat-spinner>
            </div>
          </mat-radio-group>
        </mat-expansion-panel>

        <!-- Recent treatment areas controls -->
        <mat-expansion-panel expanded="false">
          <mat-expansion-panel-header class="layer-panel-header">
            Recent treatment areas
          </mat-expansion-panel-header>
          <div class="layer-control-container">
            <mat-checkbox name="{{ map.id + '-existing-projects-toggle' }}"
              aria-label="Select or deselect" color="primary"
              class="layer-checkbox" [(ngModel)]="map.config.showExistingProjectsLayer"
              (change)="toggleExistingProjectsLayer.emit(map)">
              Existing projects
            </mat-checkbox>
            <mat-spinner [diameter]="24" *ngIf="loadingIndicators['existing_projects']">
            </mat-spinner>
          </div>
        </mat-expansion-panel>

        <div *ngIf="rawDataEnabled">
         <!-- Current condition controls -->
         <app-condition-tree
         #conditionTreeRaw
<<<<<<< HEAD
         [conditionsConfig$]="conditionsConfig$"
         [header]="'Current Condition (Raw)'"
         [map]="map"
         [dataType]="'raw'"
=======
         [conditionsData$]="conditionDataRaw$"
         [header]="'Current Condition (Raw)'"
         [map]="map"
>>>>>>> 3e30ee07
         (changeConditionLayer)="changeConditionLayer.emit($event); unstyleConditionTree(1)">
       </app-condition-tree>
      </div>

        <div *ngIf="translatedDataEnabled">

        <!-- Normalized current condition controls -->
        <app-condition-tree
          #conditionTreeNormalized
          [conditionsConfig$]="conditionsConfig$"
          [header]="'Current Condition'"
          [map]="map"
          [dataType]="'translated'"
          (changeConditionLayer)="changeConditionLayer.emit($event); unstyleConditionTree(0)">
        </app-condition-tree>
        </div>

      <div *ngIf="futureDataEnabled">
        <!-- Future condition controls -->
        <app-condition-tree
          #conditionTreeNormalized
          [conditionsConfig$]="conditionsConfig$"
          [header]="'Future Climate Stability'"
          [map]="map"
          [dataType]="'future'"
          (changeConditionLayer)="changeConditionLayer.emit($event); unstyleConditionTree(0)">
        </app-condition-tree>
      </div>

        <!-- No Data Region controls -->
<<<<<<< HEAD
=======
        <div *ngIf="!rawDataEnabled">
          <mat-expansion-panel disabled="true">
            <mat-expansion-panel-header class="layer-panel-header">
              <mat-panel-title>
                Current Conditions (coming soon)
              </mat-panel-title>
            </mat-expansion-panel-header>
          </mat-expansion-panel>
        </div>
>>>>>>> 3e30ee07
        <div *ngIf="!translatedDataEnabled">
          <mat-expansion-panel disabled="true">
            <mat-expansion-panel-header class="layer-panel-header">
              <mat-panel-title>
                Current Conditions (coming soon)
              </mat-panel-title>
            </mat-expansion-panel-header>
          </mat-expansion-panel>
        </div>
          
        <div *ngIf="!futureDataEnabled">
          <mat-expansion-panel disabled="true">
            <mat-expansion-panel-header class="layer-panel-header">
              <mat-panel-title>
                Future Climate Stability (coming soon)
              </mat-panel-title>
            </mat-expansion-panel-header>
          </mat-expansion-panel>
        </div>


                <!-- Ecosystem scores controls -->
        <!-- <ng-container *featureFlag="'unlaunched_layers'">
          <mat-expansion-panel expanded="false">
            <mat-expansion-panel-header class="layer-panel-header">
              <mat-panel-title>
                Ecosystem scores
              </mat-panel-title>
            </mat-expansion-panel-header>
            <div class="layer-control-container flex-center">
              <mat-radio-group class="layer-radio-group" color="primary" [(ngModel)]="map.config.dataLayerConfig">
                <mat-radio-button (change)="conditionTreeRaw.toggleAllLayersOff();
                  conditionTreeNormalized.toggleAllLayersOff()"
                  color="primary"
                  [value]="noneDataLayerConfig">
                  All Layers Off
                </mat-radio-button>
              </mat-radio-group>
            </div>
          </mat-expansion-panel>
        </ng-container> -->
        
        <!-- Disturbances controls -->
        <ng-container *featureFlag="'unlaunched_layers'">
          <mat-expansion-panel disabled="true">
            <mat-expansion-panel-header class="layer-panel-header">
              <mat-panel-title>
                Disturbances
              </mat-panel-title>
              <mat-panel-description>
                Coming soon!
              </mat-panel-description>
            </mat-expansion-panel-header>
          </mat-expansion-panel>
        </ng-container>

        <!-- HVRAs controls -->
        <ng-container *featureFlag="'unlaunched_layers'">
          <mat-expansion-panel disabled="true">
            <mat-expansion-panel-header class="layer-panel-header">
              <mat-panel-title>
                HVRAs
              </mat-panel-title>
              <mat-panel-description>
                Coming soon!
              </mat-panel-description>
            </mat-expansion-panel-header>
          </mat-expansion-panel>
      </ng-container>

        <!-- Land types controls -->
        <ng-container *featureFlag="'unlaunched_layers'">
          <mat-expansion-panel disabled="true">
            <mat-expansion-panel-header class="layer-panel-header">
              <mat-panel-title>
                Land types
              </mat-panel-title>
              <mat-panel-description>
                Coming soon!
              </mat-panel-description>
            </mat-expansion-panel-header>
          </mat-expansion-panel>
      </ng-container>

        <!-- Operability controls -->
        <ng-container *featureFlag="'unlaunched_layers'">
          <mat-expansion-panel disabled="true">
            <mat-expansion-panel-header class="layer-panel-header">
              <mat-panel-title>
                Operability
              </mat-panel-title>
              <mat-panel-description>
                Coming soon!
              </mat-panel-description>
            </mat-expansion-panel-header>
          </mat-expansion-panel>
      </ng-container>

      </mat-accordion>
    </mat-tab>
  </mat-tab-group>
</div><|MERGE_RESOLUTION|>--- conflicted
+++ resolved
@@ -116,52 +116,46 @@
           </div>
         </mat-expansion-panel>
 
+      
         <div *ngIf="rawDataEnabled">
-         <!-- Current condition controls -->
+          <!-- Current condition controls -->
+          <app-condition-tree
+          #conditionTreeRaw
+          [conditionsConfig$]="conditionsConfig$"
+          [header]="'Current Condition (Raw)'"
+          [map]="map"
+          [dataType]="'raw'"
+          (changeConditionLayer)="changeConditionLayer.emit($event); unstyleConditionTree(1)">
+        </app-condition-tree>
+       </div>
+ 
+         <div *ngIf="translatedDataEnabled">
+ 
+         <!-- Normalized current condition controls -->
          <app-condition-tree
-         #conditionTreeRaw
-<<<<<<< HEAD
-         [conditionsConfig$]="conditionsConfig$"
-         [header]="'Current Condition (Raw)'"
-         [map]="map"
-         [dataType]="'raw'"
-=======
-         [conditionsData$]="conditionDataRaw$"
-         [header]="'Current Condition (Raw)'"
-         [map]="map"
->>>>>>> 3e30ee07
-         (changeConditionLayer)="changeConditionLayer.emit($event); unstyleConditionTree(1)">
-       </app-condition-tree>
-      </div>
-
-        <div *ngIf="translatedDataEnabled">
-
-        <!-- Normalized current condition controls -->
-        <app-condition-tree
-          #conditionTreeNormalized
-          [conditionsConfig$]="conditionsConfig$"
-          [header]="'Current Condition'"
-          [map]="map"
-          [dataType]="'translated'"
-          (changeConditionLayer)="changeConditionLayer.emit($event); unstyleConditionTree(0)">
-        </app-condition-tree>
-        </div>
-
-      <div *ngIf="futureDataEnabled">
-        <!-- Future condition controls -->
-        <app-condition-tree
-          #conditionTreeNormalized
-          [conditionsConfig$]="conditionsConfig$"
-          [header]="'Future Climate Stability'"
-          [map]="map"
-          [dataType]="'future'"
-          (changeConditionLayer)="changeConditionLayer.emit($event); unstyleConditionTree(0)">
-        </app-condition-tree>
-      </div>
+           #conditionTreeNormalized
+           [conditionsConfig$]="conditionsConfig$"
+           [header]="'Current Condition'"
+           [map]="map"
+           [dataType]="'translated'"
+           (changeConditionLayer)="changeConditionLayer.emit($event); unstyleConditionTree(0)">
+         </app-condition-tree>
+         </div> 
+
+
+         <div *ngIf="futureDataEnabled">
+          <!-- Future condition controls -->
+          <app-condition-tree
+            #conditionTreeNormalized
+            [conditionsConfig$]="conditionsConfig$"
+            [header]="'Future Climate Stability'"
+            [map]="map"
+            [dataType]="'future'"
+            (changeConditionLayer)="changeConditionLayer.emit($event); unstyleConditionTree(0)">
+          </app-condition-tree>
+        </div>
 
         <!-- No Data Region controls -->
-<<<<<<< HEAD
-=======
         <div *ngIf="!rawDataEnabled">
           <mat-expansion-panel disabled="true">
             <mat-expansion-panel-header class="layer-panel-header">
@@ -171,7 +165,6 @@
             </mat-expansion-panel-header>
           </mat-expansion-panel>
         </div>
->>>>>>> 3e30ee07
         <div *ngIf="!translatedDataEnabled">
           <mat-expansion-panel disabled="true">
             <mat-expansion-panel-header class="layer-panel-header">
@@ -191,9 +184,9 @@
             </mat-expansion-panel-header>
           </mat-expansion-panel>
         </div>
-
-
-                <!-- Ecosystem scores controls -->
+   
+
+        <!-- Ecosystem scores controls -->
         <!-- <ng-container *featureFlag="'unlaunched_layers'">
           <mat-expansion-panel expanded="false">
             <mat-expansion-panel-header class="layer-panel-header">
@@ -214,6 +207,7 @@
           </mat-expansion-panel>
         </ng-container> -->
         
+        
         <!-- Disturbances controls -->
         <ng-container *featureFlag="'unlaunched_layers'">
           <mat-expansion-panel disabled="true">
