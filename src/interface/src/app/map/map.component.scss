.root-container {
  display: flex;
  flex-direction: row;
  height: 100%;
  width: 100%;
}

.controls-container {
  width: 450px;
}

.layer-controls {
  background-color: white;
  height: match-parent;
  padding: 20px;
  width: match-parent;
}

.layer-control-container {
  display: flex;
  flex-direction: row;
}

.layer-controls-divider {
  margin-bottom: 20px;
  margin-top: 20px;
}

.layer-radio-group {
  align-items: flex-start;
  display: flex;
  flex-direction: column;
  margin: 15px 0;
}

.layer-radio-button {
  margin: 5px;
}

.layer-checkbox {
  margin: 0px 5px 0px;
}

<<<<<<< HEAD
.maps-container {
  display: flex;
  flex-direction: column;
  height: 100%;
  width: 100%;
}

.map-row {
  display: flex;
  flex-direction: row;
  width: 100%;
}

.map-box {
  border: 1px solid black;
  box-sizing: border-box;
  height: 100%;
  position: relative;
  width: 100%;
  z-index: 1;
}

.map-box.selected {
  border: 4px solid #ef008c;
}

.map {
  height: 100%;
  width: 100%;
  z-index: 1;
}

// Workaround for unresolved Angular bug re: tab width on desktop
// (https://github.com/angular/components/issues/2829).
::ng-deep .mat-tab-label {
  min-width: 60px !important;
=======
.map-count-button-row {
  display: flex;
  justify-content: center;
}

.map-count-button {
  align-items: center;
  background-color: #f1eff2;
  border-radius: 8px;
  display: flex;
  flex-direction: column;
  height: 28px;
  justify-content: center;
  margin-left: 2px;
  margin-right: 2px;
  width: 72px;
}

.map-count-button.selected {
  background-color: #e4e2e5;
}

.map-count-button-grid-row {
  display: flex;
  justify-content: center;
}

.map-count-button-grid-cell {
  border: 1px solid #656367;
  border-radius: 1px;
  box-sizing: border-box;
  height: 8px;
  margin-right: 1px;
  margin-bottom: 1px;
  width: 8px;
}

.map.selected {
  border: 4px solid #EF008C;
}

// Styling for the info bar above the maps
.map-options-bar {
  background-color: rgba(0, 0, 0, 0.5);
  height: 50px;
  position: absolute;
  pointer-events: none;
  width: 100%;
  z-index: 2;
}

.plan-options-button {
  left: 480px;
  pointer-events: auto;
  top: 10px;
}

.create-plan-button {
  color: #ffffff;
  left: 500px;
  pointer-events: auto;
  top: 10px;
>>>>>>> c373d2bc
}<|MERGE_RESOLUTION|>--- conflicted
+++ resolved
@@ -41,7 +41,6 @@
   margin: 0px 5px 0px;
 }
 
-<<<<<<< HEAD
 .maps-container {
   display: flex;
   flex-direction: column;
@@ -78,7 +77,9 @@
 // (https://github.com/angular/components/issues/2829).
 ::ng-deep .mat-tab-label {
   min-width: 60px !important;
-=======
+}
+
+// Styling for the buttons to switch between 1, 2, and 4 maps
 .map-count-button-row {
   display: flex;
   justify-content: center;
@@ -116,10 +117,6 @@
   width: 8px;
 }
 
-.map.selected {
-  border: 4px solid #EF008C;
-}
-
 // Styling for the info bar above the maps
 .map-options-bar {
   background-color: rgba(0, 0, 0, 0.5);
@@ -141,5 +138,4 @@
   left: 500px;
   pointer-events: auto;
   top: 10px;
->>>>>>> c373d2bc
 }