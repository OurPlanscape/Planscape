--- conflicted
+++ resolved
@@ -24,13 +24,6 @@
   <!-- Map control panel -->
   <div id="controls" class="controls-container">
     <div class="layer-controls">
-<<<<<<< HEAD
-      <h2>Layers</h2>
-      <h3>Base layer</h3>
-      <mat-radio-group name="base-layer-select" aria-label="Select an option" class="layer-radio-group"
-        [(ngModel)]="baseLayerType" (change)="changeBaseLayer()">
-        <mat-radio-button *ngFor="let baseLayerType of baseLayerTypes" [value]="baseLayerType"
-=======
 
       <!-- Controls for specifying how many maps should be shown -->
       <h3>Map count</h3>
@@ -43,43 +36,12 @@
         <mat-radio-button
           *ngFor="let mapCountOption of mapCountOptions"
           [value]="mapCountOption"
->>>>>>> abb59110
           class="layer-radio-button">
           {{ mapCountOption }}
         </mat-radio-button>
       </mat-radio-group>
-<<<<<<< HEAD
-      <h3>Data</h3>
-      <mat-checkbox name="data-layer-toggle" aria-label="Select or deselect" class="layer-checkbox"
-        [(ngModel)]="showDataLayer" (change)="toggleDataLayer()">
-        AvailableBiomass_2021_300m_base
-      </mat-checkbox>
-      <mat-checkbox name="data-layer-toggle" aria-label="Select or deselect" class="layer-checkbox"
-        [(ngModel)]="showDataLayer2" (change)="toggleDataLayer2()">
-        AvailableBiomass_2021_300m
-      </mat-checkbox>
-      <mat-checkbox name="data-layer-toggle" aria-label="Select or deselect" class="layer-checkbox"
-        [(ngModel)]="showDataLayer3" (change)="toggleDataLayer3()">
-        AvailableBiomass_2021_300m_normalized
-      </mat-checkbox>
-      <h3>Boundaries</h3>
-      <mat-checkbox name="huc12-toggle" aria-label="Select or deselect" class="layer-checkbox"
-        [(ngModel)]="showHUC12BoundariesLayer" (change)="toggleHUC12BoundariesLayer()">
-        HUC-12
-      </mat-checkbox>
-      <mat-checkbox name="county-toggle" aria-label="Select or deselect" class="layer-checkbox"
-        [(ngModel)]="showCountyBoundariesLayer" (change)="toggleCountyBoundariesLayer()">
-        Counties
-      </mat-checkbox>
-      <h3>Projects</h3>
-      <mat-checkbox name="existing-projects-toggle" aria-label="Select or deselect" class="layer-checkbox"
-        [(ngModel)]="showExistingProjectsLayer" (change)="toggleExistingProjectsLayer()">
-        Existing projects
-      </mat-checkbox>
-=======
 
       <!-- Legend for the currently shown map -->
->>>>>>> abb59110
       <h3>Legend</h3>
       <app-legend [legend]="legend"></app-legend>
 
