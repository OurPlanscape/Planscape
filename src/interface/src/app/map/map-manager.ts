import { MatSnackBar } from '@angular/material/snack-bar';
import { HttpClient, HttpParams } from '@angular/common/http';
import booleanIntersects from '@turf/boolean-intersects';
import booleanWithin from '@turf/boolean-within';
import { point } from '@turf/helpers';
import {
  Feature,
  FeatureCollection,
  Geometry,
  MultiPolygon,
  Polygon,
} from 'geojson';
import * as L from 'leaflet';
import '@geoman-io/leaflet-geoman-free';
import 'leaflet.sync';
import { BehaviorSubject, Observable, take } from 'rxjs';

import { BackendConstants } from '../backend-constants';
import { PopupService, SessionService } from '../services';
import {
  BaseLayerType,
  BoundaryConfig,
  DEFAULT_COLORMAP,
  FrontendConstants,
  Map,
  MapViewOptions,
  Region,
  regionMapCenters
} from '../types';

// Set to true so that layers are not editable by default
L.PM.setOptIn(true);

/**
 * Helper class to manage initialization and modification of Leaflet maps.
 * All logic that touches Leaflet layers or objects should live here instead
 * of in map.component.ts.
 */
export class MapManager {
  boundaryVectorCache = new Map<string, L.Layer>();
  polygonsCreated$ = new BehaviorSubject<boolean>(false);
  drawingLayer = new L.FeatureGroup();
  isInDrawingMode: boolean = false;
  defaultOpacity: number = FrontendConstants.MAP_DATA_LAYER_OPACITY;
  selectedRegion$ = new BehaviorSubject<Region | null>(Region.SIERRA_NEVADA);

  constructor(
    private matSnackBar: MatSnackBar,
    private maps: Map[],
    private readonly mapViewOptions$: BehaviorSubject<MapViewOptions>,
    private popupService: PopupService,
    private session: SessionService,
    private startLoadingLayerCallback: (layerName: string) => void,
    private doneLoadingLayerCallback: (layerName: string) => void,
    private http: HttpClient
    ) {
      this.selectedRegion$ = this.session.region$;
    }

  getGeomanDrawOptions(): L.PM.ToolbarOptions {
    return {
      cutPolygon: false,
      drawCircle: false,
      drawMarker: false,
      drawCircleMarker: false,
      drawPolyline: false,
      drawRectangle: false,
      drawText: false,
      rotateMode: false,
      position: 'bottomright',
    };
  }

  /** Initializes the map with controls and the layer options specified in its config. */
  initLeafletMap(
    map: Map,
    mapId: string,
    existingProjectsGeoJson$: BehaviorSubject<GeoJSON.GeoJSON | null>,
    createDetailCardCallback: (
      features: Feature<Geometry, any>[],
      onInitialized: () => void
    ) => any,
    getBoundaryLayerVectorCallback: (
      vectorName: string
    ) => Observable<L.Layer>
  ) {
    if (map.instance != undefined) map.instance.remove();

    if (map.config.baseLayerType === BaseLayerType.Road) {
      map.baseLayerRef = this.stadiaAlidadeTiles();
    } else if (map.config.baseLayerType == BaseLayerType.Terrain) {
      map.baseLayerRef = this.terrainTiles();
    } else {
      map.baseLayerRef = this.satelliteTiles();
    }

    map.instance = L.map(mapId, {
      center: [...regionMapCenters(this.selectedRegion$.getValue()!)],
      zoom: FrontendConstants.MAP_INITIAL_ZOOM,
      minZoom: FrontendConstants.MAP_MIN_ZOOM,
      maxZoom: FrontendConstants.MAP_MAX_ZOOM,
      layers: [map.baseLayerRef],
      preferCanvas: false, // This needs to be set to false for boundary Tooltip to function
      zoomSnap: 0.5,
      bounceAtZoomLimits: false,
      zoomDelta: 0.5,
      zoomAnimation: true,
      wheelPxPerZoomLevel: 200,
      zoomControl: false,
      pmIgnore: false,
    });

    // Add zoom controls to bottom right corner
    const zoomControl = L.control.zoom({
      position: 'bottomright',
    });
    zoomControl.addTo(map.instance);

    // Init layers, but only add them to the map instance if specified in the map config.
    this.toggleBoundaryLayer(map, getBoundaryLayerVectorCallback);
    existingProjectsGeoJson$.subscribe((projects: GeoJSON.GeoJSON | null) => {
      if (projects) {
        this.initCalMapperLayer(map, projects);
      }
    });
    this.changeConditionsLayer(map);

    // Each map has its own cloned drawing layer because the same layer object cannot
    // be added to multiple maps at the same time. Note this.drawingLayer is only added
    // to one map at a time.
    map.clonedDrawingRef = new L.FeatureGroup();
    map.drawnPolygonLookup = {};
    map.instance!.pm.setGlobalOptions({
      allowSelfIntersection: false,
      snappable: false,
      removeLayerBelowMinVertexCount: false,
      hintlineStyle: {
        color: '#3367D6',
        weight: 5,
      },
      templineStyle: {
        color: '#3367D6',
        weight: 5,
      },
      layerGroup: this.drawingLayer,
    });
    map.instance!.pm.setPathOptions({
      color: '#3367D6',
      fillColor: '#3367D6',
      fillOpacity: 0.1,
      weight: 5,
    });

    this.setUpEventHandlers(map, createDetailCardCallback);
  }

  /** Creates a basemap layer using the Esri.WorldTerrain tiles. */
  private terrainTiles() {
    return L.tileLayer(
      'https://server.arcgisonline.com/ArcGIS/rest/services/World_Terrain_Base/MapServer/tile/{z}/{y}/{x}',
      {
        maxZoom: 13,
        attribution: 'Tiles &copy; Esri &mdash; Source: USGS, Esri, TANA, DeLorme, and NPS',
        zIndex: 0,
      }
    );
  }

  /** Creates a basemap layer using the Stadia.AlidadeSmooth tiles. */
  private stadiaAlidadeTiles() {
    return L.tileLayer(
      'https://tiles.stadiamaps.com/tiles/alidade_smooth/{z}/{x}/{y}{r}.png',
      {
        maxZoom: 19,
        attribution:
          '&copy; <a href="https://stadiamaps.com/" target="_blank" rel="noreferrer">Stadia Maps</a>, &copy; <a href="https://openmaptiles.org/" target="_blank" rel="noreferrer">OpenMapTiles</a> &copy; <a href="http://openstreetmap.org" target="_blank" rel="noreferrer">OpenStreetMap</a> contributors',
        zIndex: 0,
      }
    );
  }

  /** Creates a basemap layer using the Esri.WorldImagery tiles. */
  private satelliteTiles() {
    return L.tileLayer(
      'https://server.arcgisonline.com/ArcGIS/rest/services/World_Imagery/MapServer/tile/{z}/{y}/{x}',
      {
        attribution: 'Tiles &copy; Esri &mdash; Source: Esri, i-cubed, USDA, USGS, AEX, GeoEye, Getmapping, Aerogrid, IGN, IGP, UPR-EGP, and the GIS User Community',
        zIndex: 0,
      }
    );
  }

  /** Renders the existing project boundaries + metadata in a popup in an optional layer. */
  private initCalMapperLayer(map: Map, existingProjects: GeoJSON.GeoJSON) {
    const normalStyle: L.PathOptions = {
      color: '#000000',
      weight: 1,
      opacity: 0.5,
    };
    const hoverStyle: L.PathOptions = {
      color: '#ff0000',
      weight: 5,
      opacity: 0.9,
    };

    // [elsieling] This step makes the map less responsive
    map.existingProjectsLayerRef = L.geoJSON(existingProjects, {
      style: normalStyle,
      onEachFeature: (feature: Feature<Geometry, any>, layer: L.Layer) => {
        layer.bindTooltip(
          this.popupService.makeDetailsPopup(feature.properties.PROJECT_NAME),
          {
            sticky: true,
          }
        );
        // Exact type of layer (polygon or line) is not known
        if ((layer as any).setStyle) {
          layer.addEventListener('mouseover', (_) =>
            (layer as L.Polygon).setStyle(hoverStyle)
          );
          layer.addEventListener('mouseout', (_) =>
            (layer as L.Polygon).setStyle(normalStyle)
          );
        }
      },
    });

    if (map.config.showExistingProjectsLayer) {
      map.instance?.addLayer(map.existingProjectsLayerRef);
    }

    // When the existing projects layer is removed, close any popups.
    map.existingProjectsLayerRef.addEventListener('remove', (_) => {
      map.instance?.closePopup();
    });
  }

  private setUpEventHandlers(
    map: Map,
    createDetailCardCallback: (
      features: Feature<Geometry, any>[],
      onInitialized: () => void
    ) => any
  ) {
    this.setUpDrawingHandlers(map.instance!);
    this.setUpClickHandler(map, createDetailCardCallback);

    // Since maps are synced, pan and zoom event handlers only need
    // to be added to the first instance.
    if (this.maps.indexOf(map) === 0) {
      this.setUpPanHandler(map.instance!);
      this.setUpZoomHandler(map.instance!);
    }
  }

  /**
   * Adds a GeoJSON to the drawing layer.
   * @param area: The geojson of the area to add to the drawing layer.
   */
  addGeoJsonToDrawing(area: GeoJSON.GeoJSON) {
    L.geoJSON(area, {
      style: (_) => ({
        color: '#3367D6',
        fillColor: '#3367D6',
        fillOpacity: 0.1,
        weight: 5,
      }),
      pmIgnore: false,
      onEachFeature: (_, layer) => {
        layer.addTo(this.drawingLayer);
        this.addClonedPolygons(layer);
        layer.on('pm:edit', ({ layer }) => this.editHandler(layer));
      },
    });
    this.polygonsCreated$.next(true);
  }

  /**
   * Given the original polygon, adds the cloned polygons to the cloned drawing
   * layer on all maps.
   */
  private addClonedPolygons(layer: L.Layer) {
    this.maps.forEach((currMap) => {
      const originalId = L.Util.stamp(layer);

      // Hacky way to clone, but it removes the reference to the origin layer
      const clonedLayer = L.geoJson((layer as L.Polygon).toGeoJSON()).setStyle({
        color: '#ffde9e',
        fillColor: '#ffde9e',
        weight: 5,
      });
      currMap.clonedDrawingRef?.addLayer(clonedLayer);
      currMap.drawnPolygonLookup![originalId] = clonedLayer;
    });
  }

  /**
   * Given the original polygon, removes the cloned polygons from the cloned drawing
   * layer on all maps. Optionally deletes the original polygon key.
   */
  private removeClonedPolygons(layer: L.Layer, deleteOriginal: boolean) {
    this.maps.forEach((currMap) => {
      const originalPolygonKey = L.Util.stamp(layer);
      const clonedPolygon = currMap.drawnPolygonLookup![originalPolygonKey];
      currMap.clonedDrawingRef!.removeLayer(clonedPolygon);
      if (deleteOriginal) {
        delete currMap.drawnPolygonLookup![originalPolygonKey];
      }
    });
  }

  private setUpDrawingHandlers(map: L.Map) {
    /** Handles a created polygon event, which occurs when a polygon is completed. */
    map.on('pm:create', (event) => {
      // Allow drawn layers to be editable
      (event.layer as any).options.pmIgnore = false;
      L.PM.reInitLayer(event.layer);

      const layer = event.layer;
      // Sync created polygons to all maps
      this.addClonedPolygons(layer);

      this.polygonsCreated$.next(true);

      event.layer.on('pm:edit', ({ layer }) => this.editHandler(layer));
    });

    /** Handles the process of drawing the polygon. */
    map.on('pm:drawstart', (event) => {
      this.isInDrawingMode = true;
      event.workingLayer.on('pm:vertexadded', ({ workingLayer, latlng }) => {
        // Check if the vertex overlaps with an existing polygon
        let overlaps = false;
        const existingFeatures =
          this.drawingLayer.toGeoJSON() as FeatureCollection;
        const lastPoint = point([latlng.lng, latlng.lat]);
        existingFeatures.features.forEach((feature) => {
          const isWithin = booleanWithin(lastPoint, feature);
          const isIntersecting = booleanIntersects(
            (workingLayer as L.Polygon).toGeoJSON(),
            feature
          );
          overlaps = isWithin || isIntersecting;
        });
        if (overlaps) {
          this.showDrawingError();
          (map.pm.Draw as any).Polygon._removeLastVertex();
          return;
        }
      });
    });

    /** Handles exit from drawing mode. */
    map.on('pm:drawend', (event) => {
      this.isInDrawingMode = false;
    });

    /** Handles a polygon removal event. */
    map.on('pm:remove', (event) => {
      const layer = event.layer;
      // Sync deleted polygons to all maps
      this.removeClonedPolygons(layer, true);

      // When there are no more polygons
      if (this.drawingLayer.getLayers().length === 0) {
        this.polygonsCreated$.next(false);
      }
    });
  }

  /** Handles a polygon edit event. */
  private editHandler(layer: L.Layer) {
    const editedLayer = layer as L.Polygon;

    // Check if polygon overlaps another
    let overlaps = false;
    this.drawingLayer.getLayers().forEach((feature) => {
      const existingPolygon = feature as L.Polygon;
      // Skip feature with same latlng because that is what's being edited
      if (existingPolygon.getLatLngs() != editedLayer.getLatLngs()) {
        const isOverlapping = booleanWithin(
          editedLayer.toGeoJSON(),
          existingPolygon.toGeoJSON()
        );
        const isIntersecting = booleanIntersects(
          editedLayer.toGeoJSON(),
          existingPolygon.toGeoJSON()
        );
        overlaps = isOverlapping || isIntersecting;
      }
    });
    if (overlaps) {
      this.showDrawingError();
    }

    // Sync edited polygons to all maps
    this.removeClonedPolygons(layer, false);
    this.addClonedPolygons(layer);
  }

  private showDrawingError() {
    this.matSnackBar.open('[Error] Planning areas cannot overlap!', 'Dismiss', {
      duration: 10000,
      panelClass: ['snackbar-error'],
      verticalPosition: 'top',
    });
  }

  private setUpClickHandler(
    map: Map,
    createDetailCardCallback: (
      features: Feature<Geometry, any>[],
      onInitialized: () => void
    ) => any
  ) {
    map.instance!.on('click', (e) => {
      if (!e.latlng) return;
      if (!map.existingProjectsLayerRef) return;

      // if the user is in drawing mode, don't open popups
      if (this.isInDrawingMode) return;

      const intersectingFeatureLayers: L.Polygon[] = [];

      // Get all existing project polygons at the clicked point
      (map.existingProjectsLayerRef as L.GeoJSON).eachLayer((featureLayer) => {
        if (featureLayer instanceof L.Polygon && featureLayer.feature) {
          const polygon = featureLayer as L.Polygon;
          // If feature contains the point that was clicked, add to list
          if (
            booleanIntersects(
              point(L.GeoJSON.latLngToCoords(e.latlng)),
              polygon.feature!
            ) ||
            booleanWithin(
              point(L.GeoJSON.latLngToCoords(e.latlng)),
              polygon.feature!
            )
          ) {
            intersectingFeatureLayers.push(polygon);
          }
        }
      });

      if (intersectingFeatureLayers.length === 0) return;

      // Open detail card with all the features present at the clicked point
      const popup: L.Popup = L.popup()
        .setContent(
          createDetailCardCallback(
            intersectingFeatureLayers
              .map((featureLayer) => {
                return (featureLayer as L.Polygon).feature;
              })
              .filter((feature) => !!feature) as Feature<Geometry, any>[],
            () => {
              // After popup content is initialized, update its position and open it.
              popup.update();
              popup.openOn(map.instance!);
            }
          )
        )
        .setLatLng(e.latlng);
    });
  }

  private setUpPanHandler(map: L.Map) {
    if (!this.mapViewOptions$.getValue().center) return;

    map.panTo(this.mapViewOptions$.getValue().center);

    map.addEventListener('moveend', (e) => {
      const mapViewOptions = this.mapViewOptions$.getValue();
      mapViewOptions.center = map.getCenter();
      this.mapViewOptions$.next(mapViewOptions);
    });
  }

  private setUpZoomHandler(map: L.Map) {
    if (!this.mapViewOptions$.getValue().zoom) return;

    map.setZoom(this.mapViewOptions$.getValue().zoom);

    map.addEventListener('zoomend', (e) => {
      const mapViewOptions = this.mapViewOptions$.getValue();
      mapViewOptions.zoom = map.getZoom();
      this.mapViewOptions$.next(mapViewOptions);
    });
  }

  /** Adds the cloned drawing layer to the map. */
  showClonedDrawing(map: Map) {
    map.clonedDrawingRef?.addTo(map.instance!);
  }

  /** Removes the cloned drawing layer from the map. */
  hideClonedDrawing(map: Map) {
    map.clonedDrawingRef?.removeFrom(map.instance!);
  }

  /** Removes drawing control and layer from the map. */
  removeDrawingControl(map: L.Map) {
    map.removeLayer(this.drawingLayer);
    map.pm.removeControls();
  }

  /** Adds drawing control and drawing layer to the map. */
  addDrawingControl(map: L.Map) {
    map.addLayer(this.drawingLayer);
    map.pm.addControls(this.getGeomanDrawOptions());
  }

  /** Clears all drawings and cloned drawings. */
  clearAllDrawings() {
    this.drawingLayer.clearLayers();
    this.maps.forEach((currMap) => {
      currMap.clonedDrawingRef!.clearLayers();
      currMap.drawnPolygonLookup = {};
    });
    this.polygonsCreated$.next(false);
  }

  /**
   * Converts drawingLayer to GeoJSON. If there are multiple polygons drawn,
   * creates and returns MultiPolygon type GeoJSON. Otherwise, returns a Polygon
   * type GeoJSON.
   */
  convertToPlanningArea(): GeoJSON.GeoJSON {
    const drawnGeoJson = this.drawingLayer.toGeoJSON() as FeatureCollection;
    // Case: Single polygon
    if (drawnGeoJson.features.length <= 1) return drawnGeoJson;

    // Case: Multipolygon
    const newFeature: GeoJSON.Feature = {
      type: 'Feature',
      geometry: {
        type: 'MultiPolygon',
        coordinates: [],
      },
      properties: {},
    };
    drawnGeoJson.features.forEach((feature) => {
      (newFeature.geometry as MultiPolygon).coordinates.push(
        (feature.geometry as Polygon).coordinates
      );
    });

    return {
      type: 'FeatureCollection',
      features: [newFeature],
    } as FeatureCollection;
  }

  /** Enables the polygon drawing tool on a map. */
  enablePolygonDrawingTool(map: L.Map) {
    this.addDrawingControl(map);
    map.pm.enableDraw('Polygon');
  }

  /** Disables the polygon drawing tool on a map. */
  disablePolygonDrawingTool(map: L.Map) {
    map.pm.disableDraw();
  }

  /**
   * Darkens everything outside of the region boundary.
   * Type 'any' is used in order to access coordinates.
   * Currently unused.
   */
  maskOutsideRegion(map: Map, boundary: any) {
    // Add corners of the map to invert the polygon
    if (map.regionLayerRef) {
      map.regionLayerRef?.remove();
    }
    boundary.features[0].geometry.coordinates[0].unshift([
      [180, -90],
      [180, 90],
      [-180, 90],
      [-180, -90],
    ]);
    map.regionLayerRef = L.geoJSON(boundary, {
      style: (_) => ({
        color: '#ffffff',
        weight: 2,
        opacity: 1,
        fillColor: '#000000',
        fillOpacity: 0.4,
      }),
    })
    map.regionLayerRef.addTo(map.instance!);
  }

  /** Sync pan, zoom, etc. between all maps visible onscreen. */
  syncVisibleMaps(isMapVisible: (index: number) => boolean) {
    this.maps.forEach((mapA, indexA) => {
      this.maps.forEach((mapB, indexB) => {
        if (mapA !== mapB && isMapVisible(indexA) && isMapVisible(indexB)) {
          (mapA.instance as any).sync(mapB.instance);
        } else {
          (mapA.instance as any).unsync(mapB.instance);
        }
      });
    });
  }

  /** Toggles which base layer is shown. */
  changeBaseLayer(map: Map) {
    let baseLayerType = map.config.baseLayerType;
    map.baseLayerRef?.remove();
    if (baseLayerType === BaseLayerType.Terrain) {
      map.baseLayerRef = this.terrainTiles();
    } else if (baseLayerType === BaseLayerType.Road) {
      map.baseLayerRef = this.stadiaAlidadeTiles();
    } else if (baseLayerType === BaseLayerType.Satellite) {
      map.baseLayerRef = this.satelliteTiles();
    }
    map.instance?.addLayer(map.baseLayerRef!);
  }

  /** Toggles which boundary layer is shown. */
  toggleBoundaryLayer(
    map: Map,
    getBoundaryLayerVectorCallback: (
      vectorName: string
    ) => Observable<L.Layer>
  ) {
    if (map.instance === undefined) return;

    map.boundaryLayerRef?.remove();

    const boundaryLayerName = map.config.boundaryLayerConfig.boundary_name;
    const boundaryVectorName = map.config.boundaryLayerConfig.vector_name;
    const boundaryShapeName = map.config.boundaryLayerConfig.shape_name;
    
    if (boundaryLayerName !== '') {
      this.startLoadingLayerCallback(boundaryLayerName);
      getBoundaryLayerVectorCallback(boundaryVectorName)
        .pipe(take(1))
        .subscribe((vector) => {
          this.doneLoadingLayerCallback(boundaryLayerName);
          this.boundaryVectorCache.set(boundaryLayerName, vector);
          map.boundaryLayerRef = this.boundaryLayer(vector, boundaryShapeName, map.instance!);
          map.boundaryLayerRef.addTo(map.instance!);
          }
        )
    }
  }

  private boundaryLayer(boundary: L.Layer, shapeName: string, map: L.Map):  L.Layer {
    const normalStyle: L.PathOptions = {
      weight: 1,
      color: '#0000ff',
      fillOpacity: 0,
      fill: true,
    };
    const hoverStyle: L.PathOptions = {
      weight: 5,
      color: '#0000ff',
      fillOpacity: 0.5,
      fill: true,
    };
      return boundary.on('mouseover', function(e) {
        var featureName = e.propagatedFrom.properties[shapeName];
        if (featureName==''){
          featureName= 'UNKNOWN';
        }
        const pops = L.tooltip()
          .setContent(`<div>Name: ${featureName}</div>`)
          .setLatLng(e.latlng)
          .openOn(map);
        e.propagatedFrom.bindTooltip(pops);
        (boundary as unknown as typeof L.vectorGrid).setFeatureStyle(e.propagatedFrom.properties.OBJECTID, hoverStyle);
      }).on('mouseout', function(e){
        (boundary as unknown as typeof L.vectorGrid).setFeatureStyle(e.propagatedFrom.properties.OBJECTID, normalStyle);        
      });
  }

  /** Toggles whether existing projects from CalMapper are shown. */
  toggleExistingProjectsLayer(map: Map) {
    if (map.instance === undefined) return;

    if (map.config.showExistingProjectsLayer) {
      map.existingProjectsLayerRef?.addTo(map.instance);
    } else {
      map.existingProjectsLayerRef?.remove();
    }
  }

  addLegend(colormap: any, map: Map) {
    var entries = colormap['entries'];
    const legend = new (L.Control.extend({
      options: { position: 'topleft' }
    }));
    const mapRef = map;
    legend.onAdd = function (map) {
      // Remove any pre-existing legend on map
      if (mapRef.legend) {
        L.DomUtil.remove(mapRef.legend);
      }

      const div = L.DomUtil.create('div', 'legend');
      var htmlContent = '';
      htmlContent += '<div class=parentlegend>';
      htmlContent += '<div><b>Legend</b></div>';
        for (let i = 0; i < entries.length; i++) {
          var entry = entries[i]
          // Add a margin-bottom to only the last entry in the legend
          var lastChild = "";
          if (i == entries.length -1) {
            lastChild = 'style="margin-bottom: 6px;"';
          }
          if (entry['label']) {
            // Filter out 'nodata' entries
            if (entry['color'] != '#000000') {
              htmlContent += '<div class="legendline" '+ lastChild+ '><i style="background:'+ entry['color'] + '"> &emsp; &hairsp;</i> &nbsp;<label>'
              + entry['label'] + '<br/></label></div>';
            } 
          } else {
            htmlContent += '<div class="legendline" '+ lastChild+ '><i style="background:'+ entry['color'] + '"> &emsp; &hairsp;</i> &nbsp; <br/></div>';
          }
      }
      htmlContent += '</div>';
      div.innerHTML = htmlContent;
      // Needed to allow for scrolling on the legend 
      L.DomEvent.on(div, 'mousewheel', L.DomEvent.stopPropagation)
      // Set reference to legend for later deletion
      mapRef.legend = div;
      return div;
    };
    legend.addTo(map.instance!);
  }

  /** Changes which condition scores layer (if any) is shown. */
  changeConditionsLayer(map: Map) {
    if (map.instance === undefined) return;

    map.dataLayerRef?.remove();

    let layer = map.config.dataLayerConfig.layer;
    if (layer?.length === 0 || !layer) return;

    let colormap = map.config.dataLayerConfig.colormap;
    if (colormap?.length === 0 || !colormap) {
      colormap = DEFAULT_COLORMAP;
    }

    var region = map.config.dataLayerConfig.region_geoserver_name;
    if (region == null) {
      region = 'sierra-nevada';
    }
    map.dataLayerRef = L.tileLayer.wms(
      BackendConstants.TILES_END_POINT + region + "/wms?" ,
      {
        layers: layer,
        minZoom: 7,
        maxZoom: 13,
<<<<<<< HEAD
        format: 'image/png',
=======
        format:'image/png',
>>>>>>> 36c91c5a
        transparent: true,
        opacity:
          map.config.dataLayerConfig.opacity !== undefined
            ? map.config.dataLayerConfig.opacity
            : this.defaultOpacity,
      }
    );

    map.dataLayerRef.addTo(map.instance);
    
    // Map legend request
    const legendUrl = BackendConstants.TILES_END_POINT + 'wms';
    let queryParams = new HttpParams();
    queryParams = queryParams.append("request", "GetLegendGraphic");
    queryParams = queryParams.append("layer", layer);
    queryParams = queryParams.append("format", "application/json");
    var legendJson = this.http.get<string>(legendUrl,{params:queryParams});
    legendJson
      .pipe(take(1))
      .subscribe((value:any) => {
        var colorMap = value['Legend'][0]['rules'][0]['symbolizers'][0]['Raster']['colormap'];
        this.addLegend(colorMap, map);
      });
  }

  /** Change the opacity of a map's data layer. */
  changeOpacity(map: Map) {
    map.dataLayerRef?.setOpacity(map.config.dataLayerConfig.opacity!);
  }
}
<|MERGE_RESOLUTION|>--- conflicted
+++ resolved
@@ -754,11 +754,7 @@
         layers: layer,
         minZoom: 7,
         maxZoom: 13,
-<<<<<<< HEAD
-        format: 'image/png',
-=======
         format:'image/png',
->>>>>>> 36c91c5a
         transparent: true,
         opacity:
           map.config.dataLayerConfig.opacity !== undefined
