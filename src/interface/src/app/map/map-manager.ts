--- conflicted
+++ resolved
@@ -248,9 +248,8 @@
 
       this.polygonsCreated$.next(true);
 
-<<<<<<< HEAD
       /** Edit layer handler. */
-      event.layer.on('pm:edit', ({layer}) => {
+      event.layer.on('pm:edit', ({ layer }) => {
         const editedLayer = layer as L.Polygon;
 
         // Check if polygon overlaps another
@@ -259,8 +258,14 @@
           const existingPolygon = feature as L.Polygon;
           // Skip feature with same latlng because that is what's being edited
           if (existingPolygon.getLatLngs() != editedLayer.getLatLngs()) {
-            const isOverlapping = booleanWithin(editedLayer.toGeoJSON(), existingPolygon.toGeoJSON());
-            const isIntersecting = booleanIntersects(editedLayer.toGeoJSON(), existingPolygon.toGeoJSON());
+            const isOverlapping = booleanWithin(
+              editedLayer.toGeoJSON(),
+              existingPolygon.toGeoJSON()
+            );
+            const isIntersecting = booleanIntersects(
+              editedLayer.toGeoJSON(),
+              existingPolygon.toGeoJSON()
+            );
             overlaps = isOverlapping || isIntersecting;
           }
         });
@@ -268,9 +273,6 @@
           this.showDrawingError();
         }
 
-=======
-      event.layer.on('pm:edit', ({ layer }) => {
->>>>>>> aefd0b21
         // Sync edited polygons to all maps
         this.maps.forEach((currMap) => {
           const originalPolygonKey = L.Util.stamp(layer);
@@ -286,20 +288,23 @@
           currMap.clonedDrawingRef?.addLayer(updatedPolygon);
           currMap.drawnPolygonLookup![originalPolygonKey] = updatedPolygon;
         });
-<<<<<<< HEAD
-      }) /** End of edit layer handler. */
+      }); /** End of edit layer handler. */
     }); /** End of create handler. */
 
     /** Start drawing handler. */
     map.on('pm:drawstart', (event) => {
-      event.workingLayer.on('pm:vertexadded', ({workingLayer, latlng}) => {
+      event.workingLayer.on('pm:vertexadded', ({ workingLayer, latlng }) => {
         // Check if the vertex overlaps with an existing polygon
         let overlaps = false;
-        const existingFeatures = this.drawingLayer.toGeoJSON() as FeatureCollection;
+        const existingFeatures =
+          this.drawingLayer.toGeoJSON() as FeatureCollection;
         const lastPoint = point([latlng.lng, latlng.lat]);
         existingFeatures.features.forEach((feature) => {
           const isWithin = booleanWithin(lastPoint, feature);
-          const isIntersecting = booleanIntersects((workingLayer as L.Polygon).toGeoJSON(), feature);
+          const isIntersecting = booleanIntersects(
+            (workingLayer as L.Polygon).toGeoJSON(),
+            feature
+          );
           overlaps = isWithin || isIntersecting;
         });
         if (overlaps) {
@@ -309,10 +314,6 @@
         }
       });
     }); /** End of start drawing handler. */
-=======
-      });
-    });
->>>>>>> aefd0b21
 
     /** Polygon deletion handler. */
     map.on('pm:remove', (event) => {
