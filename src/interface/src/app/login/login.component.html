--- conflicted
+++ resolved
@@ -25,7 +25,6 @@
               (keyup)="clearEmailErrors()" />
           </mat-form-field>
           <app-field-alert
-<<<<<<< HEAD
             *ngIf="
               this.emailError &&
               this.form.controls['email'].errors &&
@@ -33,11 +32,6 @@
             "
             message="{{ emailError }}"
             title="email error"></app-field-alert>
-=======
-            *ngIf="this.emailError !== '' && this.form.controls['email'].errors"
-            title="email error"
-            message="{{ emailError }}"></app-field-alert>
->>>>>>> 71371f85
 
           <mat-label class="standard-label"
             >Password
@@ -93,7 +87,7 @@
               color="primary"
               data-id="explore"
               [routerLink]="'/map'"
-              class="login-form-button guest-buttons">
+              class="login-form-button guest-button">
               Explore
             </button>
             <button
@@ -101,7 +95,7 @@
               color="primary"
               data-id="create-account"
               [routerLink]="'/signup'"
-              class="login-form-button guest-buttons">
+              class="login-form-button guest-button">
               Create an Account
             </button>
           </div>
