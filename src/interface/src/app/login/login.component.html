--- conflicted
+++ resolved
@@ -13,27 +13,13 @@
           <mat-label>Password</mat-label>
           <input type="password" required formControlName="password" matInput />
         </mat-form-field>
-<<<<<<< HEAD
         <p>
           <a class="forget-password-button" i18n="Text on a button to reset password" href="reset/">
             Forgot password?
-=======
-
-        <mat-card-actions>
-          <a
-            mat-flat-button
-            i18n="Text on a button to reset password"
-            (click)="resetPassword()">
-            Forgot password
->>>>>>> b9a81c84
           </a>
         </p>
         <mat-card-actions>
-          <button
-            mat-flat-button
-            color="primary"
-            type="submit"
-            [disabled]="!form.valid">
+          <button mat-flat-button color="primary" type="submit" [disabled]="!form.valid">
             Sign in
           </button>
         </mat-card-actions>
