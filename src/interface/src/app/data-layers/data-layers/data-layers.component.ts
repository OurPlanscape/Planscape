--- conflicted
+++ resolved
@@ -67,9 +67,6 @@
   dataSets$ = this.dataLayersStateService.dataSets$;
   selectedDataSet$ = this.dataLayersStateService.selectedDataSet$;
   selectedDataLayer$ = this.dataLayersStateService.selectedDataLayer$;
-<<<<<<< HEAD
-  searchTerm$ = this.dataLayersStateService.searchTerm$;
-=======
 
   searchTerm$ = this.dataLayersStateService.searchTerm$.pipe(
     tap(() => {
@@ -77,7 +74,6 @@
       this.resultCount = 0;
     })
   );
->>>>>>> b6057b2c
   resultCount: number | null = null;
 
   results$: Observable<Results | null> =
