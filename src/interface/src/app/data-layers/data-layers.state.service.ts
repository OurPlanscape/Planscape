--- conflicted
+++ resolved
@@ -30,13 +30,8 @@
   private _datasetsCurrentPage$ = new BehaviorSubject(1);
   datasetsCurrentPage$ = this._datasetsCurrentPage$.asObservable();
 
-<<<<<<< HEAD
-  // ERROR_SURVEY - no error handling
-  dataSets$ = this._datasetsCurrentPage$.pipe(
-=======
   // remove once MAP_MODULE is turned on
   legacyDataSets$ = this._datasetsCurrentPage$.pipe(
->>>>>>> 106f54f2
     distinctUntilChanged(),
     tap(() => this.loadingSubject.next(true)),
     switchMap((currentPage) => {
