--- conflicted
+++ resolved
@@ -55,10 +55,6 @@
   private _searchTerm$ = new BehaviorSubject<string>('');
   searchTerm$ = this._searchTerm$.asObservable();
 
-<<<<<<< HEAD
-  private _colorLegendInfo = new BehaviorSubject<any>({});
-  colorLegendInfo$ = this._colorLegendInfo.asObservable();
-=======
   colorLegendInfo$ = this.selectedDataLayer$.pipe(
     map((currentLayer: DataLayer | null) => {
       if (currentLayer) {
@@ -68,7 +64,6 @@
       }
     })
   );
->>>>>>> dcdf7ed3
 
   searchResults$: Observable<Pagination<SearchResult> | null> = combineLatest([
     this.searchTerm$,
