--- conflicted
+++ resolved
@@ -118,10 +118,7 @@
   }
 
   selectDataLayer(dataLayer: DataLayer) {
-<<<<<<< HEAD
-=======
     this.setDataLayerLoading(true);
->>>>>>> 5d817415
     this._selectedDataLayer$.next(dataLayer);
   }
 
