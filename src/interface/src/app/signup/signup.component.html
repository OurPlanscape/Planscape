--- conflicted
+++ resolved
@@ -10,14 +10,18 @@
     <div class="signup-form">
       <h1 class="signup-title">Create your account</h1>
 
-<<<<<<< HEAD
       <form [formGroup]="form" (ngSubmit)="signup()">
         <mat-label class="standard-label"
           >First Name
           <span class="required-blurb">required</span>
         </mat-label>
         <mat-form-field appearance="outline">
-          <input type="text" required formControlName="firstName" matInput />
+          <input
+            type="text"
+            required
+            formControlName="firstName"
+            matInput
+            autocomplete="given-name" />
         </mat-form-field>
         <app-field-alert
           *ngIf="
@@ -32,7 +36,12 @@
           <span class="required-blurb">required</span>
         </mat-label>
         <mat-form-field appearance="outline">
-          <input type="text" required formControlName="lastName" matInput />
+          <input
+            type="text"
+            required
+            formControlName="lastName"
+            matInput
+            autocomplete="family-name" />
         </mat-form-field>
         <app-field-alert
           *ngIf="
@@ -52,6 +61,7 @@
             required
             formControlName="email"
             matInput
+            autocomplete="email"
             (blur)="getEmailError()" />
         </mat-form-field>
         <app-field-alert
@@ -71,7 +81,7 @@
             required
             formControlName="password1"
             matInput
-            autocomplete="password"
+            autocomplete="new-password"
             [errorStateMatcher]="passwordStateMatcher"
             (focus)="showHint = true"
             (blur)="showHint = false" />
@@ -99,107 +109,6 @@
             autocomplete="new-password"
             matInput />
         </mat-form-field>
-=======
-        <form [formGroup]="form" (ngSubmit)="signup()" autocomplete="on">
-          <mat-label class="standard-label"
-            >First Name
-            <span class="required-blurb">required</span>
-          </mat-label>
-          <mat-form-field appearance="outline">
-            <input
-              type="text"
-              required
-              formControlName="firstName"
-              matInput
-              autocomplete="given-name" />
-          </mat-form-field>
-          <app-field-alert
-            *ngIf="
-              !!form.controls['firstName'].errors &&
-              form.controls['firstName'].dirty === true
-            "
-            message="This field must contain a value."
-            title="First Name Error"></app-field-alert>
-
-          <mat-label class="standard-label"
-            >Last Name
-            <span class="required-blurb">required</span>
-          </mat-label>
-          <mat-form-field appearance="outline">
-            <input
-              type="text"
-              required
-              formControlName="lastName"
-              matInput
-              autocomplete="family-name" />
-          </mat-form-field>
-          <app-field-alert
-            *ngIf="
-              !!form.controls['lastName'].errors &&
-              form.controls['lastName'].dirty
-            "
-            message="This field must contain a value."
-            title="Last Name Error"></app-field-alert>
-
-          <mat-label class="standard-label"
-            >Email
-            <span class="required-blurb">required</span>
-          </mat-label>
-          <mat-form-field appearance="outline">
-            <input
-              type="text"
-              required
-              formControlName="email"
-              matInput
-              autocomplete="email"
-              (blur)="getEmailError()" />
-          </mat-form-field>
-          <app-field-alert
-            *ngIf="
-              form.controls['email'].touched && !!form.controls['email'].errors
-            "
-            [message]="getEmailError()"
-            title="email error"></app-field-alert>
-
-          <mat-label class="standard-label"
-            >Create Password
-            <span class="required-blurb">required</span>
-          </mat-label>
-          <mat-form-field appearance="outline">
-            <input
-              type="password"
-              required
-              formControlName="password1"
-              matInput
-              autocomplete="new-password"
-              [errorStateMatcher]="passwordStateMatcher"
-              (focus)="showHint = true"
-              (blur)="showHint = false" />
-          </mat-form-field>
-          <app-field-alert
-            [messageType]="FormMessageType.ALERT"
-            *ngIf="showHint && !form.get('password1')?.value"
-            title="Password requirements"
-            message="Your password needs to be at least 8 characters long.">
-          </app-field-alert>
-          <app-field-alert
-            [messageType]="FormMessageType.ERROR"
-            *ngIf="!showHint && form.get('password1')?.errors?.['minlength']"
-            title="Password Error"
-            message="Your password needs to be at least 8 characters long."></app-field-alert>
-          <mat-label class="standard-label"
-            >Confirm Password
-            <span class="required-blurb">required</span>
-          </mat-label>
-          <mat-form-field appearance="outline">
-            <input
-              type="password"
-              required
-              formControlName="password2"
-              autocomplete="new-password"
-              matInput />
-          </mat-form-field>
->>>>>>> ada8e093
 
         <app-form-message
           [messageType]="FormMessageType.ERROR"
