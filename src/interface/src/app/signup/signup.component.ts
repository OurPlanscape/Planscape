--- conflicted
+++ resolved
@@ -2,12 +2,7 @@
 import { FormBuilder, FormGroup, Validators } from '@angular/forms';
 import { Router } from '@angular/router';
 import { HttpErrorResponse } from '@angular/common/http';
-<<<<<<< HEAD
-import { MatDialog } from '@angular/material/dialog';
 import { FormMessageType } from '../types/data.types';
-=======
-
->>>>>>> 608094c2
 import { AuthService } from './../services';
 import { TimeoutError, timeout } from 'rxjs';
 import { EMAIL_VALIDATION_REGEX } from '../shared/constants';
