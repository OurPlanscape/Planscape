--- conflicted
+++ resolved
@@ -14,21 +14,6 @@
   constructor(private http: HttpClient) {}
 
   /** Fetches the scenarios for a plan from the backend. */
-<<<<<<< HEAD
-  getScenariosForPlan(
-    planId: number,
-    ordering: string = 'created_at'
-  ): Observable<Scenario[]> {
-    //TODO: refactor sorting management
-    return this.http.get<Scenario[]>(
-      environment.backend_endpoint.concat(
-        `/v2/scenarios?&planning_area=${planId}&ordering=${ordering}`
-      ),
-      {
-        withCredentials: true,
-      }
-    );
-=======
   getScenariosForPlan(planId: number): Observable<Scenario[]> {
     return this.http.get<Scenario[]>(this.v2Path, {
       withCredentials: true,
@@ -36,7 +21,6 @@
         planning_area: planId,
       },
     });
->>>>>>> 1959f53a
   }
 
   /** Fetches a scenario by its id from the backend. */
