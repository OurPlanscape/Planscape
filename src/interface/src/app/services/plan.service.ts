--- conflicted
+++ resolved
@@ -200,7 +200,6 @@
     );
   }
 
-<<<<<<< HEAD
   /** Fetches the scenarios for a plan from the backend. */
   getScenariosForPlan(planId: string): Observable<Scenario[]> {
     return this.http
@@ -213,18 +212,22 @@
           withCredentials: true,
         }
       )
-      .pipe(map((scenarios) => scenarios.map(this.convertToScenario.bind(this))));
-=======
+      .pipe(
+        map((scenarios) =>
+          scenarios.map(this.convertBackendScenarioToScenario.bind(this))
+        )
+      );
+  }
+
   /** Creates a scenario in the backend. Returns scenario ID. */
   createScenario(config: ProjectConfig): Observable<string> {
     return this.http.post<string>(
       BackendConstants.END_POINT.concat('/plan/create_scenario/'),
-      this.convertToScenario(config),
+      this.convertConfigToScenario(config),
       {
         withCredentials: true,
       }
     );
->>>>>>> 048d2dd4
   }
 
   private convertToPlan(plan: BackendPlan): Plan {
@@ -279,15 +282,16 @@
     };
   }
 
-<<<<<<< HEAD
-  private convertToScenario(scenario: any): Scenario {
+  private convertBackendScenarioToScenario(scenario: any): Scenario {
     return {
       id: scenario.id,
       createdTimestamp: this.convertBackendTimestamptoFrontendTimestamp(
         scenario.creation_timestamp
       ),
-=======
-  private convertToScenario(config: ProjectConfig): any {
+    };
+  }
+
+  private convertConfigToScenario(config: ProjectConfig): any {
     return {
       plan_id: config.planId,
       max_budget: config.max_budget,
@@ -296,7 +300,6 @@
       max_treatment_area_ratio: config.max_treatment_area_ratio,
       priorities: config.priorities,
       weights: config.weights,
->>>>>>> 048d2dd4
     };
   }
 
