import { HttpClient } from '@angular/common/http';
import { Injectable } from '@angular/core';
import { BehaviorSubject, map, Observable, take, tap } from 'rxjs';

import { BackendConstants } from '../backend-constants';
import { BasePlan, Plan, Region } from '../types';
import {
  PlanConditionScores,
  PlanPreview,
  ProjectConfig,
  Scenario,
} from './../types/plan.types';

export interface PlanState {
  all: {
    [planId: string]: Plan;
  };
  currentPlanId: Plan['id'] | null;
  currentScenarioId: Scenario['id'] | null;
  currentConfigId: ProjectConfig['id'] | null;
  mapConditionFilepath: string | null;
  mapShapes: any | null;
  currentScenario?: Scenario;
  panelExpanded?: boolean;
}

export interface BackendPlan {
  id?: number;
  name: string;
  owner?: number;
  region_name: Region;
  geometry?: GeoJSON.GeoJSON;
  scenarios?: number;
  projects?: number;
  creation_timestamp?: number; // in seconds since epoch
}

@Injectable({
  providedIn: 'root',
})
export class PlanService {
  // Warning: do not mutate state!
  readonly planState$ = new BehaviorSubject<PlanState>({
    all: {}, // All plans indexed by id
    currentPlanId: null,
    currentScenarioId: null,
    currentConfigId: null,
    mapConditionFilepath: null,
    mapShapes: null,
    panelExpanded: true,
  });

  constructor(private http: HttpClient) {}

  /** Makes a request to the backend to create a plan and updates state. */
  createPlan(
    basePlan: BasePlan
  ): Observable<{ success: boolean; result?: Plan }> {
    return this.createPlanApi(basePlan).pipe(
      take(1),
      map((createdPlan) => {
        return {
          success: true,
          result: createdPlan,
        };
      }),
      tap(({ result: createdPlan }) => {
        this.addPlanToState(createdPlan);
      })
    );
  }

  /** Makes a request to the backend to delete a plan with the given ID. */
  deletePlan(planIds: string[]): Observable<string> {
    return this.http.post<string>(
      BackendConstants.END_POINT.concat(
        '/plan/delete/?id=',
        planIds.toString()
      ),
      {
        id: planIds,
      },
      {
        withCredentials: true,
      }
    );
  }

  /** Makes a request to the backend to fetch a plan with the given ID. */
  getPlan(planId: string): Observable<Plan> {
    return this.http
      .get<BackendPlan>(
        BackendConstants.END_POINT.concat('/plan/get_plan/?id=', planId),
        {
          withCredentials: true,
        }
      )
      .pipe(
        take(1),
        map((dbPlan) => this.convertToPlan(dbPlan)),
        tap((plan) => this.addPlanToState(plan))
      );
  }

  /** Makes a request to the backend for a list of all plans owned by a user.
   *  If the user is not provided, return all plans with owner=null.
   */
  listPlansByUser(userId: string | null): Observable<PlanPreview[]> {
    let url = BackendConstants.END_POINT.concat('/plan/list_plans_by_owner');
    if (userId) {
      url = url.concat('/?owner=', userId);
    }
    return this.http
      .get<BackendPlan[]>(url, {
        withCredentials: true,
      })
      .pipe(
        take(1),
        map((dbPlanList) =>
          dbPlanList.map((dbPlan) => this.convertToPlanPreview(dbPlan))
        )
      );
  }

  /** Makes a request to the backend for the average condition scores in a planning area. */
  getConditionScoresForPlanningArea(
    planId: string
  ): Observable<PlanConditionScores> {
    let url = BackendConstants.END_POINT.concat('/plan/scores/?id=', planId);
    return this.http
      .get<PlanConditionScores>(url, {
        withCredentials: true,
      })
      .pipe(take(1));
  }

  /** Creates a project in a plan, and returns an ID which can be used to get or update the
   *  project. */
  createProjectInPlan(planId: string): Observable<number> {
    let url = BackendConstants.END_POINT.concat('/plan/create_project/');
    return this.http
      .post<number>(
        url,
        {
          plan_id: Number(planId),
        },
        {
          withCredentials: true,
        }
      )
      .pipe(take(1));
  }

  /** Updates a project with new parameters. */
  updateProject(projectConfig: ProjectConfig): Observable<number> {
    let url = BackendConstants.END_POINT.concat('/plan/update_project/');
    return this.http
      .put<number>(url, projectConfig, {
        withCredentials: true,
      })
      .pipe(take(1));
  }

  /** Fetches the projects for a plan from the backend. */
  getProjectsForPlan(planId: string): Observable<ProjectConfig[]> {
    let url = BackendConstants.END_POINT.concat(
      '/plan/list_projects_for_plan/?plan_id=',
      planId
    );
    return this.http
      .get(url, {
        withCredentials: true,
      })
      .pipe(
        take(1),
        map((response) =>
          (response as any[]).map((config) =>
            this.convertToProjectConfig(config)
          )
        )
      );
  }

  /** Fetches a project by its ID from the backend. */
  getProject(projectId: number): Observable<ProjectConfig> {
    let url = BackendConstants.END_POINT.concat(
      '/plan/get_project/?id=',
      projectId.toString()
    );
    return this.http
      .get(url, {
        withCredentials: true,
      })
      .pipe(
        take(1),
        map((response) => this.convertToProjectConfig(response))
      );
  }

  /** Deletes one or more projects from the backend. */
  deleteProjects(projectIds: number[]): Observable<number[]> {
    return this.http.post<number[]>(
      BackendConstants.END_POINT.concat('/plan/delete_projects/'),
      {
        project_ids: projectIds,
      },
      {
        withCredentials: true,
      }
    );
  }

  /** Fetches a scenario by its id from the backend. */
  getScenario(scenarioId: string): Observable<Scenario> {
    const url = BackendConstants.END_POINT.concat(
      '/plan/get_scenario/?id=',
      scenarioId
    );
    return this.http
      .get(url, {
        withCredentials: true,
      })
      .pipe(
        take(1),
        map((response) => this.convertBackendScenarioToScenario(response))
      );
  }

  /** Fetches the scenarios for a plan from the backend. */
  getScenariosForPlan(planId: string): Observable<Scenario[]> {
    return this.http
      .get<any[]>(
        BackendConstants.END_POINT.concat(
          '/plan/list_scenarios_for_plan/?plan_id=',
          planId
        ),
        {
          withCredentials: true,
        }
      )
      .pipe(
        map((scenarios) =>
          scenarios.map(this.convertBackendScenarioToScenario.bind(this))
        )
      );
  }

  /** Creates a scenario in the backend. Returns scenario ID. */
  createScenario(config: ProjectConfig): Observable<string> {
    return this.http.post<string>(
      BackendConstants.END_POINT.concat('/plan/create_scenario/'),
      this.convertConfigToScenario(config),
      {
        withCredentials: true,
      }
    );
  }

<<<<<<< HEAD
  /** Deletes one or more scenarios from the backend. Returns IDs of deleted scenarios. */
  deleteScenarios(scenarioIds: string[]): Observable<string[]> {
    return this.http.post<string[]>(
      BackendConstants.END_POINT.concat('/plan/delete_scenarios/'),
      {
        scenario_ids: scenarioIds,
=======
  /** Favorite a scenario in the backend. */
  favoriteScenario(scenarioId: string): Observable<{ favorited: boolean }> {
    return this.http.post<{ favorited: boolean }>(
      BackendConstants.END_POINT.concat('/plan/favorite_scenario/'),
      {
        scenario_id: Number(scenarioId),
      },
      {
        withCredentials: true,
      }
    );
  }

  /** Unfavorite a scenario in the backend. */
  unfavoriteScenario(scenarioId: string): Observable<{ favorited: boolean }> {
    return this.http.post<{ favorited: boolean }>(
      BackendConstants.END_POINT.concat('/plan/unfavorite_scenario/'),
      {
        scenario_id: Number(scenarioId),
>>>>>>> 9d3a8885
      },
      {
        withCredentials: true,
      }
    );
  }

  private convertToPlan(plan: BackendPlan): Plan {
    return {
      id: String(plan.id),
      ownerId: String(plan.owner),
      name: plan.name,
      region: plan.region_name,
      planningArea: plan.geometry,
      savedScenarios: plan.scenarios ?? 0,
      createdTimestamp: this.convertBackendTimestamptoFrontendTimestamp(
        plan.creation_timestamp
      ),
    };
  }

  private convertToDbPlan(plan: BasePlan): BackendPlan {
    return {
      owner: Number(plan.ownerId),
      name: plan.name,
      region_name: plan.region,
      geometry: plan.planningArea,
    };
  }

  private convertToPlanPreview(plan: BackendPlan): PlanPreview {
    return {
      id: String(plan.id),
      name: plan.name,
      region: plan.region_name,
      savedScenarios: plan.scenarios,
      configurations: plan.projects,
      createdTimestamp: this.convertBackendTimestamptoFrontendTimestamp(
        plan.creation_timestamp
      ),
    };
  }

  private convertToProjectConfig(config: any): ProjectConfig {
    return {
      id: config.id,
      planId: config.plan_id,
      max_budget: config.max_budget,
      max_road_distance: config.max_road_distance,
      max_slope: config.max_slope,
      max_treatment_area_ratio: config.max_treatment_area_ratio,
      priorities: config.priorities,
      weights: config.weights,
      createdTimestamp: this.convertBackendTimestamptoFrontendTimestamp(
        config.creation_timestamp
      ),
    };
  }

  private convertBackendScenarioToScenario(scenario: any): Scenario {
    return {
      id: scenario.id,
      planId: scenario.plan,
      createdTimestamp: this.convertBackendTimestamptoFrontendTimestamp(
        scenario.creation_timestamp
      ),
      priorities: scenario.priorities,
      notes: scenario.notes,
      owner: scenario.owner,
      favorited: scenario.favorited,
    };
  }

  private convertConfigToScenario(config: ProjectConfig): any {
    return {
      plan_id: config.planId,
      max_budget: config.max_budget,
      max_road_distance: config.max_road_distance,
      max_slope: config.max_slope,
      max_treatment_area_ratio: config.max_treatment_area_ratio,
      priorities: config.priorities,
      weights: config.weights,
    };
  }

  // Convert the timestamp stored in backend (measured in seconds since the epoch)
  // to the timestamp Angular assumes is used (milliseconds since the epoch).
  convertBackendTimestamptoFrontendTimestamp(
    timestamp: number | undefined
  ): number | undefined {
    return timestamp ? timestamp * 1000 : undefined;
  }

  private addPlanToState(plan: Plan) {
    // Object.freeze() enforces shallow runtime immutability
    const currentState = Object.freeze(this.planState$.value);
    const updatedState = Object.freeze({
      ...currentState,
      all: {
        ...currentState.all,
        [plan.id]: plan,
      },
    });

    this.planState$.next(updatedState);
  }

  updateStateWithPlan(planId: string | null) {
    const currentState = Object.freeze(this.planState$.value);
    const updatedState = Object.freeze({
      ...currentState,
      all: {
        ...currentState.all,
      },
      currentPlanId: planId,
    });

    this.planState$.next(updatedState);
  }

  updateStateWithScenario(scenarioId: string | null) {
    const currentState = Object.freeze(this.planState$.value);
    const updatedState = Object.freeze({
      ...currentState,
      all: {
        ...currentState.all,
      },
      currentScenarioId: scenarioId,
    });

    this.planState$.next(updatedState);
  }

  updateStateWithConfig(configId: number | null) {
    const currentState = Object.freeze(this.planState$.value);
    const updatedState = Object.freeze({
      ...currentState,
      all: {
        ...currentState.all,
      },
      currentConfigId: configId,
    });
    this.planState$.next(updatedState);
  }

  updateStateWithConditionFilepath(filepath: string | null) {
    const currentState = Object.freeze(this.planState$.value);
    const updatedState = Object.freeze({
      ...currentState,
      all: {
        ...currentState.all,
      },
      mapConditionFilepath: filepath,
    });
    this.planState$.next(updatedState);
  }

  updateStateWithShapes(shapes: any | null) {
    const currentState = Object.freeze(this.planState$.value);
    const updatedState = Object.freeze({
      ...currentState,
      all: {
        ...currentState.all,
      },
      mapShapes: shapes,
    });
    this.planState$.next(updatedState);
  }

  updateStateWithPanelState(panelExpanded: boolean) {
    const currentState = Object.freeze(this.planState$.value);
    const updatedState = Object.freeze({
      ...currentState,
      all: {
        ...currentState.all,
      },
      panelExpanded: panelExpanded,
    });
    this.planState$.next(updatedState);
  }

  private createPlanApi(plan: BasePlan): Observable<Plan> {
    const createPlanRequest = this.convertToDbPlan(plan);
    return this.http
      .post(BackendConstants.END_POINT + '/plan/create/', createPlanRequest, {
        withCredentials: true,
      })
      .pipe(
        take(1),
        map((result) => {
          return {
            ...plan,
            id: result.toString(),
            savedScenarios: 0,
          };
        })
      );
  }
}<|MERGE_RESOLUTION|>--- conflicted
+++ resolved
@@ -256,14 +256,19 @@
     );
   }
 
-<<<<<<< HEAD
   /** Deletes one or more scenarios from the backend. Returns IDs of deleted scenarios. */
   deleteScenarios(scenarioIds: string[]): Observable<string[]> {
     return this.http.post<string[]>(
       BackendConstants.END_POINT.concat('/plan/delete_scenarios/'),
       {
         scenario_ids: scenarioIds,
-=======
+      },
+      {
+        withCredentials: true,
+      }
+    );
+  }
+
   /** Favorite a scenario in the backend. */
   favoriteScenario(scenarioId: string): Observable<{ favorited: boolean }> {
     return this.http.post<{ favorited: boolean }>(
@@ -283,7 +288,6 @@
       BackendConstants.END_POINT.concat('/plan/unfavorite_scenario/'),
       {
         scenario_id: Number(scenarioId),
->>>>>>> 9d3a8885
       },
       {
         withCredentials: true,
