--- conflicted
+++ resolved
@@ -676,7 +676,28 @@
       );
   }
 
-<<<<<<< HEAD
+  /** Updates a planning area with new parameters. */
+  updatePlanningArea(
+    planningAreaConfig: BasePlan,
+    planId: string
+  ): Observable<number> {
+    const url = BackendConstants.END_POINT.concat(
+      '/planning/update_planning_area/'
+    );
+    return this.http
+      .patch<number>(
+        url,
+        {
+          id: planId,
+          notes: planningAreaConfig.notes,
+        },
+        {
+          withCredentials: true,
+        }
+      )
+      .pipe(take(1));
+  }
+
   /** Gets Metric Data For Scenario Output Fields */
   getMetricData(metric_paths: any): Observable<any> {
     const url = BackendConstants.END_POINT.concat(
@@ -686,28 +707,6 @@
         JSON.stringify(metric_paths)
     );
     return this.http.get<any>(url).pipe(take(1));
-=======
-  /** Updates a planning area with new parameters. */
-  updatePlanningArea(
-    planningAreaConfig: BasePlan,
-    planId: string
-  ): Observable<number> {
-    const url = BackendConstants.END_POINT.concat(
-      '/planning/update_planning_area/'
-    );
-    return this.http
-      .patch<number>(
-        url,
-        {
-          id: planId,
-          notes: planningAreaConfig.notes,
-        },
-        {
-          withCredentials: true,
-        }
-      )
-      .pipe(take(1));
->>>>>>> 93d8cba8
   }
 
   /**
