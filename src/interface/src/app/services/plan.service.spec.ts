import {
  HttpClientTestingModule,
  HttpTestingController,
} from '@angular/common/http/testing';
import { TestBed } from '@angular/core/testing';

import { BackendConstants } from '../backend-constants';
import { BasePlan, Plan, Region } from '../types';
import {
  PlanConditionScores,
  PlanPreview,
  ProjectConfig,
} from './../types/plan.types';
import { BackendPlan, PlanService } from './plan.service';

describe('PlanService', () => {
  let httpTestingController: HttpTestingController;
  let service: PlanService;
  let mockPlan: BasePlan;

  beforeEach(() => {
    const fakeGeoJson: GeoJSON.GeoJSON = {
      type: 'FeatureCollection',
      features: [],
    };
    mockPlan = {
      name: 'tempName',
      ownerId: '2',
      region: Region.SIERRA_NEVADA,
      planningArea: fakeGeoJson,
    };
    TestBed.configureTestingModule({
      imports: [HttpClientTestingModule],
      providers: [PlanService],
    });
    service = TestBed.inject(PlanService);
    httpTestingController = TestBed.inject(HttpTestingController);
  });

  describe('createPlan', () => {
    it('should update state when response is a success', () => {
      const expectedPlan: Plan = {
        ...mockPlan,
        id: '1',
        savedScenarios: 0,
      };
      service.createPlan(mockPlan).subscribe((res) => {
        expect(res).toEqual({ success: true, result: expectedPlan });
      });
      const req = httpTestingController.expectOne(
        BackendConstants.END_POINT + '/plan/create/'
      );
      expect(req.request.method).toEqual('POST');
      req.flush(1);
      httpTestingController.verify();

      expect(service.planState$.value.all).toEqual({
        [expectedPlan.id]: expectedPlan,
      });
    });
  });

  describe('deletePlan', () => {
    it('should make HTTP post request to DB for a single ID', () => {
      service.deletePlan(['1']).subscribe((res) => {
        expect(res).toEqual('1');
      });
      const req = httpTestingController.expectOne(
        BackendConstants.END_POINT.concat('/plan/delete/?id=1')
      );

      expect(req.request.method).toEqual('POST');
      expect(req.request.body['id']).toEqual(['1']);

      req.flush('1');
      httpTestingController.verify();
    });

    it('should make HTTP post request to DB for multiple IDs', () => {
      service.deletePlan(['1', '2', '3']).subscribe((res) => {
        expect(res).toEqual('[1,2,3]');
      });
      const req = httpTestingController.expectOne(
        BackendConstants.END_POINT.concat('/plan/delete/?id=1,2,3')
      );

      expect(req.request.method).toEqual('POST');
      expect(req.request.body['id']).toEqual(['1', '2', '3']);

      req.flush('[1,2,3]');
      httpTestingController.verify();
    });
  });

  describe('getPlan', () => {
    it('should make HTTP get request to DB', () => {
      const expectedPlan: Plan = {
        ...mockPlan,
        id: '1',
        savedScenarios: 0,
        createdTimestamp: undefined,
      };

      const backendPlan: BackendPlan = {
        id: 1,
        name: expectedPlan.name,
        owner: 2,
        region_name: expectedPlan.region,
        geometry: expectedPlan.planningArea,
      };

      service.getPlan('1').subscribe((res) => {
        expect(res).toEqual(expectedPlan);
      });

      const req = httpTestingController.expectOne(
        BackendConstants.END_POINT.concat('/plan/get_plan/?id=1')
      );
      req.flush(backendPlan);
      httpTestingController.verify();
    });
  });

  describe('listPlansByUser', () => {
    it('should make HTTP get request to DB', () => {
      const expectedPlan: PlanPreview = {
        id: '1',
        name: mockPlan.name,
        region: mockPlan.region,
        savedScenarios: 1,
        configurations: 2,
        createdTimestamp: 5000,
      };

      const backendPlan: BackendPlan = {
        id: 1,
        name: expectedPlan.name,
        owner: 2,
        region_name: mockPlan.region,
        geometry: mockPlan.planningArea,
        scenarios: 1,
        projects: 2,
        creation_timestamp: 5,
      };

      service.listPlansByUser(null).subscribe((res) => {
        expect(res).toEqual([expectedPlan]);
      });

      const req = httpTestingController.expectOne(
        BackendConstants.END_POINT.concat('/plan/list_plans_by_owner')
      );
      req.flush([backendPlan]);
      httpTestingController.verify();
    });
  });

  describe('getConditionScoresForPlanningArea', () => {
    it('should make HTTP request to backend', () => {
      const expectedScores: PlanConditionScores = {
        conditions: [
          {
            condition: 'fake_condition',
            mean_score: 1.3,
          },
        ],
      };

      service.getConditionScoresForPlanningArea('1').subscribe((res) => {
        expect(res).toEqual(expectedScores);
      });

      const req = httpTestingController.expectOne(
        BackendConstants.END_POINT.concat('/plan/scores/?id=1')
      );
      req.flush(expectedScores);
      httpTestingController.verify();
    });
  });

  describe('createProjectInPlan', () => {
    it('should make HTTP request to backend', () => {
      service.createProjectInPlan('1').subscribe((res) => {
        expect(res).toEqual(1);
      });

      const req = httpTestingController.expectOne(
        BackendConstants.END_POINT.concat('/plan/create_project/')
      );
      expect(req.request.body).toEqual({ plan_id: 1 });
      expect(req.request.method).toEqual('POST');
      req.flush(1);
      httpTestingController.verify();
    });
  });

  describe('updateProject', () => {
    it('should make HTTP request to backend', () => {
      const projectConfig: ProjectConfig = {
        id: 1,
        max_budget: 200,
      };

      service.updateProject(projectConfig).subscribe((res) => {
        expect(res).toEqual(1);
      });

      const req = httpTestingController.expectOne(
        BackendConstants.END_POINT.concat('/plan/update_project/')
      );
      expect(req.request.body).toEqual(projectConfig);
      expect(req.request.method).toEqual('PUT');
      req.flush(1);
      httpTestingController.verify();
    });
  });

  describe('getProjectsForPlan', () => {
    it('should make HTTP request to backend', () => {
      const projectConfigs: ProjectConfig[] = [
        {
          id: 1,
          planId: undefined,
          max_budget: 200,
          max_road_distance: undefined,
          max_slope: undefined,
          max_treatment_area_ratio: undefined,
          priorities: undefined,
          createdTimestamp: undefined,
          weights: undefined,
        },
      ];

      service.getProjectsForPlan('1').subscribe((res) => {
        expect(res).toEqual(projectConfigs);
      });

      const req = httpTestingController.expectOne(
        BackendConstants.END_POINT.concat(
          '/plan/list_projects_for_plan/?plan_id=1'
        )
      );
      expect(req.request.method).toEqual('GET');
      req.flush([
        {
          id: 1,
          max_budget: 200,
        },
      ]);
      httpTestingController.verify();
    });
  });

  describe('getProject', () => {
    it('should make HTTP request to backend', () => {
      const projectConfig: ProjectConfig = {
        id: 1,
        planId: undefined,
        max_budget: 200,
        max_road_distance: undefined,
        max_slope: undefined,
        max_treatment_area_ratio: undefined,
        priorities: undefined,
        createdTimestamp: undefined,
        weights: undefined,
      };

      service.getProject(1).subscribe((res) => {
        expect(res).toEqual(projectConfig);
      });

      const req = httpTestingController.expectOne(
        BackendConstants.END_POINT.concat('/plan/get_project/?id=1')
      );
      expect(req.request.method).toEqual('GET');
      req.flush(projectConfig);
      httpTestingController.verify();
    });
  });

  describe('deleteProjects', () => {
    it('should make HTTP request to backend', () => {
      const projectIds = [1, 2];

      service.deleteProjects(projectIds).subscribe((res) => {
        expect(res).toEqual(projectIds);
      });

      const req = httpTestingController.expectOne(
        BackendConstants.END_POINT.concat('/plan/delete_projects/')
      );
      expect(req.request.method).toEqual('POST');
      expect(req.request.body).toEqual({
        project_ids: projectIds,
      });
      req.flush(projectIds);
      httpTestingController.verify();
    });
  });

<<<<<<< HEAD
  describe('getScenariosForPlan', () => {
    it('should make HTTP request to backend', (done) => {
      service.getScenariosForPlan('1').subscribe((res) => {
        expect(res).toEqual([
          {
            id: '1',
            createdTimestamp: 5000,
          },
        ]);
=======
  describe('createScenario', () => {
    it('should make HTTP request to backend', (done) => {
      const projectConfig: ProjectConfig = {
        id: 1,
        planId: 2,
        max_budget: 200,
      };

      service.createScenario(projectConfig).subscribe((res) => {
        expect(res).toEqual('1');
>>>>>>> 82ec09df
        done();
      });

      const req = httpTestingController.expectOne(
<<<<<<< HEAD
        BackendConstants.END_POINT.concat(
          '/plan/list_scenarios_for_plan/?plan_id=1'
        )
      );
      expect(req.request.method).toEqual('GET');
      req.flush([
        {
          id: '1',
          creation_timestamp: 5,
        },
      ]);
=======
        BackendConstants.END_POINT.concat('/plan/create_scenario/')
      );
      expect(req.request.method).toEqual('POST');
      expect(req.request.body).toEqual({
        plan_id: 2,
        max_budget: 200,
        max_road_distance: undefined,
        max_slope: undefined,
        max_treatment_area_ratio: undefined,
        priorities: undefined,
        weights: undefined,
      });
      req.flush('1');
>>>>>>> 82ec09df
      httpTestingController.verify();
    });
  });
});<|MERGE_RESOLUTION|>--- conflicted
+++ resolved
@@ -298,7 +298,37 @@
     });
   });
 
-<<<<<<< HEAD
+  describe('createScenario', () => {
+    it('should make HTTP request to backend', (done) => {
+      const projectConfig: ProjectConfig = {
+        id: 1,
+        planId: 2,
+        max_budget: 200,
+      };
+
+      service.createScenario(projectConfig).subscribe((res) => {
+        expect(res).toEqual('1');
+        done();
+      });
+
+      const req = httpTestingController.expectOne(
+        BackendConstants.END_POINT.concat('/plan/create_scenario/')
+      );
+      expect(req.request.method).toEqual('POST');
+      expect(req.request.body).toEqual({
+        plan_id: 2,
+        max_budget: 200,
+        max_road_distance: undefined,
+        max_slope: undefined,
+        max_treatment_area_ratio: undefined,
+        priorities: undefined,
+        weights: undefined,
+      });
+      req.flush('1');
+      httpTestingController.verify();
+    });
+  });
+
   describe('getScenariosForPlan', () => {
     it('should make HTTP request to backend', (done) => {
       service.getScenariosForPlan('1').subscribe((res) => {
@@ -308,23 +338,10 @@
             createdTimestamp: 5000,
           },
         ]);
-=======
-  describe('createScenario', () => {
-    it('should make HTTP request to backend', (done) => {
-      const projectConfig: ProjectConfig = {
-        id: 1,
-        planId: 2,
-        max_budget: 200,
-      };
-
-      service.createScenario(projectConfig).subscribe((res) => {
-        expect(res).toEqual('1');
->>>>>>> 82ec09df
         done();
       });
 
       const req = httpTestingController.expectOne(
-<<<<<<< HEAD
         BackendConstants.END_POINT.concat(
           '/plan/list_scenarios_for_plan/?plan_id=1'
         )
@@ -336,21 +353,6 @@
           creation_timestamp: 5,
         },
       ]);
-=======
-        BackendConstants.END_POINT.concat('/plan/create_scenario/')
-      );
-      expect(req.request.method).toEqual('POST');
-      expect(req.request.body).toEqual({
-        plan_id: 2,
-        max_budget: 200,
-        max_road_distance: undefined,
-        max_slope: undefined,
-        max_treatment_area_ratio: undefined,
-        priorities: undefined,
-        weights: undefined,
-      });
-      req.flush('1');
->>>>>>> 82ec09df
       httpTestingController.verify();
     });
   });
