import { HttpClient } from '@angular/common/http';
import { Injectable } from '@angular/core';
<<<<<<< HEAD
import { BehaviorSubject, EMPTY, map, Observable, take, of } from 'rxjs';
import * as L from 'leaflet';
import "leaflet.vectorgrid";
=======
import { BehaviorSubject, Subject, EMPTY, map, Observable, take, takeUntil } from 'rxjs';
>>>>>>> 66ed5228

import { BackendConstants } from '../backend-constants';
import { SessionService } from '../services';
import {
  BoundaryConfig,
  ColormapConfig,
  ConditionsConfig,
  Region,
} from '../types';

/** A map of Region to static assets for that region. */
const regionToGeojsonMap: Record<Region, Record<string, string>> = {
  [Region.SIERRA_NEVADA]: {
    boundary: 'assets/geojson/sierra_nevada_region.geojson',
    counties: 'assets/geojson/sierra_cascade_inyo/counties.geojson',
    huc10: 'assets/geojson/sierra_cascade_inyo/huc10.geojson',
    huc12: 'assets/geojson/sierra_cascade_inyo/huc12.geojson',
    USFS: 'assets/geojson/sierra_cascade_inyo/USFS.geojson',
    RecentFires: 'assets/geojson/sierra_cascade_inyo/recent_fires.geojson',
    PrescribedBurns: 'assets/geojson/sierra_cascade_inyo/prescribed_burns.geojson'
  },
  [Region.CENTRAL_COAST]: {},
  [Region.NORTHERN_CALIFORNIA]: {},
  [Region.SOUTHERN_CALIFORNIA]: {},
};

@Injectable({
  providedIn: 'root',
})
export class MapService {
  readonly boundaryConfig$ = new BehaviorSubject<BoundaryConfig[] | null>(null);
  readonly conditionsConfig$ = new BehaviorSubject<ConditionsConfig | null>(
    null
  );
  readonly conditionNameToDisplayNameMap$ = new BehaviorSubject<Map<string, string>>(new Map<string, string>());

  readonly selectedRegion$ = new BehaviorSubject<Region | null>(null);

  private readonly destroy$ = new Subject<void>();

  constructor(private http: HttpClient, private sessionService: SessionService) {

    this.sessionService
      .region$
      .pipe(takeUntil(this.destroy$))
      .subscribe((region: Region | null) => {
        this.selectedRegion$.next(region);
      });

    this.http
      .get<BoundaryConfig[]>(BackendConstants.END_POINT + '/boundary/config/?region_name=sierra_cascade_inyo')
      .pipe(take(1))
      .subscribe((config: BoundaryConfig[]) => {
        this.boundaryConfig$.next(config);
      });
    this.http
      .get<ConditionsConfig>(
        BackendConstants.END_POINT +
          '/conditions/config/?region_name=' + `${this.regionToString(this.selectedRegion$.getValue())}`
      )
      .pipe(take(1))
      .subscribe((config: ConditionsConfig) => {
        this.conditionsConfig$.next(config);
        this.populateConditionNameMap(config);
      });
  }

  /**
   * Gets the GeoJSON for the given region, or an empty observable
   * if the path is empty.
   * */
  getRegionBoundary(region: Region): Observable<GeoJSON.GeoJSON> {
    const path = regionToGeojsonMap[region];
    if (!path || !path['boundary']) return EMPTY;
    return this.http.get<GeoJSON.GeoJSON>(path['boundary']);
  }

<<<<<<< HEAD
  /* Note: these are the names used by the configurations and backend */
  regionToString(region: Region): string {
=======
  /**
   * (For reference, currently unused)
   * Gets boundaries for four regions: Sierra Nevada, Southern California,
   * Central Coast, Northern California.
   * */
  getRegionBoundaries(): Observable<GeoJSON.GeoJSON> {
    return this.http.get<GeoJSON.GeoJSON>(
      BackendConstants.END_POINT +
        '/boundary/boundary_details/?boundary_name=task_force_regions'
    );
  }

  /* Note: these are the names used by the configurations and backend
   * Defaults to Sierra Nevada. */
  regionToString(region: Region | null): string {
>>>>>>> 66ed5228
    switch (region) {
      case Region.SIERRA_NEVADA:
        return 'sierra_cascade_inyo';
      case Region.CENTRAL_COAST:
        return 'central_coast';
      case Region.NORTHERN_CALIFORNIA:
        return 'north_coast_inland';
      case Region.SOUTHERN_CALIFORNIA:
        return 'southern_california';
    }
    return 'sierra_cascade_inyo';
  }

  /** Get shapes for a boundary from assets, if possible.  Fall back to the
   *  REST server, clipping the shapes to the region if the region is non-null. */
  getBoundaryShapes(
    vectorName: string,
    shapeName: string,
    ):Observable<L.Layer> {
      
   var vector: Observable<L.Layer> = of(L.vectorGrid.protobuf(
      "https://dev-geo.planscape.org/geoserver/gwc/service/tms/1.0.0/" + `${vectorName}` + "@EPSG%3A3857@pbf/{z}/{x}/{-y}.pbf",
      { vectorTileLayerStyles: {
        [`${vectorName.split(":")[1]}`]: { // To set style value for every layer name (which is the value after '<region>:' in vectorName)
          weight: 1,
          fillOpacity: 0,
          color: '#0000ff',
          fill: true,
        }
      },
        interactive: true,
        zIndex: 1000, // To ensure boundary is loaded in on top of any other layers
        getFeatureId: function(f:any) {
          return f.properties.OBJECTID; // Every boundary feature must have a unique value OBJECTID in order to for hover info to properly work
        },
        maxZoom: 13,
        }            
      ))

    return vector;


  }

  // Queries the CalMAPPER ArcGIS Web Feature Service for known land management projects without filtering.
  getExistingProjects(): Observable<GeoJSON.GeoJSON> {
    return this.http.get<string>(BackendConstants.END_POINT + '/projects/calmapper').pipe(
      map((response: string) => {
        return JSON.parse(response);
      })
    );
  }

  /** Get colormap values from the REST server. */
  getColormap(colormap: string): Observable<ColormapConfig> {
    return this.http.get<ColormapConfig>(
      BackendConstants.END_POINT.concat(
        `/conditions/colormap/?colormap=${colormap}`
      )
    );
  }

  private populateConditionNameMap(config: ConditionsConfig) {
    let nameMap = this.conditionNameToDisplayNameMap$.value;
    config.pillars?.forEach(pillar => {
      if (!!pillar.pillar_name && !!pillar.display_name) {
        nameMap.set(pillar.pillar_name, pillar.display_name);
      }
      pillar.elements?.forEach(element => {
        if (!!element.element_name && !!element.display_name) {
          nameMap.set(element.element_name, element.display_name);
        }
        element.metrics?.forEach(metric => {
          if (!!metric.metric_name && !!metric.display_name) {
            nameMap.set(metric.metric_name, metric.display_name);
          }
        });
      });
    });
    this.conditionNameToDisplayNameMap$.next(nameMap);
  }
}<|MERGE_RESOLUTION|>--- conflicted
+++ resolved
@@ -1,12 +1,8 @@
 import { HttpClient } from '@angular/common/http';
 import { Injectable } from '@angular/core';
-<<<<<<< HEAD
-import { BehaviorSubject, EMPTY, map, Observable, take, of } from 'rxjs';
 import * as L from 'leaflet';
 import "leaflet.vectorgrid";
-=======
-import { BehaviorSubject, Subject, EMPTY, map, Observable, take, takeUntil } from 'rxjs';
->>>>>>> 66ed5228
+import { BehaviorSubject, Subject, EMPTY, map, Observable, take, takeUntil, of } from 'rxjs';
 
 import { BackendConstants } from '../backend-constants';
 import { SessionService } from '../services';
@@ -57,7 +53,7 @@
       });
 
     this.http
-      .get<BoundaryConfig[]>(BackendConstants.END_POINT + '/boundary/config/?region_name=sierra_cascade_inyo')
+      .get<BoundaryConfig[]>(BackendConstants.END_POINT + '/boundary/config/?region_name='+ `${this.regionToString(this.selectedRegion$.getValue())}`)
       .pipe(take(1))
       .subscribe((config: BoundaryConfig[]) => {
         this.boundaryConfig$.next(config);
@@ -84,10 +80,6 @@
     return this.http.get<GeoJSON.GeoJSON>(path['boundary']);
   }
 
-<<<<<<< HEAD
-  /* Note: these are the names used by the configurations and backend */
-  regionToString(region: Region): string {
-=======
   /**
    * (For reference, currently unused)
    * Gets boundaries for four regions: Sierra Nevada, Southern California,
@@ -100,10 +92,9 @@
     );
   }
 
-  /* Note: these are the names used by the configurations and backend
+    /* Note: these are the names used by the configurations and backend
    * Defaults to Sierra Nevada. */
   regionToString(region: Region | null): string {
->>>>>>> 66ed5228
     switch (region) {
       case Region.SIERRA_NEVADA:
         return 'sierra_cascade_inyo';
