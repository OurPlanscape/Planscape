import { HttpClient } from '@angular/common/http';
import { Injectable } from '@angular/core';
<<<<<<< HEAD
import { BehaviorSubject, Subject, EMPTY, map, switchMap, Observable, take, takeUntil } from 'rxjs';

import { BackendConstants } from '../backend-constants';
import {SessionService} from '../services';
=======
import * as L from 'leaflet';
import "leaflet.vectorgrid";
import { BehaviorSubject, Subject, EMPTY, map, Observable, take, takeUntil, of } from 'rxjs';

import { BackendConstants } from '../backend-constants';
import { SessionService } from '../services';
>>>>>>> e1854801
import {
  BoundaryConfig,
  ColormapConfig,
  ConditionsConfig,
  Region,
} from '../types';


/** A map of Region to static assets for that region. */
const regionToGeojsonMap: Record<Region, Record<string, string>> = {
  [Region.SIERRA_NEVADA]: {
    boundary: 'assets/geojson/sierra_nevada_region.geojson',
    counties: 'assets/geojson/sierra_cascade_inyo/counties.geojson',
    huc10: 'assets/geojson/sierra_cascade_inyo/huc10.geojson',
    huc12: 'assets/geojson/sierra_cascade_inyo/huc12.geojson',
    USFS: 'assets/geojson/sierra_cascade_inyo/USFS.geojson',
    RecentFires: 'assets/geojson/sierra_cascade_inyo/recent_fires.geojson',
    PrescribedBurns: 'assets/geojson/sierra_cascade_inyo/prescribed_burns.geojson'
  },
  [Region.CENTRAL_COAST]: {},
  [Region.NORTHERN_CALIFORNIA]: {},
  [Region.SOUTHERN_CALIFORNIA]: {},
};

@Injectable({
  providedIn: 'root',
})
export class MapService {
  readonly boundaryConfig$ = new BehaviorSubject<BoundaryConfig[] | null>(null);
  readonly conditionsConfig$ = new BehaviorSubject<ConditionsConfig | null>(
    null
  );
  readonly conditionNameToDisplayNameMap$ = new BehaviorSubject<Map<string, string>>(new Map<string, string>());
<<<<<<< HEAD
  readonly selectedRegion$ = new BehaviorSubject<Region | null>(null);
  private readonly destroy$ = new Subject<void>();
  constructor(private http: HttpClient, private sessionService: SessionService) {
    
    this.sessionService
    .region$
    .pipe(takeUntil(this.destroy$))
    .subscribe((region: Region | null) => {
      this.selectedRegion$.next(region);
    });
=======

  readonly selectedRegion$ = new BehaviorSubject<Region | null>(null);

  private readonly destroy$ = new Subject<void>();

  constructor(private http: HttpClient, private sessionService: SessionService) {

    this.sessionService
      .region$
      .pipe(takeUntil(this.destroy$))
      .subscribe((region: Region | null) => {
        this.selectedRegion$.next(region);
      });

>>>>>>> e1854801
    this.http
      .get<BoundaryConfig[]>(BackendConstants.END_POINT + '/boundary/config/?region_name='+ `${this.regionToString(this.selectedRegion$.getValue())}`)
      .pipe(take(1))
      .subscribe((config: BoundaryConfig[]) => {
        this.boundaryConfig$.next(config);
      });
    this.http
      .get<ConditionsConfig>(
        BackendConstants.END_POINT +
          '/conditions/config/?region_name=' + `${this.regionToString(this.selectedRegion$.getValue())}`
      )
      .pipe(take(1))
      .subscribe((config: ConditionsConfig) => {
        this.conditionsConfig$.next(config);
        this.populateConditionNameMap(config);
      });
  }

  /**
   * Gets the GeoJSON for the given region, or an empty observable
   * if the path is empty.
   * */
  getRegionBoundary(region: Region): Observable<GeoJSON.GeoJSON> {
    const path = regionToGeojsonMap[region];
    if (!path || !path['boundary']) return EMPTY;
    return this.http.get<GeoJSON.GeoJSON>(path['boundary']);
  }

  /**
   * (For reference, currently unused)
   * Gets boundaries for four regions: Sierra Nevada, Southern California,
   * Central Coast, Northern California.
   * */
  getRegionBoundaries(): Observable<GeoJSON.GeoJSON> {
    return this.http.get<GeoJSON.GeoJSON>(
      BackendConstants.END_POINT +
        '/boundary/boundary_details/?boundary_name=task_force_regions'
    );
  }

<<<<<<< HEAD
  /* Note: these are the names used by the configurations and backend */
=======
    /* Note: these are the names used by the configurations and backend
   * Defaults to Sierra Nevada. */
>>>>>>> e1854801
  regionToString(region: Region | null): string {
    switch (region) {
      case Region.SIERRA_NEVADA:
        return 'sierra_cascade_inyo';
      case Region.CENTRAL_COAST:
        return 'central_coast';
      case Region.NORTHERN_CALIFORNIA:
        return 'north_coast_inland';
      case Region.SOUTHERN_CALIFORNIA:
        return 'southern_california';
      case null:
        return '';
    }
    return 'sierra_cascade_inyo';
  }

  /** Get shapes for a boundary from assets, if possible.  Fall back to the
   *  REST server, clipping the shapes to the region if the region is non-null. */
  getBoundaryShapes(
    vectorName: string,
    ):Observable<L.Layer> {
      
   var vector: Observable<L.Layer> = of(L.vectorGrid.protobuf(
      "https://dev-geo.planscape.org/geoserver/gwc/service/tms/1.0.0/" + `${vectorName}` + "@EPSG%3A3857@pbf/{z}/{x}/{-y}.pbf",
      { vectorTileLayerStyles: {
        [`${vectorName.split(":")[1]}`]: { // To set style value for every layer name (which is the value after '<region>:' in vectorName)
          weight: 1,
          fillOpacity: 0,
          color: '#0000ff',
          fill: true,
        }
      },
        interactive: true,
        zIndex: 1000, // To ensure boundary is loaded in on top of any other layers
        getFeatureId: function(f:any) {
          return f.properties.OBJECTID; // Every boundary feature must have a unique value OBJECTID in order to for hover info to properly work
        },
        maxZoom: 13,
        }            
      ))

    return vector;


  }

  // Queries the CalMAPPER ArcGIS Web Feature Service for known land management projects without filtering.
  getExistingProjects(): Observable<GeoJSON.GeoJSON> {
    return this.http.get<string>(BackendConstants.END_POINT + '/projects/calmapper').pipe(
      map((response: string) => {
        return JSON.parse(response);
      })
    );
  }

  /** Get colormap values from the REST server. */
  getColormap(colormap: string): Observable<ColormapConfig> {
    return this.http.get<ColormapConfig>(
      BackendConstants.END_POINT.concat(
        `/conditions/colormap/?colormap=${colormap}`
      )
    );
  }

  private populateConditionNameMap(config: ConditionsConfig) {
    let nameMap = this.conditionNameToDisplayNameMap$.value;
    config.pillars?.forEach(pillar => {
      if (!!pillar.pillar_name && !!pillar.display_name) {
        nameMap.set(pillar.pillar_name, pillar.display_name);
      }
      pillar.elements?.forEach(element => {
        if (!!element.element_name && !!element.display_name) {
          nameMap.set(element.element_name, element.display_name);
        }
        element.metrics?.forEach(metric => {
          if (!!metric.metric_name && !!metric.display_name) {
            nameMap.set(metric.metric_name, metric.display_name);
          }
        });
      });
    });
    this.conditionNameToDisplayNameMap$.next(nameMap);
  }
}<|MERGE_RESOLUTION|>--- conflicted
+++ resolved
@@ -1,18 +1,11 @@
 import { HttpClient } from '@angular/common/http';
 import { Injectable } from '@angular/core';
-<<<<<<< HEAD
-import { BehaviorSubject, Subject, EMPTY, map, switchMap, Observable, take, takeUntil } from 'rxjs';
-
-import { BackendConstants } from '../backend-constants';
-import {SessionService} from '../services';
-=======
 import * as L from 'leaflet';
 import "leaflet.vectorgrid";
 import { BehaviorSubject, Subject, EMPTY, map, Observable, take, takeUntil, of } from 'rxjs';
 
 import { BackendConstants } from '../backend-constants';
 import { SessionService } from '../services';
->>>>>>> e1854801
 import {
   BoundaryConfig,
   ColormapConfig,
@@ -46,18 +39,6 @@
     null
   );
   readonly conditionNameToDisplayNameMap$ = new BehaviorSubject<Map<string, string>>(new Map<string, string>());
-<<<<<<< HEAD
-  readonly selectedRegion$ = new BehaviorSubject<Region | null>(null);
-  private readonly destroy$ = new Subject<void>();
-  constructor(private http: HttpClient, private sessionService: SessionService) {
-    
-    this.sessionService
-    .region$
-    .pipe(takeUntil(this.destroy$))
-    .subscribe((region: Region | null) => {
-      this.selectedRegion$.next(region);
-    });
-=======
 
   readonly selectedRegion$ = new BehaviorSubject<Region | null>(null);
 
@@ -72,7 +53,6 @@
         this.selectedRegion$.next(region);
       });
 
->>>>>>> e1854801
     this.http
       .get<BoundaryConfig[]>(BackendConstants.END_POINT + '/boundary/config/?region_name='+ `${this.regionToString(this.selectedRegion$.getValue())}`)
       .pipe(take(1))
@@ -113,12 +93,8 @@
     );
   }
 
-<<<<<<< HEAD
-  /* Note: these are the names used by the configurations and backend */
-=======
     /* Note: these are the names used by the configurations and backend
    * Defaults to Sierra Nevada. */
->>>>>>> e1854801
   regionToString(region: Region | null): string {
     switch (region) {
       case Region.SIERRA_NEVADA:
