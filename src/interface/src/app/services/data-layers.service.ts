import { Injectable } from '@angular/core';
import { environment } from '../../environments/environment';
import { HttpClient } from '@angular/common/http';
import {
  BaseLayer,
  DataLayer,
  DataSet,
  Pagination,
  SearchResult,
} from '@types';
import { map } from 'rxjs';

@Injectable({
  providedIn: 'root',
})
export class DataLayersService {
  constructor(private http: HttpClient) {}

  // ERROR_SURVEY - passes response up
  listDataSets(limit: number, offset?: number) {
    return this.http.get<Pagination<DataSet>>(
      environment.backend_endpoint + '/v2/datasets/',
      {
        withCredentials: true,
        params: { limit: limit, ...(offset ? { offset } : {}) },
      }
    );
  }

  // ERROR_SURVEY - passes response up
  listDataLayers(dataSetId: number) {
    return this.http.get<DataLayer[]>(
      environment.backend_endpoint + '/v2/datasets/' + dataSetId + '/browse/',
      {
        withCredentials: true,
        params: { type: 'RASTER' },
      }
    );
  }

  // ERROR_SURVEY - passes response up
  search(term: string, limit: number, offset?: number) {
    return this.http.get<Pagination<SearchResult>>(
      environment.backend_endpoint + '/v2/datalayers/find_anything/',
      {
        withCredentials: true,
        params: {
          term,
          type: 'RASTER',
          limit: limit,
          ...(offset ? { offset } : {}),
        },
      }
    );
  }

  // ERROR_SURVEY - passes response up
  listBaseLayers() {
    return this.http.get<BaseLayer[]>(
      environment.backend_endpoint + '/v2/datasets/999/browse/',
      {
        withCredentials: true,
        params: { type: 'VECTOR' },
      }
    );
  }

<<<<<<< HEAD
  // ERROR_SURVEY - passes response up
=======
  listBaseLayersByDataSet(dataSetId: number) {
    return this.http.get<BaseLayer[]>(
      environment.backend_endpoint + '/v2/datasets/' + dataSetId + '/browse/',
      {
        withCredentials: true,
        params: { type: 'VECTOR' },
      }
    );
  }

>>>>>>> 106f54f2
  getPublicUrl(id: number) {
    return this.http
      .get<{ layer_url: string }>(
        environment.backend_endpoint + `/v2/datalayers/${id}/urls/`,
        {
          withCredentials: true,
        }
      )
      .pipe(map((data) => data.layer_url));
  }

  getMaxSlopeLayerId() {
    return this.search('Slope', 1).pipe(map((s) => s.results[0].id));
  }

  getDistanceToRoadsLayerId() {
    return this.search('Distance from Roads - CA', 1).pipe(
      map((s) => s.results[0].id)
    );
  }
}<|MERGE_RESOLUTION|>--- conflicted
+++ resolved
@@ -65,9 +65,7 @@
     );
   }
 
-<<<<<<< HEAD
   // ERROR_SURVEY - passes response up
-=======
   listBaseLayersByDataSet(dataSetId: number) {
     return this.http.get<BaseLayer[]>(
       environment.backend_endpoint + '/v2/datasets/' + dataSetId + '/browse/',
@@ -78,7 +76,6 @@
     );
   }
 
->>>>>>> 106f54f2
   getPublicUrl(id: number) {
     return this.http
       .get<{ layer_url: string }>(
