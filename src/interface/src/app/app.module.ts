import { LayoutModule } from '@angular/cdk/layout';
import { CommonModule } from '@angular/common';
import { HttpClientModule } from '@angular/common/http';
import { NgModule } from '@angular/core';
import { FormsModule } from '@angular/forms';
import { BrowserModule } from '@angular/platform-browser';
import { BrowserAnimationsModule } from '@angular/platform-browser/animations';
import { CookieService } from 'ngx-cookie-service';
import { ReactiveFormsModule } from '@angular/forms';

import { AccountDialogComponent } from './account-dialog/account-dialog.component';
import { AppRoutingModule } from './app-routing.module';
import { AppComponent } from './app.component';
import { AuthGuard, AuthService } from './auth.service';
import { LoginComponent } from './login/login.component';
import { MapService } from './map.service';
import { MapNameplateComponent } from './map/map-nameplate/map-nameplate.component';
import { MapComponent } from './map/map.component';
import { ProjectCardComponent } from './map/project-card/project-card.component';
import { MaterialModule } from './material/material.module';
import { NavigationComponent } from './navigation/navigation.component';
import { PopupService } from './popup.service';
import { RegionSelectionComponent } from './region-selection/region-selection.component';
import { SessionService } from './session.service';
import { SharedModule } from './shared/shared.module';
import { SignupComponent } from './signup/signup.component';
import { StringifyMapConfigPipe } from './stringify-map-config.pipe';
import { TopBarComponent } from './top-bar/top-bar.component';
import { PlanCreateDialogComponent } from './map/plan-create-dialog/plan-create-dialog.component';

@NgModule({
  declarations: [
    AppComponent,
    MapComponent,
    LoginComponent,
    SignupComponent,
    NavigationComponent,
    TopBarComponent,
    AccountDialogComponent,
    RegionSelectionComponent,
    ProjectCardComponent,
<<<<<<< HEAD
    StringifyMapConfigPipe,
    MapNameplateComponent,
=======
    PlanCreateDialogComponent,
>>>>>>> c373d2bc
  ],
  imports: [
    AppRoutingModule,
    BrowserAnimationsModule,
    BrowserModule,
    CommonModule,
    FormsModule,
    HttpClientModule,
    LayoutModule,
    MaterialModule,
    SharedModule,
    ReactiveFormsModule,
  ],
  providers: [
    AuthService,
    AuthGuard,
    PopupService,
    MapService,
    CookieService,
    SessionService,
  ],
  bootstrap: [AppComponent],
  entryComponents: [AccountDialogComponent],
})
export class AppModule {}<|MERGE_RESOLUTION|>--- conflicted
+++ resolved
@@ -39,12 +39,9 @@
     AccountDialogComponent,
     RegionSelectionComponent,
     ProjectCardComponent,
-<<<<<<< HEAD
     StringifyMapConfigPipe,
     MapNameplateComponent,
-=======
     PlanCreateDialogComponent,
->>>>>>> c373d2bc
   ],
   imports: [
     AppRoutingModule,
