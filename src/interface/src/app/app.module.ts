--- conflicted
+++ resolved
@@ -60,13 +60,10 @@
 import { DeleteAccountComponent } from './account/delete-account/delete-account.component';
 import { MenuComponent } from './account/menu/menu.component';
 import { NgxMaskModule } from 'ngx-mask';
-<<<<<<< HEAD
 import { ThankYouComponent } from './signup/thank-you/thank-you.component';
 import { LearnMoreComponent } from './home/learn-more/learn-more.component';
 import { HorizonalCardComponent } from './home/horizonal-card/horizonal-card.component';
-=======
 import { EditUserFieldComponent } from './account/edit-user-field/edit-user-field.component';
->>>>>>> 580e3009
 
 @NgModule({
   declarations: [
@@ -98,13 +95,10 @@
     CredentialsComponent,
     DeleteAccountComponent,
     MenuComponent,
-<<<<<<< HEAD
     ThankYouComponent,
     LearnMoreComponent,
     HorizonalCardComponent,
-=======
     EditUserFieldComponent,
->>>>>>> 580e3009
   ],
   imports: [
     AppRoutingModule,
