--- conflicted
+++ resolved
@@ -44,13 +44,8 @@
 import { StringifyMapConfigPipe } from './stringify-map-config.pipe';
 import { TopBarComponent } from './top-bar/top-bar.component';
 import { DeleteAccountDialogComponent } from './account-dialog/delete-account-dialog/delete-account-dialog.component';
-<<<<<<< HEAD
 import { environment } from 'src/environments/environment';
-=======
-import { environment } from "src/environments/environment";
-import {RegionDropdownComponent} from "./region-dropdown/region-dropdown.component";
-
->>>>>>> 3ca912bd
+import { RegionDropdownComponent } from './region-dropdown/region-dropdown.component';
 
 @NgModule({
   declarations: [
@@ -73,7 +68,7 @@
     PlanTableComponent,
     SignInDialogComponent,
     DeleteAccountDialogComponent,
-    RegionDropdownComponent
+    RegionDropdownComponent,
   ],
   imports: [
     AppRoutingModule,
