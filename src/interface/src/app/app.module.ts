--- conflicted
+++ resolved
@@ -61,11 +61,8 @@
 import { MenuComponent } from './account/menu/menu.component';
 import { NgxMaskModule } from 'ngx-mask';
 import { EditUserFieldComponent } from './account/edit-user-field/edit-user-field.component';
-<<<<<<< HEAD
 import { InfoCardComponent } from './signup/info-card/info-card.component';
-=======
 import { ChangePasswordComponent } from './account/change-password/change-password.component';
->>>>>>> 961df27b
 
 @NgModule({
   declarations: [
@@ -98,11 +95,8 @@
     DeleteAccountComponent,
     MenuComponent,
     EditUserFieldComponent,
-<<<<<<< HEAD
     InfoCardComponent,
-=======
     ChangePasswordComponent,
->>>>>>> 961df27b
   ],
   imports: [
     AppRoutingModule,
