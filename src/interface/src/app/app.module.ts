import { LayoutModule } from '@angular/cdk/layout';
import { CommonModule } from '@angular/common';
import { HttpClientModule, HttpClientXsrfModule } from '@angular/common/http';
import { NgModule } from '@angular/core';
import { FormsModule, ReactiveFormsModule } from '@angular/forms';
import { BrowserModule } from '@angular/platform-browser';
import { BrowserAnimationsModule } from '@angular/platform-browser/animations';
import { CookieService } from 'ngx-cookie-service';
import {
  NgxGoogleAnalyticsModule,
  NgxGoogleAnalyticsRouterModule,
} from 'ngx-google-analytics';

import { AccountDialogComponent } from './account-dialog/account-dialog.component';
import { AppRoutingModule } from './app-routing.module';
import { AppComponent } from './app.component';
<<<<<<< HEAD
import { AuthGuard, AuthService, MapService, PlanService, PopupService, SessionService } from './services';
=======
import { FeaturesModule } from './features/features.module';
>>>>>>> d5369198
import { LoginComponent } from './login/login.component';
import { LayerInfoCardComponent } from './map/layer-info-card/layer-info-card.component';
import { MapNameplateComponent } from './map/map-nameplate/map-nameplate.component';
import { MapComponent } from './map/map.component';
import { PlanCreateDialogComponent } from './map/plan-create-dialog/plan-create-dialog.component';
import { ProjectCardComponent } from './map/project-card/project-card.component';
import { MaterialModule } from './material/material.module';
import { NavigationComponent } from './navigation/navigation.component';
import { PlanComponent } from './plan/plan.component';
import { RegionSelectionComponent } from './region-selection/region-selection.component';
import {
  AuthGuard,
  AuthService,
  MapService,
  PopupService,
  SessionService,
} from './services';
import { SharedModule } from './shared/shared.module';
import { SignupComponent } from './signup/signup.component';
import { StringifyMapConfigPipe } from './stringify-map-config.pipe';
import { TopBarComponent } from './top-bar/top-bar.component';

@NgModule({
  declarations: [
    AppComponent,
    MapComponent,
    LoginComponent,
    SignupComponent,
    NavigationComponent,
    TopBarComponent,
    AccountDialogComponent,
    RegionSelectionComponent,
    ProjectCardComponent,
    StringifyMapConfigPipe,
    MapNameplateComponent,
    PlanCreateDialogComponent,
    LayerInfoCardComponent,
    PlanComponent,
  ],
  imports: [
    AppRoutingModule,
    BrowserAnimationsModule,
    BrowserModule,
    CommonModule,
    FeaturesModule,
    FormsModule,
    HttpClientModule,
    HttpClientXsrfModule.withOptions({
      cookieName: 'csrftoken',
      headerName: 'X-CSRFTOKEN'
    }),
    LayoutModule,
    MaterialModule,
    NgxGoogleAnalyticsModule,
    NgxGoogleAnalyticsRouterModule,
    SharedModule,
    ReactiveFormsModule,
  ],
  providers: [
    AuthService,
    AuthGuard,
    PopupService,
    MapService,
    PlanService,
    CookieService,
    SessionService,
  ],
  bootstrap: [AppComponent],
  entryComponents: [AccountDialogComponent],
})
export class AppModule {}<|MERGE_RESOLUTION|>--- conflicted
+++ resolved
@@ -14,11 +14,7 @@
 import { AccountDialogComponent } from './account-dialog/account-dialog.component';
 import { AppRoutingModule } from './app-routing.module';
 import { AppComponent } from './app.component';
-<<<<<<< HEAD
-import { AuthGuard, AuthService, MapService, PlanService, PopupService, SessionService } from './services';
-=======
 import { FeaturesModule } from './features/features.module';
->>>>>>> d5369198
 import { LoginComponent } from './login/login.component';
 import { LayerInfoCardComponent } from './map/layer-info-card/layer-info-card.component';
 import { MapNameplateComponent } from './map/map-nameplate/map-nameplate.component';
@@ -33,6 +29,7 @@
   AuthGuard,
   AuthService,
   MapService,
+  PlanService,
   PopupService,
   SessionService,
 } from './services';
