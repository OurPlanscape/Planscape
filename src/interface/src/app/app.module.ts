import { LayoutModule } from '@angular/cdk/layout';
import { HttpClientModule } from '@angular/common/http';
import { NgModule } from '@angular/core';
import { CommonModule } from '@angular/common';
import { FormsModule } from '@angular/forms';
import { MatButtonModule } from '@angular/material/button';
import { MatCardModule } from '@angular/material/card';
import { MatDialogModule } from '@angular/material/dialog';
import { MatFormFieldModule } from '@angular/material/form-field';
import { MatIconModule } from '@angular/material/icon';
import { MatInputModule } from '@angular/material/input';
import { MatListModule } from '@angular/material/list';
import { MatSidenavModule } from '@angular/material/sidenav';
import { MatSliderModule } from '@angular/material/slider';
import { MatToolbarModule } from '@angular/material/toolbar';
import { BrowserModule } from '@angular/platform-browser';
import { BrowserAnimationsModule } from '@angular/platform-browser/animations';
import { CookieService } from 'ngx-cookie-service';

import { AppRoutingModule } from './app-routing.module';
import { AppComponent } from './app.component';
import { AuthGuard, AuthService } from './auth.service';
import { BoundaryService } from './boundary.service';
import { LoginComponent } from './login/login.component';
import { MapComponent } from './map/map.component';
import { NavigationComponent } from './navigation/navigation.component';
import { PopupService } from './popup.service';
import { SignupComponent } from './signup/signup.component';
import { TopBarComponent } from './top-bar/top-bar.component';
<<<<<<< HEAD
import { AccountDialogComponent } from './account-dialog/account-dialog.component';
=======
import { RegionSelectionComponent } from './region-selection/region-selection.component';
>>>>>>> e867d8c5

@NgModule({
  declarations: [
    AppComponent,
    MapComponent,
    LoginComponent,
    SignupComponent,
    NavigationComponent,
    TopBarComponent,
<<<<<<< HEAD
    AccountDialogComponent,
=======
    RegionSelectionComponent,
>>>>>>> e867d8c5
  ],
  imports: [
    BrowserModule,
    AppRoutingModule,
    BrowserAnimationsModule,
    HttpClientModule,
    MatSliderModule,
    LayoutModule,
    MatToolbarModule,
    MatButtonModule,
    MatSidenavModule,
    MatIconModule,
    MatListModule,
    FormsModule,
    CommonModule,
    MatIconModule,
    MatCardModule,
    MatFormFieldModule,
    MatInputModule,
    MatDialogModule,
  ],
  providers: [
    AuthService,
    AuthGuard,
    PopupService,
    BoundaryService,
    CookieService,
  ],
  bootstrap: [AppComponent],
  entryComponents: [AccountDialogComponent],
})
export class AppModule { }<|MERGE_RESOLUTION|>--- conflicted
+++ resolved
@@ -27,11 +27,8 @@
 import { PopupService } from './popup.service';
 import { SignupComponent } from './signup/signup.component';
 import { TopBarComponent } from './top-bar/top-bar.component';
-<<<<<<< HEAD
 import { AccountDialogComponent } from './account-dialog/account-dialog.component';
-=======
 import { RegionSelectionComponent } from './region-selection/region-selection.component';
->>>>>>> e867d8c5
 
 @NgModule({
   declarations: [
@@ -41,11 +38,8 @@
     SignupComponent,
     NavigationComponent,
     TopBarComponent,
-<<<<<<< HEAD
     AccountDialogComponent,
-=======
     RegionSelectionComponent,
->>>>>>> e867d8c5
   ],
   imports: [
     BrowserModule,
