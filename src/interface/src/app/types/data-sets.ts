--- conflicted
+++ resolved
@@ -58,18 +58,17 @@
   [key: string]: any;
 }
 
-<<<<<<< HEAD
-export interface Styles {}
+export interface Styles { }
 
 // TODO: not sure if the above type is meant to serve this purpose, but...
 export interface LayerStyleEntry {
   colorHex: string;
   entryLabel: string;
-=======
+}
+
 export interface Styles {
   id: number;
   data: StyleJson;
->>>>>>> 4dfd7f22
 }
 
 export interface DataLayer {
