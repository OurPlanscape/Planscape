import { Region } from './region.types';

export interface Plan extends BasePlan {
  id: string;
  name: string;
  ownerId: string;
  region: Region;
  planningArea?: GeoJSON.GeoJSON;
  createdTimestamp?: number;
  updatedTimestamp?: number;
  savedScenarios?: number;
}

export interface BasePlan {
  id?: string;
  name: string;
  ownerId: string;
  region: Region;
  planningArea?: GeoJSON.GeoJSON;
}

export interface PlanPreview {
  id: string;
  name: string;
  createdTimestamp?: number;  // in milliseconds since epoch
  region?: Region;
  savedScenarios?: number;
  configurations?: number;
  status?: string;
}

export interface Scenario {
  id: string;
  createdTimestamp?: number; //in milliseconds since epoch
<<<<<<< HEAD
  owner?: string;
  planId?: string;
  maxBudget?: number;
  maxTreatmentAreaRatio?: number;
  maxRoadDistance?: number;
  maxSlope?: number;
  priorities?: string[];
  weights?: string[];
  notes?: string;
=======
>>>>>>> 8f20b7e4
}

export interface ProjectConfig {
  id: number;
  planId?: number;
  max_budget?: number;
  max_treatment_area_ratio?: number;
  max_road_distance?: number;
  max_slope?: number;
  priorities?: string[];
  weights?: number[];
  createdTimestamp? : number;
}

export interface PlanConditionScores {
  conditions: PlanConditionScore[];
}

export interface PlanConditionScore {
  condition: string;
  mean_score: number;
}<|MERGE_RESOLUTION|>--- conflicted
+++ resolved
@@ -32,7 +32,6 @@
 export interface Scenario {
   id: string;
   createdTimestamp?: number; //in milliseconds since epoch
-<<<<<<< HEAD
   owner?: string;
   planId?: string;
   maxBudget?: number;
@@ -42,8 +41,6 @@
   priorities?: string[];
   weights?: string[];
   notes?: string;
-=======
->>>>>>> 8f20b7e4
 }
 
 export interface ProjectConfig {
