--- conflicted
+++ resolved
@@ -14,10 +14,7 @@
   area_acres: number;
   area_m2: number;
   creator: string;
-<<<<<<< HEAD
-=======
   user?: number;
->>>>>>> 6b72c9f5
   role?: string;
   permissions?: string[];
 }
