import { Region } from './region.types';

export interface Plan extends BasePlan {
  id: string;
  name: string;
  ownerId: string;
  region: Region;
  planningArea?: GeoJSON.GeoJSON;
  createdTimestamp?: number;
  lastUpdated?: Date;
  scenarios?: number;
  configs?: number;
  notes?: string;
}

export interface BasePlan {
  id?: string;
  name: string;
  ownerId: string;
  region: Region;
  scenarios?: number;
  lastUpdated?: Date;
  notes?: string;
  planningArea?: GeoJSON.GeoJSON;
}

export interface PlanPreview {
  id: number;
  name: string;
  notes: string;
  ownerId: number;
  region: Region;
  scenarios: number;
  lastUpdated?: Date;
  geometry?: GeoJSON.GeoJSON;
}

export interface Scenario {
  id?: string;
  name: string;
  notes?: string;
  planning_area: string;
  configuration: ScenarioConfig;
}

export interface ScenarioConfig {
  created_timestamp?: number;
  est_cost?: number;
  excluded_areas?: { [key: string]: boolean[] };
  max_budget?: number;
  max_slope?: number;
  max_treatment_area_ratio?: number;
  min_distance_from_road?: number;
<<<<<<< HEAD
  max_slope?: number;
  priorities?: string[];
  weights?: number[];
  projectAreas?: ProjectArea[];
  createdTimestamp?: number;
  excluded_areas?: string[];
=======
  project_areas?: ProjectArea[];
  treatment_question?: TreatmentQuestionConfig | null;
>>>>>>> 2898bd00
}

export interface TreatmentGoalConfig {
  category_name?: string;
  questions: TreatmentQuestionConfig[];
}

export interface TreatmentQuestionConfig {
  global_thresholds?: string[];
  long_question_text?: string;
  scenario_output_fields?: string[];
  scenario_priorities?: string[];
  short_question_text?: string;
  stand_thresholds?: string[];
  weights?: number[];
}

export interface Priority {
  id: string;
  name: string;
  weight: number;
}

export interface ProjectConfig {
  id: number;
  name?: string;
  est_cost?: number;
  max_budget?: number;
  max_treatment_area_ratio?: number;
  min_distance_from_road?: number;
  max_slope?: number;
  priorities?: string[];
  weights?: number[];
  createdTimestamp?: number;
  excluded_areas?: { [key: string]: boolean[] };
}

export interface ProjectArea {
  id: string;
  projectId?: string;
  projectArea: GeoJSON.GeoJSON;
  owner?: string;
  estimatedAreaTreated?: number;
  actualAcresTreated?: number;
}

export interface PlanConditionScores {
  conditions: PlanConditionScore[];
}

export interface PlanConditionScore {
  condition: string;
  mean_score: number;
}<|MERGE_RESOLUTION|>--- conflicted
+++ resolved
@@ -46,22 +46,13 @@
 export interface ScenarioConfig {
   created_timestamp?: number;
   est_cost?: number;
-  excluded_areas?: { [key: string]: boolean[] };
   max_budget?: number;
   max_slope?: number;
   max_treatment_area_ratio?: number;
   min_distance_from_road?: number;
-<<<<<<< HEAD
-  max_slope?: number;
-  priorities?: string[];
-  weights?: number[];
-  projectAreas?: ProjectArea[];
-  createdTimestamp?: number;
-  excluded_areas?: string[];
-=======
   project_areas?: ProjectArea[];
   treatment_question?: TreatmentQuestionConfig | null;
->>>>>>> 2898bd00
+  excluded_areas?: string[];
 }
 
 export interface TreatmentGoalConfig {
