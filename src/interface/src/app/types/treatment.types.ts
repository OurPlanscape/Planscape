--- conflicted
+++ resolved
@@ -7,20 +7,6 @@
   created_at: string;
   creator_name: string;
 }
-
-<<<<<<< HEAD
-export type TreatmentType =
-  | 'No Treatment'
-  | 'Moderate thin & Biomass removal'
-  | 'Heavy thin & Biomass removal'
-  | 'Moderate thin & Pile burn'
-  | 'Heavy thin & Pile burn'
-  | 'Moderate mastication'
-  | 'Heavy mastication'
-  | 'Prescribed fire'
-  | 'Heavy thin & RX fire'
-  | 'Mastication & RX fire';
-=======
 interface TreatmentProjectArea {
   project_area_id: number;
   project_area_name: string;
@@ -43,5 +29,4 @@
 
 export interface TreatmentSummary {
   project_areas: TreatmentProjectArea[];
-}
->>>>>>> a45e723d
+}