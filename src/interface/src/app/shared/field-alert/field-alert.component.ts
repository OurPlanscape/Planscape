import { Component, Input } from '@angular/core';
<<<<<<< HEAD
=======
import { FormMessageType } from '../../types/data.types';
>>>>>>> 750ba13c

@Component({
  selector: 'app-field-alert',
  templateUrl: './field-alert.component.html',
  styleUrls: ['./field-alert.component.scss'],
})
export class FieldAlertComponent {
<<<<<<< HEAD
  @Input() visible: boolean = false;
=======
>>>>>>> 750ba13c
  @Input() message!: string;
  @Input() title!: string;
  @Input() messageType: FormMessageType = FormMessageType.ERROR;

<<<<<<< HEAD
  constructor() {}
=======
  icons: Record<FormMessageType, string> = {
    [FormMessageType.SUCCESS]: 'assets/svg/icons/checkmark-round-fill.svg',
    [FormMessageType.ERROR]: 'assets/svg/icons/warning-icon-fill.svg',
    [FormMessageType.ALERT]: 'assets/svg/icons/exclamation-square-fill.svg',
  };

  boxClass: Record<FormMessageType, string> = {
    [FormMessageType.SUCCESS]: 'success',
    [FormMessageType.ERROR]: 'error',
    [FormMessageType.ALERT]: 'alert',
  };
>>>>>>> 750ba13c
}<|MERGE_RESOLUTION|>--- conflicted
+++ resolved
@@ -1,8 +1,5 @@
 import { Component, Input } from '@angular/core';
-<<<<<<< HEAD
-=======
 import { FormMessageType } from '../../types/data.types';
->>>>>>> 750ba13c
 
 @Component({
   selector: 'app-field-alert',
@@ -10,17 +7,10 @@
   styleUrls: ['./field-alert.component.scss'],
 })
 export class FieldAlertComponent {
-<<<<<<< HEAD
-  @Input() visible: boolean = false;
-=======
->>>>>>> 750ba13c
   @Input() message!: string;
   @Input() title!: string;
   @Input() messageType: FormMessageType = FormMessageType.ERROR;
 
-<<<<<<< HEAD
-  constructor() {}
-=======
   icons: Record<FormMessageType, string> = {
     [FormMessageType.SUCCESS]: 'assets/svg/icons/checkmark-round-fill.svg',
     [FormMessageType.ERROR]: 'assets/svg/icons/warning-icon-fill.svg',
@@ -32,5 +22,4 @@
     [FormMessageType.ERROR]: 'error',
     [FormMessageType.ALERT]: 'alert',
   };
->>>>>>> 750ba13c
 }