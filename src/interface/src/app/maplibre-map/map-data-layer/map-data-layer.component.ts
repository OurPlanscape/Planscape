--- conflicted
+++ resolved
@@ -1,13 +1,8 @@
 import { Component, Input, OnInit } from '@angular/core';
 import { untilDestroyed, UntilDestroy } from '@ngneat/until-destroy';
 import { DataLayersStateService } from 'src/app/data-layers/data-layers.state.service';
-<<<<<<< HEAD
-import { DataLayer } from '@types';
 import { generateColorFunction } from '../../data-layers/utilities';
-=======
 import { DataLayer, FrontendConstants } from '@types';
-import { makeColorFunction } from '../../data-layers/utilities';
->>>>>>> 10d8f717
 import { setColorFunction } from '@geomatico/maplibre-cog-protocol';
 import {
   Map as MapLibreMap,
