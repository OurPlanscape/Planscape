import { Component, Input, OnInit } from '@angular/core';
import { untilDestroyed, UntilDestroy } from '@ngneat/until-destroy';
import { DataLayersStateService } from 'src/app/data-layers/data-layers.state.service';
import { generateColorFunction } from '../../data-layers/utilities';
import { DataLayer, FrontendConstants } from '@types';
import { setColorFunction } from '@geomatico/maplibre-cog-protocol';
import {
  Map as MapLibreMap,
  RasterLayerSpecification,
  RasterSourceSpecification,
} from 'maplibre-gl';
import { MatSnackBar } from '@angular/material/snack-bar';
<<<<<<< HEAD
import { SNACK_ERROR_CONFIG } from '@shared';
import * as Sentry from '@sentry/browser';
=======
import { SNACK_ERROR_CONFIG, SNACK_DEBUG_CONFIG } from '@shared';
import { environment } from 'src/environments/environment';
>>>>>>> d539fbdb

@UntilDestroy()
@Component({
  selector: 'app-map-data-layer',
  standalone: true,
  imports: [],
  template: '',
})
export class MapDataLayerComponent implements OnInit {
  @Input() mapLibreMap!: MapLibreMap;
  opacity: number = FrontendConstants.MAPLIBRE_MAP_DATA_LAYER_OPACITY;
  tileSize: number = FrontendConstants.MAPLIBRE_MAP_DATA_LAYER_TILESIZE;
  cogUrl: string | null = null;

  constructor(
    private dataLayersStateService: DataLayersStateService,
    private matSnackBar: MatSnackBar
  ) {
    dataLayersStateService.selectedDataLayer$
      .pipe(untilDestroyed(this))
      .subscribe((dataLayer: DataLayer | null) => {
        if (dataLayer?.public_url) {
          this.cogUrl = `cog://${dataLayer?.public_url}`;
          const colorFn = generateColorFunction(dataLayer?.styles[0].data);
          setColorFunction(dataLayer?.public_url ?? '', colorFn);
          this.tileSize =
            dataLayer.info.blockxsize ??
            FrontendConstants.MAPLIBRE_MAP_DATA_LAYER_TILESIZE;
          this.addRasterLayer();
        } else {
          this.cogUrl = null;
          this.removeRasterLayer();
        }
      });
  }

  ngOnInit(): void {
    this.addListeners();
  }

  addListeners() {
    this.mapLibreMap.on('styledata', () => {
      // if the style change caused the other layers to be removed, then we need to re-add them.
      if (!this.mapLibreMap.getSource('rasterImage')) {
        this.addRasterLayer();
      }
    });

    this.mapLibreMap.on('data', (event: any) => {
      if (
        this.mapLibreMap.getSource('rasterImage') &&
        event.sourceId === 'rasterImage' &&
        event.isSourceLoaded
      ) {
        this.dataLayersStateService.setDataLayerLoading(false);
      }
    });

    this.mapLibreMap.on('error', (event: any) => {
      if (
        this.mapLibreMap.getSource('rasterImage') &&
        event.sourceId === 'rasterImage' &&
        !event.isSourceLoaded
      ) {
        this.dataLayersStateService.setDataLayerLoading(false);
<<<<<<< HEAD
        this.matSnackBar.open(
          '[Error] Unable to load data layer.',
          'Dismiss',
          SNACK_ERROR_CONFIG
        );

        const debugDetails =
          `Unable to load data layer:\n` +
          `${event.error.name}\n` +
          `${event.error.message}\n` +
          `${event.error.errors.join(',')}\n` +
          `${event.source.url},\n${event.error.errors.join(',')}`;
        Sentry.captureException(debugDetails);
=======

        if (environment.debug_layers) {
          console.error('MapLibre Error:', event);
          console.error('Error:', event.error);
          console.error('Error type:', event.error.name);
          console.error('Error message:', event.error.message);
          console.error('Error details:', event.error.errors.join(','));
          console.error('Source url:', event.source.url);
          console.error(
            'source details:',
            this.mapLibreMap.getSource('rasterImage')
          );
          this.dataLayersStateService.setDataLayerLoading(false);

          const snackDebugMessage =
            `[Error] Unable to load data layer:\n` +
            `${event.error.name}\n` +
            `${event.error.message}\n` +
            `${event.error.errors.join(',')}\n` +
            `${event.source.url.split(/[&?]/).join('\n')},\n` +
            `${event.error.errors.join(',')}`;
          this.matSnackBar.open(
            snackDebugMessage,
            'Dismiss',
            SNACK_DEBUG_CONFIG
          );
        } else {
          this.matSnackBar.open(
            '[Error] Unable to load data layer.',
            'Dismiss',
            SNACK_ERROR_CONFIG
          );
        }
>>>>>>> d539fbdb
      }
    });
  }

  addRasterLayer(): void {
    if (this.mapLibreMap && this.cogUrl) {
      const rasterSource: RasterSourceSpecification = {
        type: 'raster',
        url: this.cogUrl,
        tileSize: this.tileSize,
        minzoom: FrontendConstants.MAPLIBRE_MAP_MIN_ZOOM,
        maxzoom: FrontendConstants.MAPLIBRE_MAP_MAX_ZOOM,
      };

      const rasterLayer: RasterLayerSpecification = {
        id: 'image-layer',
        type: 'raster',
        source: 'rasterImage',
        paint: {
          'raster-opacity': this.opacity,
          'raster-resampling': 'nearest',
        },
      };
      this.removeRasterLayer();
      this.mapLibreMap.addSource('rasterImage', rasterSource);
      this.mapLibreMap.addLayer(rasterLayer, 'bottom-layer');
    }
  }

  removeRasterLayer(): void {
    if (this.mapLibreMap) {
      if (this.mapLibreMap.getLayer('image-layer')) {
        this.mapLibreMap.removeLayer('image-layer');
      }
      if (this.mapLibreMap.getSource('rasterImage')) {
        this.mapLibreMap.removeSource('rasterImage');
      }
    }
  }
}<|MERGE_RESOLUTION|>--- conflicted
+++ resolved
@@ -10,14 +10,8 @@
   RasterSourceSpecification,
 } from 'maplibre-gl';
 import { MatSnackBar } from '@angular/material/snack-bar';
-<<<<<<< HEAD
 import { SNACK_ERROR_CONFIG } from '@shared';
 import * as Sentry from '@sentry/browser';
-=======
-import { SNACK_ERROR_CONFIG, SNACK_DEBUG_CONFIG } from '@shared';
-import { environment } from 'src/environments/environment';
->>>>>>> d539fbdb
-
 @UntilDestroy()
 @Component({
   selector: 'app-map-data-layer',
@@ -82,7 +76,6 @@
         !event.isSourceLoaded
       ) {
         this.dataLayersStateService.setDataLayerLoading(false);
-<<<<<<< HEAD
         this.matSnackBar.open(
           '[Error] Unable to load data layer.',
           'Dismiss',
@@ -96,41 +89,6 @@
           `${event.error.errors.join(',')}\n` +
           `${event.source.url},\n${event.error.errors.join(',')}`;
         Sentry.captureException(debugDetails);
-=======
-
-        if (environment.debug_layers) {
-          console.error('MapLibre Error:', event);
-          console.error('Error:', event.error);
-          console.error('Error type:', event.error.name);
-          console.error('Error message:', event.error.message);
-          console.error('Error details:', event.error.errors.join(','));
-          console.error('Source url:', event.source.url);
-          console.error(
-            'source details:',
-            this.mapLibreMap.getSource('rasterImage')
-          );
-          this.dataLayersStateService.setDataLayerLoading(false);
-
-          const snackDebugMessage =
-            `[Error] Unable to load data layer:\n` +
-            `${event.error.name}\n` +
-            `${event.error.message}\n` +
-            `${event.error.errors.join(',')}\n` +
-            `${event.source.url.split(/[&?]/).join('\n')},\n` +
-            `${event.error.errors.join(',')}`;
-          this.matSnackBar.open(
-            snackDebugMessage,
-            'Dismiss',
-            SNACK_DEBUG_CONFIG
-          );
-        } else {
-          this.matSnackBar.open(
-            '[Error] Unable to load data layer.',
-            'Dismiss',
-            SNACK_ERROR_CONFIG
-          );
-        }
->>>>>>> d539fbdb
       }
     });
   }
