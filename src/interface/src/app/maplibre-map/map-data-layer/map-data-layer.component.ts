<<<<<<< HEAD
import { Component } from '@angular/core';
import { NgIf } from '@angular/common';
=======
import { Component, Input, OnInit } from '@angular/core';
import { untilDestroyed, UntilDestroy } from '@ngneat/until-destroy';
import { DataLayersStateService } from 'src/app/data-layers/data-layers.state.service';
import { DataLayer } from '@types';
>>>>>>> a96ff6c7
import { makeColorFunction } from '../../data-layers/utilities';
import { setColorFunction } from '@geomatico/maplibre-cog-protocol';
import {
  Map as MapLibreMap,
  RasterLayerSpecification,
  RasterSourceSpecification,
} from 'maplibre-gl';

@UntilDestroy()
@Component({
  selector: 'app-map-data-layer',
  standalone: true,
  imports: [],
  template: '',
})
export class MapDataLayerComponent implements OnInit {
  @Input() mapLibreMap!: MapLibreMap;
  opacity = 0.75;
  tileSize = 512;
  cogUrl: string | null = null;

  constructor(private dataLayersStateService: DataLayersStateService) {
    dataLayersStateService.selectedDataLayer$
      .pipe(untilDestroyed(this))
      .subscribe((dataLayer: DataLayer | null) => {
        if (dataLayer?.public_url) {
          this.cogUrl = `cog://${dataLayer?.public_url}`;
          const colorFn = makeColorFunction(dataLayer?.styles[0].data);
          setColorFunction(dataLayer?.public_url ?? '', colorFn);
<<<<<<< HEAD
=======
          this.tileSize = dataLayer.info.blockxsize ?? 512;
          this.addRasterLayer();
>>>>>>> a96ff6c7
        } else {
          this.cogUrl = null;
          this.removeRasterLayer();
        }
      });
  }

  ngOnInit(): void {
    this.addListeners();
  }

  addListeners() {
    this.mapLibreMap.on('styledata', () => {
      // if the style change caused the other layers to be removed, then we need to re-add them.
      if (!this.mapLibreMap.getSource('rasterImage')) {
        this.addRasterLayer();
      }
    });

    this.mapLibreMap.on('data', (event: any) => {
      if (
        this.mapLibreMap.getSource('rasterImage') &&
        event.sourceId === 'rasterImage' &&
        event.isSourceLoaded
      ) {
        this.dataLayersStateService.setDataLayerLoading(false);
      }
    });
  }

  addRasterLayer(): void {
    if (this.mapLibreMap && this.cogUrl) {
      const rasterSource: RasterSourceSpecification = {
        type: 'raster',
        url: this.cogUrl,
        tileSize: this.tileSize,
      };

      const rasterLayer: RasterLayerSpecification = {
        id: 'image-layer',
        type: 'raster',
        source: 'rasterImage',
        paint: {
          'raster-opacity': this.opacity,
          'raster-resampling': 'nearest',
        },
      };
      this.removeRasterLayer();
      this.mapLibreMap.addSource('rasterImage', rasterSource);
      this.mapLibreMap.addLayer(rasterLayer, 'bottom-layer');
    }
  }

  removeRasterLayer(): void {
    if (this.mapLibreMap) {
      if (this.mapLibreMap.getLayer('image-layer')) {
        this.mapLibreMap.removeLayer('image-layer');
      }
      if (this.mapLibreMap.getSource('rasterImage')) {
        this.mapLibreMap.removeSource('rasterImage');
      }
    }
  }
}<|MERGE_RESOLUTION|>--- conflicted
+++ resolved
@@ -1,12 +1,7 @@
-<<<<<<< HEAD
-import { Component } from '@angular/core';
-import { NgIf } from '@angular/common';
-=======
 import { Component, Input, OnInit } from '@angular/core';
 import { untilDestroyed, UntilDestroy } from '@ngneat/until-destroy';
 import { DataLayersStateService } from 'src/app/data-layers/data-layers.state.service';
 import { DataLayer } from '@types';
->>>>>>> a96ff6c7
 import { makeColorFunction } from '../../data-layers/utilities';
 import { setColorFunction } from '@geomatico/maplibre-cog-protocol';
 import {
@@ -36,11 +31,8 @@
           this.cogUrl = `cog://${dataLayer?.public_url}`;
           const colorFn = makeColorFunction(dataLayer?.styles[0].data);
           setColorFunction(dataLayer?.public_url ?? '', colorFn);
-<<<<<<< HEAD
-=======
           this.tileSize = dataLayer.info.blockxsize ?? 512;
           this.addRasterLayer();
->>>>>>> a96ff6c7
         } else {
           this.cogUrl = null;
           this.removeRasterLayer();
