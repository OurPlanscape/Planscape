--- conflicted
+++ resolved
@@ -15,17 +15,13 @@
   [maxZoom]="17"
   [minZoom]="7"
   [dragRotate]="false"
-<<<<<<< HEAD
-  (mapLoad)="mapLibreMap = $event">
+  [fitBoundsOptions]="{ padding: 20 }"
+  [fitBounds]="bounds"
+  (mapLoad)="mapLoaded($event)">
   <app-map-controls
     [mapLibreMap]="mapLibreMap"
     controlsPosition="bottom-right"
     [panEnabled]="false">
   </app-map-controls>
-=======
-  [fitBoundsOptions]="{ padding: 20 }"
-  [fitBounds]="bounds"
-  (mapLoad)="mapLoaded($event)">
   <app-planning-area-layer> </app-planning-area-layer>
->>>>>>> c45211af
 </mgl-map>