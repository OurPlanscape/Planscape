--- conflicted
+++ resolved
@@ -10,18 +10,9 @@
 import { Router } from '@angular/router';
 import { NoPlanningAreaModalComponent } from '../../plan/no-planning-area-modal/no-planning-area-modal.component';
 import { ConfirmExitDrawingModalComponent } from '../../plan/confirm-exit-drawing-modal/confirm-exit-drawing-modal.component';
-<<<<<<< HEAD
-import { Router } from '@angular/router';
-import { PlanService } from '@services';
-import { Feature, MultiPolygon, Polygon } from 'geojson';
-import { feature } from '@turf/helpers';
-import { take } from 'rxjs';
 import { UploadPlanningAreaModalComponent } from 'src/app/explore/upload-planning-area-modal/upload-planning-area-modal.component';
-
-=======
 import { OutsideStateDialogComponentComponent } from 'src/app/plan/outside-state-dialog-component/outside-state-dialog-component.component';
 import { ExplorePlanCreateDialogComponent } from '../explore-plan-create-dialog/explore-plan-create-dialog.component';
->>>>>>> df8ce47f
 @Component({
   selector: 'app-explore-modes-selection-toggle',
   standalone: true,
@@ -37,7 +28,6 @@
   styleUrl: './explore-modes-toggle.component.scss',
 })
 export class ExploreModesToggleComponent {
-  // @ViewChild('dialogContainer', { read: ViewContainerRef }) dialogContainer!: ViewContainerRef;
   @Output() scenarioUpload = new EventEmitter<void>();
 
   mapInteractionMode$ = this.mapConfigState.mapInteractionMode$;
@@ -48,7 +38,7 @@
     private dialog: MatDialog,
     private drawService: DrawService,
     private router: Router
-  ) { }
+  ) {}
 
   handleDrawingButton() {
     // first, ensure we're only on single map view
@@ -58,7 +48,7 @@
 
   handleUploadButton() {
     const uploadDialogRef = this.dialog.open(UploadPlanningAreaModalComponent);
-    this.mapConfigState.enterUploadMode();
+    // this.mapConfigState.enterUploadMode();
 
     //config dialog
     uploadDialogRef.afterClosed().subscribe((result) => {
@@ -103,17 +93,8 @@
     }
   }
 
-<<<<<<< HEAD
-  private openPlanCreateDialog(area: number, shape: Geometry) {
-    return this.dialog.open(PlanCreateDialogComponent, {
-=======
-  clickedUpload() {
-    this.scenarioUpload.emit();
-  }
-
   private openPlanCreateDialog() {
     return this.dialog.open(ExplorePlanCreateDialogComponent, {
->>>>>>> df8ce47f
       maxWidth: '560px',
       data: {
         drawService: this.drawService,
