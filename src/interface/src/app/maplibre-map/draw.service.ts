import { Injectable } from '@angular/core';
import { TerraDraw } from 'terra-draw';
import { FeatureId } from 'terra-draw/dist/extend';
import bbox from '@turf/bbox';
<<<<<<< HEAD
import { feature, Feature, Polygon, MultiPolygon } from '@turf/helpers';
import { BehaviorSubject, Observable } from 'rxjs';
import { TerraDrawMapLibreGLAdapter } from 'terra-draw-maplibre-gl-adapter';
import { Map as MapLibreMap } from 'maplibre-gl';
import { acresForFeature } from '../maplibre-map/maplibre.helper';
=======
import {
  Geometry,
  Feature,
  feature,
  MultiPolygon,
  Polygon,
} from '@turf/helpers';
import {
  BehaviorSubject,
  catchError,
  Observable,
  of,
  tap,
  shareReplay,
} from 'rxjs';
import { TerraDrawMapLibreGLAdapter } from 'terra-draw-maplibre-gl-adapter';
import { Map as MapLibreMap } from 'maplibre-gl';
import { GeoJSON } from 'geojson';
import booleanWithin from '@turf/boolean-within';
import { HttpClient } from '@angular/common/http';
>>>>>>> 6331262b

export type DrawMode = 'polygon' | 'select' | 'none';

export const DefaultSelectConfig = {
  flags: {
    polygon: {
      feature: {
        draggable: true,
        coordinates: {
          midpoints: {
            draggable: true,
          },
          draggable: true,
          snappable: true,
          deletable: true,
        },
      },
    },
  },
};

@Injectable()
export class DrawService {
  private _terraDraw: TerraDraw | null = null;
  private _currentDrawingMode = new BehaviorSubject<string>('');

  // Observable that components can subscribe to
  currentDrawingMode$: Observable<string> =
    this._currentDrawingMode.asObservable();

  private _selectedFeatureId$ = new BehaviorSubject<FeatureId | null>(null);
  selectedFeatureId$: Observable<FeatureId | null> =
    this._selectedFeatureId$.asObservable();

<<<<<<< HEAD
  private _totalAcres$ = new BehaviorSubject<number>(0);
  totalAcres$: Observable<number> = this._totalAcres$.asObservable();

=======
  private _boundaryShape$ = new BehaviorSubject<GeoJSON | null>(null);

  private _totalAcres$ = new BehaviorSubject<number>(0);
  totalAcres$: Observable<number> = this._totalAcres$.asObservable();

  constructor(private http: HttpClient) {}

>>>>>>> 6331262b
  initializeTerraDraw(map: MapLibreMap, modes: any[]) {
    const mapLibreAdapter = new TerraDrawMapLibreGLAdapter({
      map: map,
    });
    if (!this._terraDraw) {
      this._terraDraw = new TerraDraw({
        adapter: mapLibreAdapter,
        modes: modes,
      });
      this._terraDraw.start();
    }
    this._terraDraw?.on('select', (selectedFeatureId) => {
      this._selectedFeatureId$.next(selectedFeatureId);
    });
    this._terraDraw?.on('deselect', () => {
      this._selectedFeatureId$.next(null);
    });
    this._terraDraw?.on('finish', (featureId: FeatureId) => {
      this.setMode('select');
      this.selectFeature(featureId);
      this.updateTotalAcreage();
    });
  }

  //idempotent - start if not started
  start() {
    if (this._terraDraw && !this._terraDraw.enabled) {
      this._terraDraw.start();
    }
  }

  stop() {
    if (!this._terraDraw || !this._terraDraw.enabled) {
      return;
    }
    this._terraDraw.stop();
    this._totalAcres$.next(0);
  }

  getMode() {
    return this._terraDraw?.getMode();
  }

  setMode(mode: DrawMode) {
    if (!this._terraDraw || !this._terraDraw.enabled) {
      return;
    }
    this._terraDraw.setMode(mode);
    this._currentDrawingMode.next(this._terraDraw.getMode());
  }

  deleteSelectedFeature() {
    const curSelectedId = this._selectedFeatureId$.getValue();
    if (curSelectedId) {
      this._terraDraw?.removeFeatures([curSelectedId]);
    }
    this.updateTotalAcreage();
  }

  getTerraDraw(): TerraDraw | null {
    return this._terraDraw;
  }

  registerFinish(finishCallback: Function) {
    this._terraDraw?.on('finish', (featureId: FeatureId) => {
      this.setMode('select');
      this.selectFeature(featureId);
      this.updateTotalAcreage();
      finishCallback(featureId);
    });
  }

  registerChangeCallback(changeCallback: Function) {
    this._terraDraw?.on('change', (changedFeatureIds, type, context) => {
      changeCallback(changedFeatureIds, type, context);
    });
  }

  getPolygonPointCount(featureId: FeatureId) {
    const snapshot = this._terraDraw?.getSnapshotFeature(featureId);
    if (snapshot?.geometry.type === 'Polygon') {
      return snapshot?.geometry.coordinates[0].length;
    }
    return 0;
  }

  getPolygonBottomCenterCoords(featureId: FeatureId) {
    const featureCopy = this._terraDraw?.getSnapshotFeature(featureId);
    if (featureCopy) {
      const bboxResult = bbox(featureCopy);
      if (!bboxResult) {
        return null;
      }
      const [minLng, minLat, maxLng, _] = bboxResult;
      const centerLng = (minLng + maxLng) / 2;
      const bottomLat = minLat;
      return [centerLng, bottomLat];
    } else {
      return null;
    }
  }

  selectFeature(featureId: FeatureId) {
    this._terraDraw?.selectFeature(featureId);
  }

  currentSelectedFeature() {
    this._terraDraw?.getFeatureId;
  }

  hasPolygonFeatures() {
    if (!this._terraDraw) {
      return false;
    }
    return (
      this._terraDraw.getSnapshot().filter((f) => f.geometry.type === 'Polygon')
        .length > 0
    );
  }

  clearFeatures() {
    this._terraDraw?.clear();
    this._totalAcres$.next(0);
  }

  isDrawingWithinBoundary(): boolean {
    const polygons = this.getPolygonsSnapshot();
    const shape = this._boundaryShape$.value;
    if (polygons && shape?.type === 'FeatureCollection' && shape.features) {
      const result = polygons.every((p) => {
        return booleanWithin(p.geometry, shape.features[0]);
      });
      return result;
    }
    return false;
  }

  getPolygonsSnapshot() {
    return this._terraDraw
      ?.getSnapshot()
      .filter((f) => f.geometry.type === 'Polygon');
  }

<<<<<<< HEAD
  getDrawingGeoJSON() {
=======
  getGeometry(): Geometry | null {
>>>>>>> 6331262b
    const polygons = this.getPolygonsSnapshot();
    const polygonFeatures = polygons as Feature<Polygon>[];
    const coordinates = polygonFeatures.map(
      (feature) => feature.geometry.coordinates
    );
    const combinedGeometry: MultiPolygon = {
      type: 'MultiPolygon',
      coordinates,
    };
    return feature(combinedGeometry);
  }

  getCurrentAcreageValue() {
    return this._totalAcres$.value;
  }

  updateTotalAcreage() {
    const geoJSON = this.getDrawingGeoJSON();
    // if we have no features, set acres to 0
    if (geoJSON.geometry.coordinates.length > 0) {
      const acres = acresForFeature(geoJSON);
      this._totalAcres$.next(acres);
    } else {
      this._totalAcres$.next(0);
    }
  }

  getCaliforniaStateBoundary(): Observable<GeoJSON | null> {
    if (this._boundaryShape$.value !== null) {
      return this._boundaryShape$.asObservable();
    }
    const boundaryPath = 'assets/geojson/ca_state.geojson';
    return this.http.get<GeoJSON>(boundaryPath).pipe(
      catchError((error) => {
        console.error('Failed to load shape:', error);
        return of(null); // Return null on error
      }),
      tap((shape) => this._boundaryShape$.next(shape)),
      shareReplay(1)
    );
  }

  getDrawingGeoJSON() {
    const polygons = this.getPolygonsSnapshot();
    const polygonFeatures = polygons as Feature<Polygon>[];
    const coordinates = polygonFeatures.map(
      (feature) => feature.geometry.coordinates
    );
    const combinedGeometry: MultiPolygon = {
      type: 'MultiPolygon',
      coordinates,
    };
    return feature(combinedGeometry);
  }

  getCurrentAcreageValue() {
    return this._totalAcres$.value;
  }
}<|MERGE_RESOLUTION|>--- conflicted
+++ resolved
@@ -2,20 +2,10 @@
 import { TerraDraw } from 'terra-draw';
 import { FeatureId } from 'terra-draw/dist/extend';
 import bbox from '@turf/bbox';
-<<<<<<< HEAD
-import { feature, Feature, Polygon, MultiPolygon } from '@turf/helpers';
-import { BehaviorSubject, Observable } from 'rxjs';
 import { TerraDrawMapLibreGLAdapter } from 'terra-draw-maplibre-gl-adapter';
 import { Map as MapLibreMap } from 'maplibre-gl';
 import { acresForFeature } from '../maplibre-map/maplibre.helper';
-=======
-import {
-  Geometry,
-  Feature,
-  feature,
-  MultiPolygon,
-  Polygon,
-} from '@turf/helpers';
+import { Feature, feature, MultiPolygon, Polygon } from '@turf/helpers';
 import {
   BehaviorSubject,
   catchError,
@@ -24,12 +14,9 @@
   tap,
   shareReplay,
 } from 'rxjs';
-import { TerraDrawMapLibreGLAdapter } from 'terra-draw-maplibre-gl-adapter';
-import { Map as MapLibreMap } from 'maplibre-gl';
 import { GeoJSON } from 'geojson';
 import booleanWithin from '@turf/boolean-within';
 import { HttpClient } from '@angular/common/http';
->>>>>>> 6331262b
 
 export type DrawMode = 'polygon' | 'select' | 'none';
 
@@ -64,19 +51,13 @@
   selectedFeatureId$: Observable<FeatureId | null> =
     this._selectedFeatureId$.asObservable();
 
-<<<<<<< HEAD
   private _totalAcres$ = new BehaviorSubject<number>(0);
   totalAcres$: Observable<number> = this._totalAcres$.asObservable();
 
-=======
   private _boundaryShape$ = new BehaviorSubject<GeoJSON | null>(null);
 
-  private _totalAcres$ = new BehaviorSubject<number>(0);
-  totalAcres$: Observable<number> = this._totalAcres$.asObservable();
-
   constructor(private http: HttpClient) {}
 
->>>>>>> 6331262b
   initializeTerraDraw(map: MapLibreMap, modes: any[]) {
     const mapLibreAdapter = new TerraDrawMapLibreGLAdapter({
       map: map,
@@ -220,27 +201,6 @@
       .filter((f) => f.geometry.type === 'Polygon');
   }
 
-<<<<<<< HEAD
-  getDrawingGeoJSON() {
-=======
-  getGeometry(): Geometry | null {
->>>>>>> 6331262b
-    const polygons = this.getPolygonsSnapshot();
-    const polygonFeatures = polygons as Feature<Polygon>[];
-    const coordinates = polygonFeatures.map(
-      (feature) => feature.geometry.coordinates
-    );
-    const combinedGeometry: MultiPolygon = {
-      type: 'MultiPolygon',
-      coordinates,
-    };
-    return feature(combinedGeometry);
-  }
-
-  getCurrentAcreageValue() {
-    return this._totalAcres$.value;
-  }
-
   updateTotalAcreage() {
     const geoJSON = this.getDrawingGeoJSON();
     // if we have no features, set acres to 0
