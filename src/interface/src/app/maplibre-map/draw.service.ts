import { Injectable } from '@angular/core';
import { TerraDraw } from 'terra-draw';
import { FeatureId } from 'terra-draw/dist/extend';
import bbox from '@turf/bbox';
import { TerraDrawMapLibreGLAdapter } from 'terra-draw-maplibre-gl-adapter';
import { Map as MapLibreMap } from 'maplibre-gl';
import { acresForFeature } from '../maplibre-map/maplibre.helper';
import { Feature, feature, MultiPolygon, Polygon } from '@turf/helpers';
import {
  BehaviorSubject,
  catchError,
  Observable,
  of,
  tap,
  shareReplay,
} from 'rxjs';
import { GeoJSON } from 'geojson';
import booleanWithin from '@turf/boolean-within';
import { HttpClient } from '@angular/common/http';
<<<<<<< HEAD
import { FeatureService } from '../features/feature.service';
import flatten from '@turf/flatten';
=======
>>>>>>> e544b308
import { flattenMultipolygons } from '../plan/plan-helpers';

export type DrawMode = 'polygon' | 'select' | 'none';

export const DefaultSelectConfig = {
  flags: {
    polygon: {
      feature: {
        draggable: true,
        coordinates: {
          midpoints: {
            draggable: true,
          },
          draggable: true,
          snappable: true,
          deletable: true,
        },
      },
    },
  },
};

@Injectable()
export class DrawService {
  private _terraDraw: TerraDraw | null = null;
  private _currentDrawingMode$ = new BehaviorSubject<string>('');

  // Observable that components can subscribe to
  currentDrawingMode$: Observable<string> =
    this._currentDrawingMode$.asObservable();

  private _selectedFeatureId$ = new BehaviorSubject<FeatureId | null>(null);
  selectedFeatureId$: Observable<FeatureId | null> =
    this._selectedFeatureId$.asObservable();

  private _totalAcres$ = new BehaviorSubject<number>(0);
  totalAcres$: Observable<number> = this._totalAcres$.asObservable();

  private _boundaryShape$ = new BehaviorSubject<GeoJSON | null>(null);

<<<<<<< HEAD
  constructor(
    private http: HttpClient,
    private featureService: FeatureService
  ) { }
=======
  constructor(private http: HttpClient) {}
>>>>>>> e544b308

  initializeTerraDraw(map: MapLibreMap, modes: any[]) {
    const mapLibreAdapter = new TerraDrawMapLibreGLAdapter({
      map: map,
      renderBelowLayerId: 'drawing-hook',
    });
    if (!this._terraDraw) {
      this._terraDraw = new TerraDraw({
        adapter: mapLibreAdapter,
        modes: modes,
      });
      this._terraDraw.start();
    }
    this._terraDraw?.on('select', (selectedFeatureId) => {
      this._selectedFeatureId$.next(selectedFeatureId);
    });
    this._terraDraw?.on('deselect', () => {
      this._selectedFeatureId$.next(null);
    });
    this._terraDraw?.on('finish', (featureId: FeatureId) => {
      this.setMode('select');
      this.selectFeature(featureId);
      this.updateTotalAcreage();
    });
  }

  //idempotent - start if not started
  start() {
    if (this._terraDraw && !this._terraDraw.enabled) {
      this._terraDraw.start();
    }
  }

  stop() {
    if (!this._terraDraw || !this._terraDraw.enabled) {
      return;
    }
    this._terraDraw.stop();
    this._totalAcres$.next(0);
  }

  getMode() {
    return this._terraDraw?.getMode();
  }

  setMode(mode: DrawMode) {
    if (!this._terraDraw || !this._terraDraw.enabled) {
      return;
    }
    this._terraDraw.setMode(mode);
    this._currentDrawingMode$.next(this._terraDraw.getMode());
  }

  deleteSelectedFeature() {
    const curSelectedId = this._selectedFeatureId$.getValue();
    if (curSelectedId) {
      this._terraDraw?.removeFeatures([curSelectedId]);
    }
    this.updateTotalAcreage();
  }

  getTerraDraw(): TerraDraw | null {
    return this._terraDraw;
  }

  registerFinish(finishCallback: Function) {
    this._terraDraw?.on('finish', (featureId: FeatureId) => {
      this.setMode('select');
      this.selectFeature(featureId);
      this.updateTotalAcreage();
      finishCallback(featureId);
    });
  }

  registerChangeCallback(changeCallback: Function) {
    this._terraDraw?.on('change', (changedFeatureIds, type, context) => {
      changeCallback(changedFeatureIds, type, context);
    });
  }

  getPolygonPointCount(featureId: FeatureId) {
    const snapshot = this._terraDraw?.getSnapshotFeature(featureId);
    if (snapshot?.geometry.type === 'Polygon') {
      return snapshot?.geometry.coordinates[0].length;
    }
    return 0;
  }

  getPolygonBottomCenterCoords(featureId: FeatureId) {
    const featureCopy = this._terraDraw?.getSnapshotFeature(featureId);
    if (featureCopy) {
      const bboxResult = bbox(featureCopy);
      if (!bboxResult) {
        return null;
      }
      const [minLng, minLat, maxLng, _] = bboxResult;
      const centerLng = (minLng + maxLng) / 2;
      const bottomLat = minLat;
      return [centerLng, bottomLat];
    } else {
      return null;
    }
  }

  getBboxFromDrawingContext() {
    return bbox(this.getDrawingGeoJSON());
  }

  selectFeature(featureId: FeatureId) {
    this._terraDraw?.selectFeature(featureId);
  }

  currentSelectedFeature() {
    this._terraDraw?.getFeatureId;
  }

  hasPolygonFeatures() {
    if (!this._terraDraw) {
      return false;
    }
    return (
      this._terraDraw.getSnapshot().filter((f) => f.geometry.type === 'Polygon')
        .length > 0
    );
  }

  clearFeatures() {
    this._terraDraw?.clear();
    this._totalAcres$.next(0);
  }

  isDrawingWithinBoundary(): boolean {
    const polygons = this.getPolygonsSnapshot();
    const shape = this._boundaryShape$.value;
    if (polygons && shape?.type === 'FeatureCollection' && shape.features) {
      // all polygons must be within at least one of the shape features
      const result = polygons.every((p) => {
        return shape.features.some((f) => booleanWithin(p.geometry, f));
      });
      return result;
    }
    return false;
  }

  getPolygonsSnapshot() {
    return this._terraDraw
      ?.getSnapshot()
      .filter((f) => f.geometry.type === 'Polygon');
  }

  updateTotalAcreage() {
    const geoJSON = this.getDrawingGeoJSON();
    // if we have no features, set acres to 0
    if (geoJSON.geometry.coordinates.length > 0) {
      const acres = acresForFeature(geoJSON);
      this._totalAcres$.next(acres);
    } else {
      this._totalAcres$.next(0);
    }
  }

  loadDrawingBoundary(): Observable<GeoJSON | null> {
    if (this._boundaryShape$.value !== null) {
      return this._boundaryShape$.asObservable();
    }
    return this.http.get<GeoJSON>('assets/geojson/conus-census.geojson').pipe(
      catchError((error) => {
        console.error('Failed to load shape:', error);
        return of(null); // Return null on error
      }),
      tap((shape) => this._boundaryShape$.next(shape)),
      shareReplay(1)
    );
  }

  getDrawingGeoJSON() {
    const polygons = this.getPolygonsSnapshot();
    const polygonFeatures = polygons as Feature<Polygon>[];
    const coordinates = polygonFeatures.map(
      (feature) => feature.geometry.coordinates
    );
    const combinedGeometry: MultiPolygon = {
      type: 'MultiPolygon',
      coordinates,
    };
    return feature(combinedGeometry);
  }

  getCurrentAcreageValue() {
    return this._totalAcres$.value;
  }

  addGeoJSONFeature(shape: any) {
    const featuresArray = shape.features.map((feature: any) => ({
      type: 'Feature',
      geometry: {
        type: feature.geometry.type,
        coordinates: roundCoordinates(feature.geometry.coordinates, 6),
      },
      properties: {
        ...feature.properties,
        mode: 'polygon',
      },
    }));
    const justPolygons: any[] = [];
    featuresArray.forEach((f: any) => {
      console.log('here is the feature:', f);
      if (f.geometry.type === 'Polygon') {
        justPolygons.push(f);
      } else if (f.geometry.type === 'MultiPolygon') {
        const flattened = flatten(f);
        flattened.features.forEach((flat) => {
          if (flat.geometry && (flat.geometry as any).type === 'Polygon') {
            justPolygons.push(flat);
          }
        });
      }
    })
    const storeValidation = this._terraDraw?.addFeatures(justPolygons);
    console.log('here is the validation:', storeValidation);
    const flatFeatures = flattenMultipolygons(featuresArray);
    this._terraDraw?.addFeatures(flatFeatures);
    this.updateTotalAcreage();
    this._terraDraw?.setMode('select'); // should be in select mode to add
  }
}

// terra-draw only accepts up to 6 decimal places of precision, so this rounds that
// Note that 6 decimal places translates to about ~11 cm (4.3 inches)
function roundCoordinates(coords: any, precision = 6) {
  if (typeof coords[0] === 'number') {
    return coords.map(
      (coord: any) =>
        Math.round(coord * Math.pow(10, precision)) / Math.pow(10, precision)
    );
  } else {
    return coords.map((coord: any) => roundCoordinates(coord, precision));
  }
}<|MERGE_RESOLUTION|>--- conflicted
+++ resolved
@@ -17,11 +17,8 @@
 import { GeoJSON } from 'geojson';
 import booleanWithin from '@turf/boolean-within';
 import { HttpClient } from '@angular/common/http';
-<<<<<<< HEAD
 import { FeatureService } from '../features/feature.service';
 import flatten from '@turf/flatten';
-=======
->>>>>>> e544b308
 import { flattenMultipolygons } from '../plan/plan-helpers';
 
 export type DrawMode = 'polygon' | 'select' | 'none';
@@ -62,14 +59,10 @@
 
   private _boundaryShape$ = new BehaviorSubject<GeoJSON | null>(null);
 
-<<<<<<< HEAD
   constructor(
     private http: HttpClient,
     private featureService: FeatureService
   ) { }
-=======
-  constructor(private http: HttpClient) {}
->>>>>>> e544b308
 
   initializeTerraDraw(map: MapLibreMap, modes: any[]) {
     const mapLibreAdapter = new TerraDrawMapLibreGLAdapter({
