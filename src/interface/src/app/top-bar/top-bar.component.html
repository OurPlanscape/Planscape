--- conflicted
+++ resolved
@@ -6,9 +6,8 @@
     (click)="sendToggle($event)">
      <mat-icon>menu</mat-icon>
   </button>
-<<<<<<< HEAD
-  <span class="top-bar-title">Planscape</span>
-  <span class="example-spacer"></span>
+  <span>Planscape</span>
+  <span class="spacer"></span>
   <button
     mat-icon-button
     class="top-bar-account-button"
@@ -17,8 +16,4 @@
     (click)="openAccountDialog()">
     <mat-icon>account_circle</mat-icon>
   </button>
-=======
-  <span>Planscape</span>
-  <span class="spacer"></span>
->>>>>>> f7612248
 </mat-toolbar>