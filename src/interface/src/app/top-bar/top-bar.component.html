--- conflicted
+++ resolved
@@ -5,7 +5,8 @@
     data-testid="menu-button"
     class="menu-button"
     aria-label="menu icon button"
-    (click)="sendToggle($event)">
+    (click)="sendToggle($event)"
+  >
     <mat-icon>menu</mat-icon>
   </button>
 
@@ -13,28 +14,16 @@
   <a class="site-link" routerLink="/home">Planscape preview</a>
 
   <!-- Dropdown Icon -->
-  <img class="region-dropdown-icon" src="assets/svg/region-dropdown-icon.svg" *featureFlag="'new_navigation'; hide: true"/>
+  <img
+    class="region-dropdown-icon"
+    src="assets/svg/region-dropdown-icon.svg"
+    *featureFlag="'new_navigation'; hide: true"
+  />
 
   <!-- Region Dropdown -->
-<<<<<<< HEAD
-  <div class="region-dropdown-wrapper">
-    <select class="region-dropdown" (change)="setRegion($event)">
-      <option [selected]="!(selectedRegion$ | async)" disabled>
-        Select a region
-      </option>
-      <option
-        *ngFor="let region of regionOptions"
-        [value]="region.type"
-        [disabled]="!region.available"
-        [selected]="(selectedRegion$ | async) === region.type"
-        routerLink="/map">
-        {{ region.name }}
-      </option>
-    </select>
-  </div>
-=======
-  <app-region-dropdown *featureFlag="'new_navigation'; hide: true"></app-region-dropdown>
->>>>>>> 3ca912bd
+  <app-region-dropdown
+    *featureFlag="'new_navigation'; hide: true"
+  ></app-region-dropdown>
 
   <!-- Space between left and right elements -->
   <span class="spacer"></span>
@@ -46,7 +35,8 @@
     data-id="feedback"
     target="_blank"
     rel="noopener noreferrer"
-    *featureFlag="'new_navigation'">
+    *featureFlag="'new_navigation'"
+  >
     Feedback
   </a>
 
@@ -58,9 +48,10 @@
     aria-label="help button"
     rel="noopener noreferrer"
     data-id="help"
-    *featureFlag="'new_navigation'; hide: true">
+    *featureFlag="'new_navigation'; hide: true"
+  >
     <mat-icon class="material-symbols-outlined">
-      {{ 'help_outline' }}
+      {{ "help_outline" }}
     </mat-icon>
   </a>
   <span class="username">{{ displayName }}</span>
@@ -71,7 +62,8 @@
     class="top-bar-account-button"
     aria-label="account icon button"
     #accountButton
-    (click)="openAccountDialog()">
+    (click)="openAccountDialog()"
+  >
     <mat-icon>account_circle</mat-icon>
   </button>
 </mat-toolbar>