import { Component, Input, OnInit } from '@angular/core';
import {
  LayerComponent,
  VectorSourceComponent,
} from '@maplibre/ngx-maplibre-gl';
import { getColorForProjectPosition } from '../../plan/plan-helpers';
import {
  LayerSpecification,
  LngLat,
  MapGeoJSONFeature,
  Map as MapLibreMap,
  MapMouseEvent,
  Point,
} from 'maplibre-gl';
import { environment } from '../../../environments/environment';
import { TreatmentsState } from '../treatments.state';
import { ActivatedRoute, Router } from '@angular/router';
import { MatIconModule } from '@angular/material/icon';
import { AsyncPipe, NgIf } from '@angular/common';
import { MapTooltipComponent } from '../map-tooltip/map-tooltip.component';
import { BASE_COLORS, LABEL_PAINT } from '../map.styles';
import { getTreatedStandsTotal } from '../prescriptions';
import { TreatmentProjectArea } from '@types';
<<<<<<< HEAD
import { Observable, Subject, combineLatest, distinctUntilChanged, map } from 'rxjs';
=======
import {
  combineLatest,
  distinctUntilChanged,
  map,
  Observable,
  Subject,
} from 'rxjs';
>>>>>>> d9dba8de
import { MapConfigState } from '../treatment-map/map-config.state';
import { ColorService } from 'src/app/color.service';

type MapLayerData = {
  readonly name: string;
  readonly sourceLayer: string;
  paint?: LayerSpecification['paint'];
  color?: string;
};

@Component({
  selector: 'app-map-project-areas',
  standalone: true,
  imports: [
    LayerComponent,
    VectorSourceComponent,
    MatIconModule,
    NgIf,
    AsyncPipe,
    MapTooltipComponent,
  ],
  templateUrl: './map-project-areas.component.html',
  styleUrl: './map-project-areas.component.scss',
})
export class MapProjectAreasComponent implements OnInit {
  @Input() mapLibreMap!: MapLibreMap;
  @Input() visible = true;
  @Input() withFill = true;
  @Input() showTooltips = true;

  scenarioId = this.treatmentsState.getScenarioId();
  summary$ = this.treatmentsState.summary$;
  mouseLngLat: LngLat | null = null;
  fillColor!: any;
  getTreatedStandsTotal = getTreatedStandsTotal;

  hoveredProjectAreaId$ = new Subject<number | null>();
  hoveredProjectAreaFromFeatures: MapGeoJSONFeature | null = null;
  hoveredProjectArea$: Observable<TreatmentProjectArea | undefined> =
    combineLatest([
      this.summary$,
      this.hoveredProjectAreaId$.pipe(distinctUntilChanged()),
    ]).pipe(
      map(([summary, projectAreaId]) => {
        return summary?.project_areas.find(
          (p: TreatmentProjectArea) => p.project_area_id === projectAreaId
        );
      })
    );
  hoveredFillColor = BASE_COLORS['dark'];

  readonly tilesUrl =
    environment.martin_server + 'project_areas_by_scenario/{z}/{x}/{y}';

  readonly layers: Record<
    'projectAreasOutline' | 'projectAreasFill' | 'projectAreaLabels',
    MapLayerData
  > = {
    projectAreasOutline: {
      name: 'map-project-areas-line',
      sourceLayer: 'project_areas_by_scenario',
      color: BASE_COLORS['dark'],
    },
    projectAreasFill: {
      name: 'map-project-areas-fill',
      sourceLayer: 'project_areas_by_scenario',
    },
    projectAreaLabels: {
      name: 'map-project-areas-labels',
      sourceLayer: 'project_areas_by_scenario_label',
      paint: LABEL_PAINT,
    },
  };

  textSize$ = this.mapConfigState.zoomLevel$.pipe(
    map((zoomLevel) => (zoomLevel > 9 ? 14 : 0))
  );

  constructor(
    private treatmentsState: TreatmentsState,
    private router: Router,
    private route: ActivatedRoute,
    private mapConfigState: MapConfigState,
    private colorService: ColorService
  ) {}

  get vectorLayerUrl() {
    return this.tilesUrl + `?scenario_id=${this.scenarioId}`;
  }

  ngOnInit() {
    this.fillColor = this.getFillColors();
  }

  getFillColors() {
    const defaultColor = BASE_COLORS['dark'];
    const matchExpression: (number | string | string[])[] = [
      'match',
      ['get', 'rank'],
    ];
    for (let i = 1; i < 11; i++) {
      matchExpression.push(i.toString(), getColorForProjectPosition(i));
    }
    matchExpression.push(defaultColor);
    return matchExpression as any;
  }

  goToProjectArea(event: MapMouseEvent) {
    const projectAreaId = this.getProjectAreaFromFeatures(event.point)
      .properties['id'];
    this.mouseLngLat = null;

    this.router
      .navigate(['project-area', projectAreaId], {
        relativeTo: this.route,
      })
      .then(() => {
        this.mapLibreMap.getCanvas().style.cursor = '';
      });
  }

  setCursor() {
    this.mapLibreMap.getCanvas().style.cursor = 'pointer';
  }

  setProjectAreaTooltip(e: MapMouseEvent) {
    // if I have a project area ID im transitioning to the project area view,
    // so we won't set a tooltip here
    if (this.treatmentsState.getProjectAreaId()) {
      return;
    }
    this.hoveredProjectAreaFromFeatures = this.getProjectAreaFromFeatures(
      e.point
    );
    if (this.hoveredProjectAreaFromFeatures?.properties?.['id']) {
      this.hoveredProjectAreaId$.next(this.hoveredProjectAreaFromFeatures.properties['id']);
    }
    this.updateHoveredFillColor(
      this.hoveredProjectAreaFromFeatures.properties['rank']
    );
    this.mouseLngLat = e.lngLat;
  }

  resetCursorAndTooltip(e: MapMouseEvent) {
    this.mapLibreMap.getCanvas().style.cursor = '';
    this.hoveredProjectAreaFromFeatures = null;
    this.hoveredProjectAreaId$.next(null);
    this.updateHoveredFillColor(null);
    this.mouseLngLat = null;
  }

  private getProjectAreaFromFeatures(point: Point): MapGeoJSONFeature {
    const features = this.mapLibreMap.queryRenderedFeatures(point, {
      layers: ['map-project-areas-fill'],
    });

    return features[0];
  }

  updateHoveredFillColor(projectAreaRank: number | null) {
    if (projectAreaRank) {
      const baseColor = getColorForProjectPosition(projectAreaRank);
      this.hoveredFillColor = this.colorService.darkenColor(baseColor, 20);
    } else {
      this.hoveredFillColor = BASE_COLORS['dark'];
    }
  }
}<|MERGE_RESOLUTION|>--- conflicted
+++ resolved
@@ -21,9 +21,6 @@
 import { BASE_COLORS, LABEL_PAINT } from '../map.styles';
 import { getTreatedStandsTotal } from '../prescriptions';
 import { TreatmentProjectArea } from '@types';
-<<<<<<< HEAD
-import { Observable, Subject, combineLatest, distinctUntilChanged, map } from 'rxjs';
-=======
 import {
   combineLatest,
   distinctUntilChanged,
@@ -31,7 +28,6 @@
   Observable,
   Subject,
 } from 'rxjs';
->>>>>>> d9dba8de
 import { MapConfigState } from '../treatment-map/map-config.state';
 import { ColorService } from 'src/app/color.service';
 
