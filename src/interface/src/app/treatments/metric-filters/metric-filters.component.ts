--- conflicted
+++ resolved
@@ -14,20 +14,9 @@
 import { FilterDropdownComponent } from 'src/styleguide';
 import { TreatmentsState } from '../treatments.state';
 import { filter, map, take } from 'rxjs/operators';
-<<<<<<< HEAD
-=======
-import {
-  PRESCRIPTIONS,
-  SequenceAttributes,
-  PrescriptionSequenceAction,
-} from '../prescriptions';
->>>>>>> 6363ae83
+import { PRESCRIPTIONS, PrescriptionSequenceAction } from '../prescriptions';
 import { Observable } from 'rxjs';
-import {
-  PRESCRIPTIONS,
-  PrescriptionSequenceAction,
-  PrescriptionSingleAction,
-} from '../../../app/treatments/prescriptions';
+import { PrescriptionSingleAction } from '../../../app/treatments/prescriptions';
 import { Prescription } from '@types';
 
 @Component({
@@ -129,7 +118,7 @@
               ] =
                 PRESCRIPTIONS.SEQUENCE[
                   currentPrescription.action as keyof typeof PRESCRIPTIONS.SEQUENCE
-                ].details.join('\n');
+                ];
             }
           }
           return acc;
@@ -187,15 +176,10 @@
   }
 
   onConfirmedSelection(selection: any) {
-<<<<<<< HEAD
     this.directImpactsStateService.setFilteredTreatmentTypes([...selection]);
-=======
-    this.directImpactsStateService.setFilteredTreatmentTypes(
-      selection.map((x: { key: string; value: string }): string => x.key)
-    );
-  }
-
-  private addTreatmentOption(
+  }
+
+  /*private addTreatmentOption(
     prescription: any,
     options: { category: string; options: any[] }[],
     singleActions: Record<string, string>,
@@ -217,6 +201,5 @@
         })
       );
     }
->>>>>>> 6363ae83
-  }
+  }*/
 }