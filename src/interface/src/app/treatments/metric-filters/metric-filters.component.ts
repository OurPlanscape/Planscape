--- conflicted
+++ resolved
@@ -33,11 +33,7 @@
 export class MetricFiltersComponent implements OnInit {
   @Input() selectedOptions: string[] = [];
   @Output() metricSelected = new EventEmitter<ImpactsMetric>();
-<<<<<<< HEAD
-  @Output() selectionsChanged = new EventEmitter<string[]>();
-=======
   @Output() metricUpdated = new EventEmitter<ImpactsMetric>();
->>>>>>> 1fa1d43d
 
   constructor(
     private directImpactsStateService: DirectImpactsStateService,
@@ -89,7 +85,6 @@
   ngOnInit(): void {
     // Updating every list based on the default selected values
     this.updateDropdownOptions(null);
-    this.selectionsChanged.emit(this.selectedOptions);
   }
 
   optionSelected(
@@ -107,7 +102,6 @@
     } else {
       this.metricUpdated.emit({ metric, slot });
     }
-    this.selectionsChanged.emit(this.selectedOptions);
   }
 
   updateDropdownOptions(updatedDropdownIndex: number | null): void {
