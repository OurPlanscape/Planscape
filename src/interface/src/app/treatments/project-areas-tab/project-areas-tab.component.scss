@import 'colors';
@import 'mixins';

:host {
  height: 100%;
  display: block;
  overflow: hidden;

  .debug-link {
    height: 20px;
  }
  
  .side-search-container {
    display: flex;
    flex-direction: row;
    align-items: center;
    justify-content: center;
    height: 70px;
    padding: 4px 16px;
    border-bottom: 1px $color-soft-gray solid;
  }

<<<<<<< HEAD
  .results-count {
    @include h5();
    height: 60;
    padding: 16px;
  }

  .no-results  {
    height: 100%;
    width: 100%;
    display: flex;
    align-items: center;
    justify-content: center;
  }

  .no-results-box {
    color: $color-md-gray;
    flex-direction: column;
    display: flex;
    height: 140px;
    width: 100%;
    align-items: center;
    gap: 8px;

    .no-results-title {
      @include h5();
      color: $color-black;
    }
    .no-results-detail {
      @include small-paragraph;
      text-align: center;
    }
  }
=======
.project-areas-list {
  overflow: scroll;
  height: 100%;
}
>>>>>>> 6e835fc1

  ::ng-deep .search-bar .input-wrapper {
    width: 100%;
    background-color: $color-light-gray;
    height: 42px;
  }

  ::ng-deep .search-bar input {
    @include xs-label();
    font-weight: 400;
    font-family: 'Public Sans';
    width: 100%;
  }
}<|MERGE_RESOLUTION|>--- conflicted
+++ resolved
@@ -9,7 +9,7 @@
   .debug-link {
     height: 20px;
   }
-  
+
   .side-search-container {
     display: flex;
     flex-direction: row;
@@ -20,14 +20,13 @@
     border-bottom: 1px $color-soft-gray solid;
   }
 
-<<<<<<< HEAD
   .results-count {
     @include h5();
     height: 60;
     padding: 16px;
   }
 
-  .no-results  {
+  .no-results {
     height: 100%;
     width: 100%;
     display: flex;
@@ -53,12 +52,11 @@
       text-align: center;
     }
   }
-=======
-.project-areas-list {
-  overflow: scroll;
-  height: 100%;
-}
->>>>>>> 6e835fc1
+
+  .project-areas-list {
+    overflow: scroll;
+    height: 100%;
+  }
 
   ::ng-deep .search-bar .input-wrapper {
     width: 100%;
