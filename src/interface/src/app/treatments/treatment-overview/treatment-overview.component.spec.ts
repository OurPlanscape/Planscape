--- conflicted
+++ resolved
@@ -25,11 +25,9 @@
       declarations: [
         MockDeclarations(ProjectAreasTabComponent, MapBaseLayerComponent),
       ],
-<<<<<<< HEAD
-      providers: [MockProviders(TreatmentsState, TreatedStandsState)],
-=======
-      providers: [MockProviders(MapConfigState, TreatmentsState)],
->>>>>>> 62303b4f
+      providers: [
+        MockProviders(TreatmentsState, MapConfigState, TreatedStandsState),
+      ],
     }).compileComponents();
 
     fixture = TestBed.createComponent(TreatmentOverviewComponent);
