import { Component } from '@angular/core';
import { AsyncPipe, NgIf } from '@angular/common';
import { TreatmentMapComponent } from '../treatment-map/treatment-map.component';
import { MapBaseLayerComponent } from '../map-base-layer/map-base-layer.component';
import { TreatmentsState } from '../treatments.state';
import { TreatmentPlanTabsComponent } from '../treatment-plan-tabs/treatment-plan-tabs.component';
<<<<<<< HEAD
import {
  DebounceInputComponent,
  TreatmentStandsProgressBarComponent,
} from '@styleguide';
import { TreatmentPlan, TreatmentSummary } from '@types';
import { BehaviorSubject, map } from 'rxjs';
=======
import { DebounceInputComponent } from '@styleguide';
import { TreatmentPlan } from '@types';
import { BehaviorSubject } from 'rxjs';

>>>>>>> 1e8267f0
@Component({
  selector: 'app-treatment-overview',
  standalone: true,
  imports: [
    AsyncPipe,
    TreatmentMapComponent,
    TreatmentPlanTabsComponent,
    TreatmentStandsProgressBarComponent,
    MapBaseLayerComponent,
    DebounceInputComponent,
    NgIf,
  ],
  templateUrl: './treatment-overview.component.html',
  styleUrl: './treatment-overview.component.scss',
})
export class TreatmentOverviewComponent {
<<<<<<< HEAD
  constructor(private treatmentsState: TreatmentsState) {}

  treatmentPlan$ = this.treatmentsState.treatmentPlan$;
=======
>>>>>>> 1e8267f0
  savingStatus$ = new BehaviorSubject<boolean>(false);
  errorSavingName: string | null = null;
<<<<<<< HEAD
  summary$ = this.treatmentsState.summary$;
  projectAreas$ = this.summary$?.pipe(
    map((summary: TreatmentSummary | null) => summary?.project_areas)
  );
=======
>>>>>>> 1e8267f0

  constructor(private treatmentsState: TreatmentsState) {}

  totalTreatedStands() {
    return this.projectAreas$?.pipe(
      map((areas) =>
        areas?.reduce((sum, area) => {
          const prescriptionSum = area.prescriptions.reduce(
            (count, p) => count + p.treated_stand_count,
            0
          );
          return sum + prescriptionSum;
        }, 0)
      )
    );
  }

  totalStands() {
    return this.projectAreas$?.pipe(
      map(
        (areas) =>
          areas?.reduce((sum, area) => sum + area.total_stand_count, 0) ?? 0
      )
    );
  }

  handleNameChange(name: string) {
    if (name.length < 1) {
      return;
    }
    this.savingStatus$.next(true);
    const partialTreatmentPlan: Partial<TreatmentPlan> = {
      name: name,
    };
    this.treatmentsState.updateTreatmentPlan(partialTreatmentPlan).subscribe({
      next: (result) => {
        this.savingStatus$.next(false);
      },
      error: (err) => {
        if (err.error.detail) {
          this.errorSavingName = err.error.detail;
        } else {
          this.errorSavingName = 'Could not update the name.';
        }
        this.savingStatus$.next(false);
      },
    });
  }
}<|MERGE_RESOLUTION|>--- conflicted
+++ resolved
@@ -4,19 +4,13 @@
 import { MapBaseLayerComponent } from '../map-base-layer/map-base-layer.component';
 import { TreatmentsState } from '../treatments.state';
 import { TreatmentPlanTabsComponent } from '../treatment-plan-tabs/treatment-plan-tabs.component';
-<<<<<<< HEAD
 import {
   DebounceInputComponent,
   TreatmentStandsProgressBarComponent,
 } from '@styleguide';
 import { TreatmentPlan, TreatmentSummary } from '@types';
 import { BehaviorSubject, map } from 'rxjs';
-=======
-import { DebounceInputComponent } from '@styleguide';
-import { TreatmentPlan } from '@types';
-import { BehaviorSubject } from 'rxjs';
 
->>>>>>> 1e8267f0
 @Component({
   selector: 'app-treatment-overview',
   standalone: true,
@@ -33,23 +27,15 @@
   styleUrl: './treatment-overview.component.scss',
 })
 export class TreatmentOverviewComponent {
-<<<<<<< HEAD
   constructor(private treatmentsState: TreatmentsState) {}
 
   treatmentPlan$ = this.treatmentsState.treatmentPlan$;
-=======
->>>>>>> 1e8267f0
   savingStatus$ = new BehaviorSubject<boolean>(false);
   errorSavingName: string | null = null;
-<<<<<<< HEAD
   summary$ = this.treatmentsState.summary$;
   projectAreas$ = this.summary$?.pipe(
     map((summary: TreatmentSummary | null) => summary?.project_areas)
   );
-=======
->>>>>>> 1e8267f0
-
-  constructor(private treatmentsState: TreatmentsState) {}
 
   totalTreatedStands() {
     return this.projectAreas$?.pipe(
