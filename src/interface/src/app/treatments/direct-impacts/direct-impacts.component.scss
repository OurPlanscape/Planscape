--- conflicted
+++ resolved
@@ -95,7 +95,6 @@
   height: 38px;
 }
 
-
 .expansion-icon {
   background-color: $color-light-gray;
 }
@@ -189,7 +188,6 @@
   gap: 16px;
 }
 
-<<<<<<< HEAD
 .chart-filters {
   display: flex;
   align-items: center;
@@ -210,10 +208,8 @@
   font-weight: 500;
   color: $color-dark-gray;
 }
-=======
 
 .chart-2 ::ng-deep .content {
   display: flex;
   flex-direction: column;
-}
->>>>>>> e5ac42f4
+}