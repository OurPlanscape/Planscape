--- conflicted
+++ resolved
@@ -165,7 +165,6 @@
   flex-direction: column;
 }
 
-<<<<<<< HEAD
 .stand-forested-type {
   @include h5();
   color: $color-md-gray;
@@ -186,8 +185,6 @@
     }
   }
 }
-=======
->>>>>>> 1f551e8e
 
 .map-title {
   justify-items: center;
