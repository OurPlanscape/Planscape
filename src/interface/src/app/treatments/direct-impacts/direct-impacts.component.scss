@import 'media';
@import 'colors';
@import 'mixins';

$panel-height: 600px;

:host {
  display: block;
}

.treatment-plan {
  display: flex;
  flex-direction: column;
  align-items: flex-start;
  gap: 16px;
  padding: 16px 0 0 0;

  .item {
    @include xs-label();
    display: flex;
    gap: 8px;
    align-items: center;
    color: $color-dark-gray;
    font-weight: 500;

    .material-symbols-outlined {
      color: $color-standard-blue;
    }

    &-label {
      font-weight: 600;
    }
  }

  @include on-medium() {
    display: block;
    .item {
      width: 50%;
      display: inline-flex;
    }
  }

  @include on-extra-large() {
    display: flex;
    flex-direction: row;
    align-items: center;
    .item {
      width: auto;
      display: flex;
    }
  }
}

.direct-impacts {
  background-color: $color-soft-purple;
  padding: 16px;
  display: flex;
  flex-direction: column;
  gap: 16px;
}

.changes-chart-select {
  height: 38px;
  border: 1px;
  border-radius: 4px;
}

.changes-chart-title {
  line-height: 24px;
  font-weight: 600;
  letter-spacing: normal;
  width: 100%;
  display: flex;
  flex-direction: row;
  gap: 20px;
  justify-content: space-between;
  align-items: center;
  height: 38px;
}

.left-title-box {
  display: flex;
  flex-direction: row;
  gap: 20px;
  justify-content: space-between;
  align-items: center;
  height: 38px;
}

::ng-deep .changes-chart-select .mat-mdc-text-field-wrapper,
.mat-mdc-form-field-flex {
  height: 38px;
}

::ng-deep
  .mat-mdc-text-field-wrapper.mdc-text-field--outlined
  .mat-mdc-form-field-infix {
  padding: 0px;
  line-height: 38px;
  height: 38px;
}

.expansion-icon {
  background-color: $color-light-gray;
}

.title-row {
  display: flex;
  gap: 16px;
  align-items: center;
  padding: 0;

  @include on-small() {
    flex-direction: column;
    align-items: flex-start;
  }
}

.title {
  @include h5();
  font-size: 18px;
  margin: 0 auto 0 0;
}

.metric-selection {
  //placeholder styles
  margin-top: 24px;
  padding: 20px;
  display: flex;
}

.direct-impacts-metrics {
  display: grid;
  grid-template-columns: 50% 50%;
  grid-template-rows: $panel-height;
  gap: 16px;
  width: calc(100% - 16px);

  @include on-small() {
    grid-template-columns: 100%;
    grid-template-rows: $panel-height $panel-height;
    width: 100%;

    .chart-2 {
      order: 1;
    }
  }
}

.empty-state {
  @include regular-paragraph();
  color: $color-md-gray;
  display: flex;
  flex-direction: column;
  align-items: center;
  justify-content: center;
  height: 100%;
  text-align: center;
  padding: 0 80px;

  sg-treatment-type-icon {
    position: relative;
    top: 6px;
  }
}

.map-panel-content {
  height: 100%;
  display: flex;
  flex-direction: column;
}

.attribution {
  background-color: $color-white;
  white-space: nowrap;
  padding: 8px 16px;
  text-align: right;

  a {
    color: black;
    text-decoration: none;

    &:hover {
      text-decoration: underline;
    }
  }
<<<<<<< HEAD
}
=======
}

.map-title {
  justify-items: center;
  display: flex;
  align-items: center;
  gap: 16px;
}
>>>>>>> 274d19a8
<|MERGE_RESOLUTION|>--- conflicted
+++ resolved
@@ -184,9 +184,6 @@
       text-decoration: underline;
     }
   }
-<<<<<<< HEAD
-}
-=======
 }
 
 .map-title {
@@ -194,5 +191,4 @@
   display: flex;
   align-items: center;
   gap: 16px;
-}
->>>>>>> 274d19a8
+}