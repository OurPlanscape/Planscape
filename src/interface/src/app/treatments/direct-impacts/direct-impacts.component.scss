--- conflicted
+++ resolved
@@ -132,18 +132,13 @@
 .direct-impacts-metrics {
   display: grid;
   grid-template-columns: 50% 50%;
-<<<<<<< HEAD
-  grid-template-rows: 600px; // todo what about this size?
-=======
-  grid-template-rows:  $panel-height;
->>>>>>> 20f60d10
+  grid-template-rows: $panel-height;
   gap: 16px;
   width: calc(100% - 16px);
 
   @include on-small() {
-
     grid-template-columns: 100%;
-    grid-template-rows:  $panel-height $panel-height;
+    grid-template-rows: $panel-height $panel-height;
     width: 100%;
 
     .chart-2 {
@@ -189,5 +184,4 @@
       text-decoration: underline;
     }
   }
-}
-
+}