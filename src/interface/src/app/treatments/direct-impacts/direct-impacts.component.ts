--- conflicted
+++ resolved
@@ -45,13 +45,9 @@
 import { Scenario, TreatmentProjectArea } from '@types';
 import { OverlayLoaderComponent } from 'src/styleguide/overlay-loader/overlay-loader.component';
 import { TreatmentsService } from '@services/treatments.service';
-<<<<<<< HEAD
 import { FileSaverService, ScenarioService } from '@services';
 import { STAND_SIZES, STAND_SIZES_LABELS } from 'src/app/plan/plan-helpers';
-=======
-import { FileSaverService } from '@services';
 import { PrescriptionAction } from '../prescriptions';
->>>>>>> 20f60d10
 
 @Component({
   selector: 'app-direct-impacts',
