import { Component, Injector, OnDestroy, OnInit } from '@angular/core';
import {
  AsyncPipe,
  DatePipe,
  DecimalPipe,
  JsonPipe,
  NgClass,
  NgFor,
  NgIf,
  NgStyle,
} from '@angular/common';
import { SharedModule } from '@shared';
import { TreatmentsState } from '../treatments.state';
import { ActivatedRoute, Router } from '@angular/router';
import { catchError, map, switchMap } from 'rxjs';
import { SelectedStandsState } from '../treatment-map/selected-stands.state';
import { TreatedStandsState } from '../treatment-map/treated-stands.state';
import { MapConfigState } from '../treatment-map/map-config.state';
import { getMergedRouteData } from '../treatments-routing-data';
import { DirectImpactsMapComponent } from '../direct-impacts-map/direct-impacts-map.component';

import {
  ButtonComponent,
  ModalComponent,
  PanelComponent,
  StatusChipComponent,
  TreatmentTypeIconComponent,
} from '@styleguide';
import { MatIconModule } from '@angular/material/icon';
import { MatSlideToggleModule } from '@angular/material/slide-toggle';
import { FormsModule } from '@angular/forms';
import { TreatmentMapComponent } from '../treatment-map/treatment-map.component';
import { TreatmentLegendComponent } from '../treatment-legend/treatment-legend.component';
import { MetricFiltersComponent } from '../metric-filters/metric-filters.component';
import { ImpactsMetric } from '../metrics';

import { DirectImpactsStateService } from '../direct-impacts.state.service';
import { StandDataChartComponent } from '../stand-data-chart/stand-data-chart.component';
import { Chart } from 'chart.js';
import ChartDataLabels from 'chartjs-plugin-datalabels';
import { ChangeOverTimeChartComponent } from '../change-over-time-chart/change-over-time-chart.component';
import { MatSelectModule } from '@angular/material/select';
import { ExpandedStandDataChartComponent } from '../expanded-stand-data-chart/expanded-stand-data-chart.component';
import { ExpandedChangeOverTimeChartComponent } from '../expanded-change-over-time-chart/expanded-change-over-time-chart.component';
import { MatDialog } from '@angular/material/dialog';
import { ExpandedDirectImpactMapComponent } from '../expanded-direct-impact-map/expanded-direct-impact-map.component';
import { Scenario, TreatmentProjectArea } from '@types';
import { OverlayLoaderComponent } from 'src/styleguide/overlay-loader/overlay-loader.component';
import { TreatmentsService } from '@services/treatments.service';
import { FileSaverService, ScenarioService } from '@services';
import { STAND_SIZES, STAND_SIZES_LABELS } from 'src/app/plan/plan-helpers';
import { PrescriptionAction } from '../prescriptions';
import { MetricSelectorComponent } from '../metric-selector/metric-selector.component';

@Component({
  selector: 'app-direct-impacts',
  standalone: true,
  imports: [
    AsyncPipe,
    SharedModule,
    DirectImpactsMapComponent,
    PanelComponent,
    MatIconModule,
    MatSelectModule,
    NgIf,
    NgFor,
    MatSlideToggleModule,
    ButtonComponent,
    DatePipe,
    NgClass,
    FormsModule,
    TreatmentMapComponent,
    TreatmentLegendComponent,
    MetricFiltersComponent,
    MetricFiltersComponent,
    NgStyle,
    JsonPipe,
    StandDataChartComponent,
    TreatmentTypeIconComponent,
    ChangeOverTimeChartComponent,
    ExpandedStandDataChartComponent,
    ExpandedChangeOverTimeChartComponent,
    ModalComponent,
    OverlayLoaderComponent,
    StatusChipComponent,
<<<<<<< HEAD
    DecimalPipe,
=======
    MetricSelectorComponent,
>>>>>>> e5ac42f4
  ],
  providers: [
    DirectImpactsStateService,
    TreatmentsState,
    SelectedStandsState,
    TreatedStandsState,
    MapConfigState,
  ],
  templateUrl: './direct-impacts.component.html',
  styleUrl: './direct-impacts.component.scss',
})
export class DirectImpactsComponent implements OnInit, OnDestroy {
  loading = false;
  downloadingShapefile = false;
  scenario: Scenario | null = null;

  constructor(
    private treatmentsState: TreatmentsState,
    private treatmentsService: TreatmentsService,
    private treatedStandsState: TreatedStandsState,
    private mapConfigState: MapConfigState,
    private route: ActivatedRoute,
    private router: Router,
    private directImpactsStateService: DirectImpactsStateService,
    private fileSaverService: FileSaverService,
    private dialog: MatDialog,
    private injector: Injector, // Angular's injector for passing shared services
    private scenarioService: ScenarioService
  ) {
    const data = getMergedRouteData(this.route.snapshot);
    this.loading = true;
    this.treatmentsState
      .loadTreatmentByRouteData(data)
      .pipe(
        switchMap((_) => this.treatmentsState.treatmentPlan$),
        map((plan) => {
          // if plan is not completed, redirect to config
          if (plan?.status !== 'SUCCESS') {
            this.router.navigate(['../'], { relativeTo: this.route });
          }
          this.mapConfigState.setShowFillProjectAreas(false);
          this.mapConfigState.updateShowTreatmentStands(true);
          this.mapConfigState.updateShowProjectAreas(true);
        }),
        catchError((error) => {
          this.loading = false;
          this.router.navigate(['/']);
          throw error;
        })
      )
      .subscribe(() => {
        const scenarioId = this.treatmentsState.getScenarioId();
        if (scenarioId) {
          this.scenarioService.getScenario(scenarioId.toString()).subscribe({
            next: (scenario: Scenario) => {
              this.scenario = scenario;
              this.loading = false;
            },
            error: () => {
              this.loading = false;
            },
          });
        } else {
          this.loading = false;
        }
      });
  }

  navState$ = this.treatmentsState.navState$;
  treatmentPlan$ = this.treatmentsState.treatmentPlan$;
  activeStand$ = this.directImpactsStateService.activeStand$;

  treatmentActionsUsed$ = this.treatedStandsState.treatedStands$.pipe(
    map((stands) => [
      ...new Set(stands.map((s) => s.action as PrescriptionAction)),
    ])
  );

  showTreatmentLegend$ = this.mapConfigState.showTreatmentLegend$;

  selectedChartProjectArea$ =
    this.directImpactsStateService.selectedProjectArea$;

  projectAreaAcres$ = this.selectedChartProjectArea$.pipe(
    map((pa) => this.getProjectAreaAcres(pa))
  );

  summary$ = this.treatmentsState.summary$;

  availableProjectAreas$ = this.treatmentsState.summary$.pipe(
    map((summary) => {
      // TODO: can remove this, in favor of using natsort on backend,
      // so "project area 1", "project area 10", "project area 2"
      // are sorted in semantic ways
      return summary?.project_areas.sort(
        (a, b) => a.project_area_id - b.project_area_id
      );
    })
  );

  standChartPanelTitle$ = this.directImpactsStateService.activeStand$.pipe(
    map((activeStand) => {
      if (!activeStand) {
        return 'Stand Level Data Unavailable';
      }
      return `${activeStand.properties['project_area_name']}, Stand ${activeStand.properties['id']}`;
    })
  );

  filterOptions$ = this.directImpactsStateService.reportMetrics$.pipe(
    map((metrics) => Object.values(metrics).map((metric) => metric.id))
  );

  updateReportMetric(data: ImpactsMetric) {
    this.directImpactsStateService.updateReportMetric(data);
  }

  ngOnInit(): void {
    // Register the plugin only when this component is initialized
    Chart.register(ChartDataLabels);
  }

  ngOnDestroy(): void {
    // Unregister the plugin when the component is destroyed
    Chart.unregister(ChartDataLabels);
  }

  setChartProjectArea(pa: TreatmentProjectArea | 'All') {
    if (!pa || pa === 'All') {
      this.directImpactsStateService.setProjectAreaForChanges('All');
      const s = this.treatmentsState.getCurrentSummary();
      this.mapConfigState.updateMapCenter(s.extent);
      return;
    }
    this.directImpactsStateService.setProjectAreaForChanges(pa);
    this.mapConfigState.updateMapCenter(pa.extent);
  }

  expandChangeChart() {
    this.dialog.open(ExpandedChangeOverTimeChartComponent, {
      injector: this.injector, // Pass the current injector to the dialog
    });
  }

  expandStandChart() {
    this.dialog.open(ExpandedStandDataChartComponent, {
      injector: this.injector, // Pass the current injector to the dialog
      autoFocus: false,
    });
  }

  expandMaps() {
    this.dialog.open(ExpandedDirectImpactMapComponent, {
      injector: this.injector, // Pass the current injector to the dialog
      autoFocus: false,
    });
  }

  download() {
    this.downloadingShapefile = true;
    const filename =
      'treatment_plan_' + this.treatmentsState.getTreatmentPlanId();

    this.treatmentsService
      .downloadTreatment(this.treatmentsState.getTreatmentPlanId())
      .subscribe((data) => {
        const blob = new Blob([data], {
          type: 'application/zip',
        });
        this.fileSaverService.saveAs(blob, filename);
        this.downloadingShapefile = false;
      });
  }

  getStandSizeValue(): string {
    const stand_size = this.scenario?.configuration?.stand_size;
    if (!stand_size) {
      return '';
    }
    return `${STAND_SIZES_LABELS[stand_size]} (${STAND_SIZES[stand_size]} acres)`;
  }

  getProjectAreaAcres(
    selectedProjectArea: TreatmentProjectArea | 'All' | null
  ): number {
    const allAcres = !selectedProjectArea || selectedProjectArea === 'All';
    if (allAcres) {
      return this.treatmentsState.getTotalAcres();
    }
    return this.treatmentsState.getAcresForProjectArea(
      selectedProjectArea.project_area_name
    );
  }
}<|MERGE_RESOLUTION|>--- conflicted
+++ resolved
@@ -83,11 +83,8 @@
     ModalComponent,
     OverlayLoaderComponent,
     StatusChipComponent,
-<<<<<<< HEAD
     DecimalPipe,
-=======
     MetricSelectorComponent,
->>>>>>> e5ac42f4
   ],
   providers: [
     DirectImpactsStateService,
