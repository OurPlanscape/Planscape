import { Component, Injector, OnDestroy, OnInit } from '@angular/core';
import {
  AsyncPipe,
  DatePipe,
  JsonPipe,
  NgClass,
  NgIf,
  NgFor,
  NgStyle,
} from '@angular/common';
import { SharedModule } from '@shared';

import { TreatmentsState } from '../treatments.state';
import { ActivatedRoute, Router } from '@angular/router';
import { catchError, map, switchMap } from 'rxjs';
import { SelectedStandsState } from '../treatment-map/selected-stands.state';
import { TreatedStandsState } from '../treatment-map/treated-stands.state';
import { MapConfigState } from '../treatment-map/map-config.state';
import { getMergedRouteData } from '../treatments-routing-data';
import { DirectImpactsMapComponent } from '../direct-impacts-map/direct-impacts-map.component';
import { DirectImpactsSyncedMapsComponent } from '../direct-impacts-synced-maps/direct-impacts-synced-maps.component';
<<<<<<< HEAD
import { ButtonComponent, PanelComponent, PanelIconButton } from '@styleguide';
=======
import { ButtonComponent, ModalComponent, PanelComponent } from '@styleguide';
>>>>>>> d0735ec4
import { MatIconModule } from '@angular/material/icon';
import { MatSlideToggleModule } from '@angular/material/slide-toggle';
import { FormsModule } from '@angular/forms';
import { TreatmentMapComponent } from '../treatment-map/treatment-map.component';
import { TreatmentLegendComponent } from '../treatment-legend/treatment-legend.component';
import { MetricFiltersComponent } from '../metric-filters/metric-filters.component';
import { MapMetric } from '../metrics';
import { DirectImpactsMapLegendComponent } from '../direct-impacts-map-legend/direct-impacts-map-legend.component';
import { DirectImpactsStateService } from '../direct-impacts.state.service';
import { StandDataChartComponent } from '../stand-data-chart/stand-data-chart.component';
import { MapGeoJSONFeature } from 'maplibre-gl';
import { Chart } from 'chart.js';
import ChartDataLabels from 'chartjs-plugin-datalabels';
import { TreatmentTypeIconComponent } from '../../../styleguide/treatment-type-icon/treatment-type-icon.component';
<<<<<<< HEAD
import { ChangeOverTimeChartComponent } from '../change-over-time-chart/change-over-time-chart.component';
import { TreatmentProjectArea, Extent } from '@types';
import { MatSelectModule } from '@angular/material/select';
import { Point } from 'geojson';
=======
import { ExpandedStandDataChartComponent } from '../expanded-stand-data-chart/expanded-stand-data-chart.component';
import { MatDialog, MatDialogModule } from '@angular/material/dialog';
>>>>>>> d0735ec4

@Component({
  selector: 'app-direct-impacts',
  standalone: true,
  imports: [
    AsyncPipe,
    SharedModule,
    DirectImpactsMapComponent,
    DirectImpactsSyncedMapsComponent,
    PanelComponent,
    MatIconModule,
    MatSelectModule,
    NgIf,
    NgFor,
    MatSlideToggleModule,
    ButtonComponent,
    DatePipe,
    NgClass,
    FormsModule,
    TreatmentMapComponent,
    TreatmentLegendComponent,
    MetricFiltersComponent,
    MetricFiltersComponent,
    NgStyle,
    DirectImpactsMapLegendComponent,
    JsonPipe,
    StandDataChartComponent,
    TreatmentTypeIconComponent,
<<<<<<< HEAD
    ChangeOverTimeChartComponent,
=======
    ExpandedStandDataChartComponent,
    ModalComponent,
    MatDialogModule,
>>>>>>> d0735ec4
  ],
  providers: [
    DirectImpactsStateService,
    TreatmentsState,
    SelectedStandsState,
    TreatedStandsState,
    MapConfigState,
  ],
  templateUrl: './direct-impacts.component.html',
  styleUrl: './direct-impacts.component.scss',
})
export class DirectImpactsComponent implements OnInit, OnDestroy {
  constructor(
    private treatmentsState: TreatmentsState,
    private mapConfigState: MapConfigState,
    private route: ActivatedRoute,
    private router: Router,
    private directImpactsStateService: DirectImpactsStateService,
    private dialog: MatDialog,
    private injector: Injector // Angular's injector for passing shared services
  ) {
    const data = getMergedRouteData(this.route.snapshot);
    this.treatmentsState
      .loadTreatmentByRouteData(data)
      .pipe(
        switchMap((_) => this.treatmentsState.treatmentPlan$),
        map((plan) => {
          // if plan is not completed, redirect to config
          if (plan?.status !== 'SUCCESS') {
            this.router.navigate(['../'], { relativeTo: this.route });
          }
          this.mapConfigState.setShowFillProjectAreas(false);
          this.mapConfigState.updateShowTreatmentStands(true);
          this.mapConfigState.updateShowProjectAreas(true);
        }),
        catchError((error) => {
          this.router.navigate(['/']);
          throw error;
        })
      )
      .subscribe();
  }

  breadcrumbs$ = this.treatmentsState.breadcrumbs$;
  treatmentPlan$ = this.treatmentsState.treatmentPlan$;
<<<<<<< HEAD
  activeStand$ = this.directImpactsStateService.activeStand$;
=======

>>>>>>> d0735ec4
  showTreatmentPrescription = false;
  changeChartButtons: PanelIconButton[] = [
    { icon: 'open_in_full', actionName: 'expand' },
  ];
  //TODO: can we move these to state service?
  // REMOVE:
  sampleExtent: Extent = [1, 2, 3, 4];
  samplePoint: Point = { type: 'Point', coordinates: [] };
  availableProjectAreas: TreatmentProjectArea[] = [
    {
      project_area_id: 20,
      project_area_name: 'Project Area 1',
      total_stand_count: 1,
      prescriptions: [],
      extent: this.sampleExtent,
      centroid: this.samplePoint,
    },
    {
      project_area_id: 20,
      project_area_name: 'Project Area 2',
      total_stand_count: 1,
      prescriptions: [],
      extent: this.sampleExtent,
      centroid: this.samplePoint,
    },
    {
      project_area_id: 20,
      project_area_name: 'Project Area 3',
      total_stand_count: 1,
      prescriptions: [],
      extent: this.sampleExtent,
      centroid: this.samplePoint,
    },
    {
      project_area_id: 20,
      project_area_name: 'Project Area 4',
      total_stand_count: 1,
      prescriptions: [],
      extent: this.sampleExtent,
      centroid: this.samplePoint,
    },
  ];
  selectedChartProjectArea = { name: 1, value: 'ok' };

  standChartPanelTitle$ = this.directImpactsStateService.activeStand$.pipe(
    map((activeStand) => {
      if (!activeStand) {
        return 'Stand Level Data Unavailable';
      }
      return `${activeStand.properties['project_area_name']}, Stand ${activeStand.properties['id']}`;
    })
  );

  activateMetric(data: MapMetric) {
    this.directImpactsStateService.activeMetric$.next(data);
    this.directImpactsStateService.getChangesOverTimeData();
  }

  getValues(activeStand: MapGeoJSONFeature) {}

  ngOnInit(): void {
    // Register the plugin only when this component is initialized
    Chart.register(ChartDataLabels);
  }

  ngOnDestroy(): void {
    // Unregister the plugin when the component is destroyed
    Chart.unregister(ChartDataLabels);
  }

<<<<<<< HEAD
  setChartProjectArea(e: Event) {
    this.directImpactsStateService.setProjectAreaForChanges(
      this.selectedChartProjectArea.value
    );
=======
  expandStandChart() {
    this.dialog.open(ExpandedStandDataChartComponent, {
      injector: this.injector, // Pass the current injector to the dialog
    });
>>>>>>> d0735ec4
  }
}<|MERGE_RESOLUTION|>--- conflicted
+++ resolved
@@ -19,11 +19,12 @@
 import { getMergedRouteData } from '../treatments-routing-data';
 import { DirectImpactsMapComponent } from '../direct-impacts-map/direct-impacts-map.component';
 import { DirectImpactsSyncedMapsComponent } from '../direct-impacts-synced-maps/direct-impacts-synced-maps.component';
-<<<<<<< HEAD
-import { ButtonComponent, PanelComponent, PanelIconButton } from '@styleguide';
-=======
-import { ButtonComponent, ModalComponent, PanelComponent } from '@styleguide';
->>>>>>> d0735ec4
+import {
+  ButtonComponent,
+  PanelComponent,
+  PanelIconButton,
+  ModalComponent,
+} from '@styleguide';
 import { MatIconModule } from '@angular/material/icon';
 import { MatSlideToggleModule } from '@angular/material/slide-toggle';
 import { FormsModule } from '@angular/forms';
@@ -38,15 +39,12 @@
 import { Chart } from 'chart.js';
 import ChartDataLabels from 'chartjs-plugin-datalabels';
 import { TreatmentTypeIconComponent } from '../../../styleguide/treatment-type-icon/treatment-type-icon.component';
-<<<<<<< HEAD
 import { ChangeOverTimeChartComponent } from '../change-over-time-chart/change-over-time-chart.component';
 import { TreatmentProjectArea, Extent } from '@types';
 import { MatSelectModule } from '@angular/material/select';
 import { Point } from 'geojson';
-=======
 import { ExpandedStandDataChartComponent } from '../expanded-stand-data-chart/expanded-stand-data-chart.component';
-import { MatDialog, MatDialogModule } from '@angular/material/dialog';
->>>>>>> d0735ec4
+import { MatDialog } from '@angular/material/dialog';
 
 @Component({
   selector: 'app-direct-impacts',
@@ -75,13 +73,9 @@
     JsonPipe,
     StandDataChartComponent,
     TreatmentTypeIconComponent,
-<<<<<<< HEAD
     ChangeOverTimeChartComponent,
-=======
     ExpandedStandDataChartComponent,
     ModalComponent,
-    MatDialogModule,
->>>>>>> d0735ec4
   ],
   providers: [
     DirectImpactsStateService,
@@ -127,11 +121,8 @@
 
   breadcrumbs$ = this.treatmentsState.breadcrumbs$;
   treatmentPlan$ = this.treatmentsState.treatmentPlan$;
-<<<<<<< HEAD
   activeStand$ = this.directImpactsStateService.activeStand$;
-=======
-
->>>>>>> d0735ec4
+
   showTreatmentPrescription = false;
   changeChartButtons: PanelIconButton[] = [
     { icon: 'open_in_full', actionName: 'expand' },
@@ -202,16 +193,15 @@
     Chart.unregister(ChartDataLabels);
   }
 
-<<<<<<< HEAD
   setChartProjectArea(e: Event) {
     this.directImpactsStateService.setProjectAreaForChanges(
       this.selectedChartProjectArea.value
     );
-=======
+  }
+
   expandStandChart() {
     this.dialog.open(ExpandedStandDataChartComponent, {
       injector: this.injector, // Pass the current injector to the dialog
     });
->>>>>>> d0735ec4
   }
 }