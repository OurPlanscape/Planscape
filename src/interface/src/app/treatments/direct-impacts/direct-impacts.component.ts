--- conflicted
+++ resolved
@@ -49,12 +49,8 @@
 import { TreatmentsService } from '@services/treatments.service';
 import { FileSaverService, ScenarioService } from '@services';
 import { STAND_SIZES, STAND_SIZES_LABELS } from 'src/app/plan/plan-helpers';
-<<<<<<< HEAD
-import { PrescriptionAction } from '../prescriptions';
 import { standIsForested } from '../stands';
 import { MapGeoJSONFeature } from 'maplibre-gl';
-=======
->>>>>>> 1f551e8e
 import { MetricSelectorComponent } from '../metric-selector/metric-selector.component';
 
 @Component({
