import { Component, Injector, OnDestroy, OnInit } from '@angular/core';
import {
  AsyncPipe,
  DatePipe,
  JsonPipe,
  NgClass,
  NgIf,
  NgFor,
  NgStyle,
} from '@angular/common';
import { SharedModule } from '@shared';
import { TreatmentsState } from '../treatments.state';
import { ActivatedRoute, Router } from '@angular/router';
import { catchError, map, switchMap } from 'rxjs';
import { SelectedStandsState } from '../treatment-map/selected-stands.state';
import { TreatedStandsState } from '../treatment-map/treated-stands.state';
import { MapConfigState } from '../treatment-map/map-config.state';
import { getMergedRouteData } from '../treatments-routing-data';
import { DirectImpactsMapComponent } from '../direct-impacts-map/direct-impacts-map.component';
import { DirectImpactsSyncedMapsComponent } from '../direct-impacts-synced-maps/direct-impacts-synced-maps.component';
import {
  ButtonComponent,
  PanelComponent,
  PanelIconButton,
  ModalComponent,
} from '@styleguide';
import { MatIconModule } from '@angular/material/icon';
import {
  MatSlideToggleChange,
  MatSlideToggleModule,
} from '@angular/material/slide-toggle';
import { FormsModule } from '@angular/forms';
import { TreatmentMapComponent } from '../treatment-map/treatment-map.component';
import { TreatmentLegendComponent } from '../treatment-legend/treatment-legend.component';
import { MetricFiltersComponent } from '../metric-filters/metric-filters.component';
import { ImpactsMetric } from '../metrics';
import { DirectImpactsMapLegendComponent } from '../direct-impacts-map-legend/direct-impacts-map-legend.component';
import { DirectImpactsStateService } from '../direct-impacts.state.service';
import { StandDataChartComponent } from '../stand-data-chart/stand-data-chart.component';
import { Chart } from 'chart.js';
import ChartDataLabels from 'chartjs-plugin-datalabels';
import { TreatmentTypeIconComponent } from '../../../styleguide/treatment-type-icon/treatment-type-icon.component';
import { ChangeOverTimeChartComponent } from '../change-over-time-chart/change-over-time-chart.component';
import { MatSelectModule } from '@angular/material/select';
import { ExpandedStandDataChartComponent } from '../expanded-stand-data-chart/expanded-stand-data-chart.component';
<<<<<<< HEAD
import { ExpandedChangeOverTimeChartComponent } from '../expanded-change-over-time-chart/expanded-change-over-time-chart.component';
import { MatDialog } from '@angular/material/dialog';

export interface ImpactsProjectArea {
  project_area_id: number;
  project_area_name: string;
}
=======
import { MatDialog, MatDialogModule } from '@angular/material/dialog';
import { ExpandedDirectImpactMapComponent } from '../expanded-direct-impact-map/expanded-direct-impact-map.component';
>>>>>>> b0ed926c

@Component({
  selector: 'app-direct-impacts',
  standalone: true,
  imports: [
    AsyncPipe,
    SharedModule,
    DirectImpactsMapComponent,
    DirectImpactsSyncedMapsComponent,
    PanelComponent,
    MatIconModule,
    MatSelectModule,
    NgIf,
    NgFor,
    MatSlideToggleModule,
    ButtonComponent,
    DatePipe,
    NgClass,
    FormsModule,
    TreatmentMapComponent,
    TreatmentLegendComponent,
    MetricFiltersComponent,
    MetricFiltersComponent,
    NgStyle,
    DirectImpactsMapLegendComponent,
    JsonPipe,
    StandDataChartComponent,
    TreatmentTypeIconComponent,
    ChangeOverTimeChartComponent,
    ExpandedStandDataChartComponent,
    ExpandedChangeOverTimeChartComponent,
    ModalComponent,
  ],
  providers: [
    DirectImpactsStateService,
    TreatmentsState,
    SelectedStandsState,
    TreatedStandsState,
    MapConfigState,
  ],
  templateUrl: './direct-impacts.component.html',
  styleUrl: './direct-impacts.component.scss',
})
export class DirectImpactsComponent implements OnInit, OnDestroy {
  constructor(
    private treatmentsState: TreatmentsState,
    private mapConfigState: MapConfigState,
    private route: ActivatedRoute,
    private router: Router,
    private directImpactsStateService: DirectImpactsStateService,
    private dialog: MatDialog,
    private injector: Injector // Angular's injector for passing shared services
  ) {
    const data = getMergedRouteData(this.route.snapshot);
    this.treatmentsState
      .loadTreatmentByRouteData(data)
      .pipe(
        switchMap((_) => this.treatmentsState.treatmentPlan$),
        map((plan) => {
          // if plan is not completed, redirect to config
          if (plan?.status !== 'SUCCESS') {
            this.router.navigate(['../'], { relativeTo: this.route });
          }
          this.mapConfigState.setShowFillProjectAreas(false);
          this.mapConfigState.updateShowTreatmentStands(true);
          this.mapConfigState.updateShowProjectAreas(true);
          if (plan) {
            this.directImpactsStateService.setActiveTreatmentPlan(plan);
            //TOOD: do an initial chart rendering, based on default data
            this.directImpactsStateService.getChangesOverTimeData();
          }
          this.directImpactsStateService.getChangesOverTimeData();
        }),
        catchError((error) => {
          this.router.navigate(['/']);
          throw error;
        })
      )
      .subscribe();
  }

  breadcrumbs$ = this.treatmentsState.breadcrumbs$;
  treatmentPlan$ = this.treatmentsState.treatmentPlan$;
<<<<<<< HEAD
  activeStand$ = this.directImpactsStateService.activeStand$;
  selectedChartProjectArea$ =
    this.directImpactsStateService.selectedProjectAreaForChanges$;
  showTreatmentPrescription = false;
  changeChartButtons: PanelIconButton[] = [
    { icon: 'open_in_full', actionName: 'expand' },
  ];

  availableProjectAreas$ = this.treatmentsState.summary$.pipe(
    map((summary) => {
      return summary?.project_areas.sort(
        (a, b) => a.project_area_id - b.project_area_id // TODO: maybe semantic sort on backend?
      );
    })
  );
=======

  showTreatmentPrescription$ =
    this.directImpactsStateService.showTreatmentPrescription$;
>>>>>>> b0ed926c

  standChartPanelTitle$ = this.directImpactsStateService.activeStand$.pipe(
    map((activeStand) => {
      if (!activeStand) {
        return 'Stand Level Data Unavailable';
      }
      return `${activeStand.properties['project_area_name']}, Stand ${activeStand.properties['id']}`;
    })
  );

  activateMetric(data: ImpactsMetric) {
    this.directImpactsStateService.setActiveMetric(data);
    this.directImpactsStateService.getChangesOverTimeData();
  }

  activeMetric$ = this.directImpactsStateService.activeMetric$.pipe(
    map((m) => m.metric)
  );

  mapPanelTitle$ = this.directImpactsStateService.mapPanelTitle$;

<<<<<<< HEAD
  getValues(activeStand: MapGeoJSONFeature) {}
=======
  activateMetric(data: ImpactsMetric) {
    this.directImpactsStateService.setActiveMetric(data);
  }
>>>>>>> b0ed926c

  ngOnInit(): void {
    // Register the plugin only when this component is initialized
    Chart.register(ChartDataLabels);
  }

  ngOnDestroy(): void {
    // Unregister the plugin when the component is destroyed
    Chart.unregister(ChartDataLabels);
  }

  handleChangedMetrics(data: string[]) {
    this.directImpactsStateService.setSelectedMetrics(data);
    this.directImpactsStateService.getChangesOverTimeData();
  }

  setChartProjectArea(e: ImpactsProjectArea) {
    this.directImpactsStateService.setProjectAreaForChanges(e);
  }

  expandChangeChart() {
    this.dialog.open(ExpandedChangeOverTimeChartComponent, {
      injector: this.injector, // Pass the current injector to the dialog
    });
  }

  expandStandChart() {
    this.dialog.open(ExpandedStandDataChartComponent, {
      injector: this.injector, // Pass the current injector to the dialog
    });
  }

  expandMaps() {
    this.dialog.open(ExpandedDirectImpactMapComponent, {
      injector: this.injector, // Pass the current injector to the dialog
    });
  }

  saveShowTreatmentPrescription(value: MatSlideToggleChange) {
    this.directImpactsStateService.setShowTreatmentPrescription(value.checked);
  }
}<|MERGE_RESOLUTION|>--- conflicted
+++ resolved
@@ -43,18 +43,15 @@
 import { ChangeOverTimeChartComponent } from '../change-over-time-chart/change-over-time-chart.component';
 import { MatSelectModule } from '@angular/material/select';
 import { ExpandedStandDataChartComponent } from '../expanded-stand-data-chart/expanded-stand-data-chart.component';
-<<<<<<< HEAD
 import { ExpandedChangeOverTimeChartComponent } from '../expanded-change-over-time-chart/expanded-change-over-time-chart.component';
 import { MatDialog } from '@angular/material/dialog';
+import { ExpandedDirectImpactMapComponent } from '../expanded-direct-impact-map/expanded-direct-impact-map.component';
+import { MapGeoJSONFeature } from 'maplibre-gl';
 
 export interface ImpactsProjectArea {
   project_area_id: number;
   project_area_name: string;
 }
-=======
-import { MatDialog, MatDialogModule } from '@angular/material/dialog';
-import { ExpandedDirectImpactMapComponent } from '../expanded-direct-impact-map/expanded-direct-impact-map.component';
->>>>>>> b0ed926c
 
 @Component({
   selector: 'app-direct-impacts',
@@ -138,8 +135,8 @@
 
   breadcrumbs$ = this.treatmentsState.breadcrumbs$;
   treatmentPlan$ = this.treatmentsState.treatmentPlan$;
-<<<<<<< HEAD
   activeStand$ = this.directImpactsStateService.activeStand$;
+
   selectedChartProjectArea$ =
     this.directImpactsStateService.selectedProjectAreaForChanges$;
   showTreatmentPrescription = false;
@@ -154,11 +151,9 @@
       );
     })
   );
-=======
 
   showTreatmentPrescription$ =
     this.directImpactsStateService.showTreatmentPrescription$;
->>>>>>> b0ed926c
 
   standChartPanelTitle$ = this.directImpactsStateService.activeStand$.pipe(
     map((activeStand) => {
@@ -180,13 +175,7 @@
 
   mapPanelTitle$ = this.directImpactsStateService.mapPanelTitle$;
 
-<<<<<<< HEAD
   getValues(activeStand: MapGeoJSONFeature) {}
-=======
-  activateMetric(data: ImpactsMetric) {
-    this.directImpactsStateService.setActiveMetric(data);
-  }
->>>>>>> b0ed926c
 
   ngOnInit(): void {
     // Register the plugin only when this component is initialized
