--- conflicted
+++ resolved
@@ -6,12 +6,9 @@
   flex-direction: column;
   height: 100%;
   box-sizing: border-box;
-<<<<<<< HEAD
   align-items: center;
   gap: 6px;
-=======
   position: relative;
->>>>>>> 2f39b7ca
 }
 
 .chart {
