import { Component } from '@angular/core';
import { BannerComponent, ModalComponent } from '@styleguide';
import { PrescriptionAction, PRESCRIPTIONS } from '../prescriptions';
import { AsyncPipe, KeyValuePipe, NgForOf, NgIf } from '@angular/common';
import { KeyPipe } from '../../standalone/key.pipe';
import { MatRadioModule } from '@angular/material/radio';
import {
  FormControl,
  FormGroup,
  ReactiveFormsModule,
  Validators,
} from '@angular/forms';

import { SelectedStandsState } from '../treatment-map/selected-stands.state';
import { TreatmentsState } from '../treatments.state';

import { TreatedStandsState } from '../treatment-map/treated-stands.state';
import { combineLatest, map, take } from 'rxjs';
import { MatSnackBar } from '@angular/material/snack-bar';
import { SNACK_ERROR_CONFIG } from '@shared';
import { MatFormFieldModule } from '@angular/material/form-field';
<<<<<<< HEAD
import { MatSelectModule } from '@angular/material/select';
import { MatOptionModule } from '@angular/material/core';
=======
import { MatOptionModule } from '@angular/material/core';
import { MatSelectModule } from '@angular/material/select';
>>>>>>> 24dbfe09

@Component({
  selector: 'app-apply-treatment',
  standalone: true,
  imports: [
    ModalComponent,
    KeyValuePipe,
    NgForOf,
    KeyPipe,
    MatRadioModule,
    MatOptionModule,
    MatSelectModule,
    ReactiveFormsModule,
    MatFormFieldModule,
    AsyncPipe,
    NgIf,
    BannerComponent,
  ],
  templateUrl: './apply-treatment.component.html',
  styleUrl: './apply-treatment.component.scss',
})
export class ApplyTreatmentComponent {
  projectAreaName$ = this.treatmentsState.activeProjectArea$.pipe(
    map((pa) => pa?.project_area_name)
  );
  hasSelectedStands$ = this.selectedStandsState.hasSelectedStands$;

  hasSelectedTreatedStands$ = combineLatest([
    this.selectedStandsState.selectedStands$,
    this.treatedStandsState.treatedStands$,
  ]).pipe(
    map(([selectedStands, treatedStands]) => {
      return treatedStands.some((treatedStand) =>
        selectedStands.includes(treatedStand.id)
      );
    })
  );

  modalTitle$ = combineLatest([
    this.hasSelectedTreatedStands$,
    this.projectAreaName$,
  ]).pipe(
    map(([hasTreated, projectAreaName]) => {
      const title = hasTreated ? 'Edit Treatment in ' : 'Apply Treatment to ';
      return title + '"' + projectAreaName + '"';
    })
  );

  readonly sequenceTypes: Record<keyof typeof PRESCRIPTIONS, string> = {
    SINGLE: 'Single Activity',
    SEQUENCE: 'Sequenced Activity',
  };
  prescriptionForm = new FormGroup({
    sequenceType: new FormControl<keyof typeof PRESCRIPTIONS>(
      'SINGLE',
      Validators.required
    ),
    prescriptionAction: new FormControl<PrescriptionAction | null>(
      null,
      Validators.required
    ),
  });

  constructor(
    public selectedStandsState: SelectedStandsState,
    public treatmentsState: TreatmentsState,
    public treatedStandsState: TreatedStandsState,
    public snackBar: MatSnackBar
  ) {}

  readonly prescriptions = PRESCRIPTIONS;

  cancel(): void {
    this.treatmentsState.setShowApplyTreatmentsDialog(false);
  }

  apply(): void {
    const action = this.prescriptionForm.get('prescriptionAction')?.value;
    if (action) {
      this.applyTreatments(action);
    }
    this.treatmentsState.setShowApplyTreatmentsDialog(false);
  }

  // sorting function to ensure that the keyvalue pipe lists objects in their original order
  originalOrder = (): number => {
    return 0; // Keep the original insertion order
  };

  resetPrescription() {
    this.prescriptionForm
      .get('prescriptionAction')
      ?.reset(null, { emitEvent: false });
  }

  get selectedSequenceType(): keyof typeof PRESCRIPTIONS {
    return this.prescriptionForm.get('sequenceType')?.value || 'SINGLE';
  }

  get selectedPrescription() {
    return this.prescriptionForm.get('prescriptionAction')?.value;
  }

  private applyTreatments(action: PrescriptionAction) {
    const stands = this.selectedStandsState.getSelectedStands();
    this.selectedStandsState.clearStands();
    return this.treatmentsState.updateTreatedStands(action, stands).subscribe({
      error: (err) => {
        this.snackBar.open(err.message, 'Dismiss', SNACK_ERROR_CONFIG);
      },
    });
  }

  removeTreatments() {
    const stands = this.selectedStandsState.getSelectedStands();
    this.selectedStandsState.clearStands();
    this.treatmentsState.removeTreatments(stands).subscribe({
      error: (err) => {
        this.snackBar.open(err.message, 'Dismiss', SNACK_ERROR_CONFIG);
      },
    });
    this.treatmentsState.setShowApplyTreatmentsDialog(false);
  }

  clickSecondary() {
    this.hasSelectedTreatedStands$
      .pipe(take(1))
      .subscribe((value) => (value ? this.removeTreatments() : this.cancel()));
  }
}<|MERGE_RESOLUTION|>--- conflicted
+++ resolved
@@ -19,13 +19,8 @@
 import { MatSnackBar } from '@angular/material/snack-bar';
 import { SNACK_ERROR_CONFIG } from '@shared';
 import { MatFormFieldModule } from '@angular/material/form-field';
-<<<<<<< HEAD
-import { MatSelectModule } from '@angular/material/select';
-import { MatOptionModule } from '@angular/material/core';
-=======
 import { MatOptionModule } from '@angular/material/core';
 import { MatSelectModule } from '@angular/material/select';
->>>>>>> 24dbfe09
 
 @Component({
   selector: 'app-apply-treatment',
