--- conflicted
+++ resolved
@@ -13,11 +13,8 @@
 import { AuthService, PlanService } from '@services';
 
 import { TreatmentsState } from '../treatments.state';
-<<<<<<< HEAD
 import { ActivatedRoute } from '@angular/router';
-=======
 import { DEFAULT_BASE_MAP } from './map-base-layers';
->>>>>>> c80d7836
 
 describe('TreatmentMapComponent', () => {
   let component: TreatmentMapComponent;
@@ -34,18 +31,14 @@
           TreatmentsState,
           PlanService
         ),
-<<<<<<< HEAD
-        MockProvider(MapConfigState, { cursor$: of('') }),
+        MockProvider(MapConfigState, {
+          cursor$: of(''),
+          baseLayer$: of(DEFAULT_BASE_MAP),
+        }),
         {
           provide: ActivatedRoute,
           useValue: { paramMap: of(null) },
         },
-=======
-        MockProvider(MapConfigState, {
-          cursor$: of(''),
-          baseLayer$: of(DEFAULT_BASE_MAP),
-        }),
->>>>>>> c80d7836
       ],
       declarations: [
         MockDeclarations(
