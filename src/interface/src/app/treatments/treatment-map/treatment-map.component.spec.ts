--- conflicted
+++ resolved
@@ -10,9 +10,7 @@
 import { of } from 'rxjs';
 import { Geometry } from 'geojson';
 import { HttpClientTestingModule } from '@angular/common/http/testing';
-
 import { AuthService, PlanService } from '@services';
-import { HttpClientTestingModule } from '@angular/common/http/testing';
 import { TreatmentsState } from '../treatments.state';
 import { DEFAULT_BASE_MAP } from '../../maplibre-map/map-base-layers';
 import { MapProjectAreasComponent } from 'src/app/maplibre-map/map-project-areas/map-project-areas.component';
@@ -37,11 +35,7 @@
     };
 
     await TestBed.configureTestingModule({
-<<<<<<< HEAD
-      imports: [HttpClientTestingModule, TreatmentMapComponent, CommonModule],
-=======
       imports: [TreatmentMapComponent, CommonModule, HttpClientTestingModule],
->>>>>>> 15733764
       providers: [
         MockProviders(
           TreatedStandsState,
