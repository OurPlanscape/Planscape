--- conflicted
+++ resolved
@@ -188,13 +188,7 @@
   userCanEditStands: boolean = false;
   opacity$ = this.mapConfigState.treatedStandsOpacity$;
 
-<<<<<<< HEAD
-  loadingLayer$ = this.dataLayersState.loadingLayer$;
-=======
-  get scenarioId() {
-    return this.treatmentsState.getScenarioId();
-  }
->>>>>>> d414b229
+  loadingLayer$ = this.dataLayersStateService.loadingLayer$;
 
   mouseLngLat: LngLat | null = null;
   hoveredProjectAreaId$ = new Subject<number | null>();
