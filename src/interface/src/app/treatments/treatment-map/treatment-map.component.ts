--- conflicted
+++ resolved
@@ -48,15 +48,12 @@
 import { FeatureService } from 'src/app/features/feature.service';
 import { MapBaseDropdownComponent } from 'src/app/maplibre-map/map-base-dropdown/map-base-dropdown.component';
 import { MapNavbarComponent } from '../../maplibre-map/map-nav-bar/map-nav-bar.component';
-<<<<<<< HEAD
 import { DataLayersStateService } from '../../data-layers/data-layers.state.service';
 import { MapDataLayerComponent } from '../../maplibre-map/map-data-layer/map-data-layer.component';
-=======
 import { MapProjectAreasComponent } from '../../maplibre-map/map-project-areas/map-project-areas.component';
 import { TreatmentProjectArea } from '@types';
 import { DataLayerNameComponent } from '../../data-layers/data-layer-name/data-layer-name.component';
 import { ActivatedRoute, Router } from '@angular/router';
->>>>>>> e6551f02
 
 @UntilDestroy()
 @Component({
@@ -88,12 +85,9 @@
     FeaturesModule,
     MapBaseDropdownComponent,
     MapNavbarComponent,
-<<<<<<< HEAD
     MapDataLayerComponent,
-=======
     PercentPipe,
     DataLayerNameComponent,
->>>>>>> e6551f02
   ],
   templateUrl: './treatment-map.component.html',
   styleUrl: './treatment-map.component.scss',
@@ -219,12 +213,9 @@
     private selectedStandsState: SelectedStandsState,
     private featureService: FeatureService,
     private renderer: Renderer2,
-<<<<<<< HEAD
-    private dataLayersStateService: DataLayersStateService
-=======
+    private dataLayersStateService: DataLayersStateService,
     private route: ActivatedRoute,
     private router: Router
->>>>>>> e6551f02
   ) {
     // update cursor on map
     this.mapConfigState.cursor$
