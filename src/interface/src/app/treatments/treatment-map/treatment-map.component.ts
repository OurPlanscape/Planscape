--- conflicted
+++ resolved
@@ -190,12 +190,6 @@
   userCanEditStands: boolean = false;
   opacity$ = this.mapConfigState.treatedStandsOpacity$;
 
-<<<<<<< HEAD
-  loadingLayer$ = this.dataLayersState.loadingLayer$;
-  legendInfo$ = this.dataLayersState.colorLegendInfo$;
-
-=======
->>>>>>> 5d817415
   get scenarioId() {
     return this.treatmentsState.getScenarioId();
   }
