import { Component, Input } from '@angular/core';
import { AsyncPipe, JsonPipe, NgForOf, NgIf } from '@angular/common';
import {
  DraggableDirective,
  FeatureComponent,
  GeoJSONSourceComponent,
  LayerComponent,
  MapComponent,
  PopupComponent,
  VectorSourceComponent,
} from '@maplibre/ngx-maplibre-gl';

import {
  LngLat,
  Map as MapLibreMap,
  MapMouseEvent,
  MapSourceDataEvent,
  RequestTransformFunction,
} from 'maplibre-gl';
import { MapStandsComponent } from '../map-stands/map-stands.component';
import { MapRectangleComponent } from '../map-rectangle/map-rectangle.component';
import { MapControlsComponent } from '../map-controls/map-controls.component';
import { MapProjectAreasComponent } from '../map-project-areas/map-project-areas.component';
import { MapConfigState } from './map-config.state';
import { UntilDestroy, untilDestroyed } from '@ngneat/until-destroy';
import { MatIconModule } from '@angular/material/icon';
import { MapTooltipComponent } from '../map-tooltip/map-tooltip.component';
<<<<<<< HEAD
import { BehaviorSubject, map, withLatestFrom } from 'rxjs';
import { AuthService, PlanService } from '@services';
import { TreatmentsState } from '../treatments.state';
import { addAuthHeaders } from '../maplibre.helper';
import { PlanningAreaLayerComponent } from '../planning-area-layer/planning-area-layer.component';
import { ActivatedRoute } from '@angular/router';
import { Geometry } from 'geojson';
=======
import { combineLatest, map, startWith, Subject, withLatestFrom } from 'rxjs';
import { AuthService } from '@services';
import { TreatmentsState } from '../treatments.state';
import { addAuthHeaders } from '../maplibre.helper';
import { filter } from 'rxjs/operators';
import { SelectedStandsState } from './selected-stands.state';
>>>>>>> c80d7836

@UntilDestroy()
@Component({
  selector: 'app-treatment-map',
  standalone: true,
  imports: [
    JsonPipe,
    NgForOf,
    MapComponent,
    VectorSourceComponent,
    LayerComponent,
    FeatureComponent,
    DraggableDirective,
    GeoJSONSourceComponent,
    MapStandsComponent,
    MapRectangleComponent,
    MapControlsComponent,
    MapProjectAreasComponent,
    NgIf,
    AsyncPipe,
    MatIconModule,
    PopupComponent,
    MapTooltipComponent,
    PlanningAreaLayerComponent,
  ],
  templateUrl: './treatment-map.component.html',
  styleUrl: './treatment-map.component.scss',
})
export class TreatmentMapComponent {
  @Input() showProjectAreaTooltips = true;
  /**
   * Flag to determine if the user is currently dragging to select stands
   */
  private dragStandsSelection = false;

  /**
   * Starting point for dragging selection
   */
  mouseStart: MapMouseEvent | null = null;

  /**
   * End point for dragging selection
   */
  mouseEnd: MapMouseEvent | null = null;

  /**
   * The mapLibreMap instance, set by the map `mapLoad` event.
   */
  mapLibreMap!: MapLibreMap;

  /**
   * Observable that provides the url to load the selected map base layer
   */
  baseLayerUrl$ = this.mapConfigState.baseLayerUrl$;

  /**
   * Observable that provides the currently selected stands by the user
   */
  standSelectionEnabled$ = this.mapConfigState.standSelectionEnabled$;

  /**
   * Observable that provides the map extent (bounds) for the treatment plan or project area
   */
  mapExtent$ = this.mapConfigState.mapExtent$;

  /**
   * The name of the source layer used to load stands, and later check if loaded
   */
  standsSourceLayerId = 'stands';

  private sourceLoaded$ = new Subject<MapSourceDataEvent>();

  private standsSourceLoaded$ = this.sourceLoaded$.pipe(
    filter(
      (source) =>
        source.sourceId === this.standsSourceLayerId && !source.sourceDataType
    )
  );

  /**
   * Observable to determine if we show the map project area layer.
   * It uses the `standsSourceLoaded$` as the trigger to re-check the value provided on
   * `mapConfigState`.
   * We could be using mapConfigState.showProjectAreasLayer$ directly, but we want to animate
   * properly when we show and hide this layer, when the user moves between treatment overview and
   * project area.
   */
  showMapProjectAreas$ = combineLatest([
    this.standsSourceLoaded$.pipe(startWith(null)),
    this.mapConfigState.showProjectAreasLayer$,
  ]).pipe(
    map(([bounds, showAreas]) => {
      return showAreas;
    })
  );

  showFillProjectAreas$ = this.mapConfigState.showFillProjectAreas$;
  /**
   * Observable to determine if we show the treatment stands layer
   */
  showTreatmentStands$ = this.mapConfigState.showTreatmentStandsLayer$;
  /**
   * Observable to determine if we show the map controls
   */
  showMapControls$ = this.mapConfigState.showMapControls$;

  /**
   * The LongLat position of the helper tooltip attached to the mouse cursor when selecting stands.
   * If null, the tooltip is hidden.
   */
  treatmentTooltipLngLat: LngLat | null = null;

<<<<<<< HEAD
  /**
   * The name of the source layer used to load stands, and later check if loaded
   */
  standsSourceLayerId = 'stands';

  /**
   *
   * The selected plan geometry
   */
  geometry: Geometry = {
    type: 'Polygon',
    coordinates: [[]],
  };

=======
>>>>>>> c80d7836
  constructor(
    private mapConfigState: MapConfigState,
    private authService: AuthService,
    private treatmentsState: TreatmentsState,
<<<<<<< HEAD
    private route: ActivatedRoute,
    private planService: PlanService
=======
    private selectedStandsState: SelectedStandsState
>>>>>>> c80d7836
  ) {
    // update cursor on map
    this.mapConfigState.cursor$
      .pipe(untilDestroyed(this))
      .subscribe((cursor) => {
        if (this.mapLibreMap) {
          this.mapLibreMap.getCanvas().style.cursor = cursor;
        }
      });

<<<<<<< HEAD
    this.route.paramMap.subscribe((params) => {
      const planId = params.get('planId') || '';

      this.planService.getPlan(planId).subscribe((plan) => {
        if (plan.geometry) {
          this.geometry = plan.geometry as Geometry;
        }
      });
=======
    this.mapConfigState.baseLayer$
      .pipe(
        untilDestroyed(this),
        withLatestFrom(this.showTreatmentStands$),
        filter(([_, showTreatmentStands]) => showTreatmentStands) // Only pass through if showTreatmentStands is true
      )
      .subscribe(() => {
        this.selectedStandsState.backUpAndClearSelectedStands();
      });

    this.standsSourceLoaded$.pipe(untilDestroyed(this)).subscribe((s) => {
      this.selectedStandsState.restoreSelectedStands();
>>>>>>> c80d7836
    });
  }

  onMapMouseDown(event: MapMouseEvent): void {
    if (event.originalEvent.button === 2) {
      return;
    }
    if (!this.mapConfigState.isStandSelectionEnabled()) {
      return;
    }
    this.dragStandsSelection = true;

    this.mouseStart = event;
  }

  mapLoaded(event: MapLibreMap) {
    this.mapLibreMap = event;
  }

  onMapMouseMove(event: MapMouseEvent): void {
    if (this.mapConfigState.isStandSelectionEnabled()) {
      this.treatmentTooltipLngLat = event.lngLat;
    } else {
      this.treatmentTooltipLngLat = null;
    }

    if (!this.dragStandsSelection) return;
    // hide the treatment dialog while dragging
    this.treatmentsState.setShowApplyTreatmentsDialog(false);
    this.mouseEnd = event;
  }

  onMapMouseUp(): void {
    if (!this.dragStandsSelection) return;
    this.dragStandsSelection = false;
    this.mouseStart = null;
    this.mouseEnd = null;
  }

  onMapMouseOut() {
    this.treatmentTooltipLngLat = null;
  }

  onSourceData(event: MapSourceDataEvent) {
    if (event.isSourceLoaded) {
      this.sourceLoaded$.next(event);
    }
  }

  transformRequest: RequestTransformFunction = (url, resourceType) =>
    addAuthHeaders(url, resourceType, this.authService.getAuthCookie());
}<|MERGE_RESOLUTION|>--- conflicted
+++ resolved
@@ -25,22 +25,15 @@
 import { UntilDestroy, untilDestroyed } from '@ngneat/until-destroy';
 import { MatIconModule } from '@angular/material/icon';
 import { MapTooltipComponent } from '../map-tooltip/map-tooltip.component';
-<<<<<<< HEAD
-import { BehaviorSubject, map, withLatestFrom } from 'rxjs';
 import { AuthService, PlanService } from '@services';
 import { TreatmentsState } from '../treatments.state';
 import { addAuthHeaders } from '../maplibre.helper';
 import { PlanningAreaLayerComponent } from '../planning-area-layer/planning-area-layer.component';
 import { ActivatedRoute } from '@angular/router';
 import { Geometry } from 'geojson';
-=======
 import { combineLatest, map, startWith, Subject, withLatestFrom } from 'rxjs';
-import { AuthService } from '@services';
-import { TreatmentsState } from '../treatments.state';
-import { addAuthHeaders } from '../maplibre.helper';
 import { filter } from 'rxjs/operators';
 import { SelectedStandsState } from './selected-stands.state';
->>>>>>> c80d7836
 
 @UntilDestroy()
 @Component({
@@ -153,12 +146,6 @@
    */
   treatmentTooltipLngLat: LngLat | null = null;
 
-<<<<<<< HEAD
-  /**
-   * The name of the source layer used to load stands, and later check if loaded
-   */
-  standsSourceLayerId = 'stands';
-
   /**
    *
    * The selected plan geometry
@@ -168,18 +155,13 @@
     coordinates: [[]],
   };
 
-=======
->>>>>>> c80d7836
   constructor(
     private mapConfigState: MapConfigState,
     private authService: AuthService,
     private treatmentsState: TreatmentsState,
-<<<<<<< HEAD
     private route: ActivatedRoute,
-    private planService: PlanService
-=======
+    private planService: PlanService,
     private selectedStandsState: SelectedStandsState
->>>>>>> c80d7836
   ) {
     // update cursor on map
     this.mapConfigState.cursor$
@@ -190,16 +172,6 @@
         }
       });
 
-<<<<<<< HEAD
-    this.route.paramMap.subscribe((params) => {
-      const planId = params.get('planId') || '';
-
-      this.planService.getPlan(planId).subscribe((plan) => {
-        if (plan.geometry) {
-          this.geometry = plan.geometry as Geometry;
-        }
-      });
-=======
     this.mapConfigState.baseLayer$
       .pipe(
         untilDestroyed(this),
@@ -212,7 +184,16 @@
 
     this.standsSourceLoaded$.pipe(untilDestroyed(this)).subscribe((s) => {
       this.selectedStandsState.restoreSelectedStands();
->>>>>>> c80d7836
+    });
+
+    this.route.paramMap.subscribe((params) => {
+      const planId = params.get('planId') || '';
+
+      this.planService.getPlan(planId).subscribe((plan) => {
+        if (plan.geometry) {
+          this.geometry = plan.geometry as Geometry;
+        }
+      });
     });
   }
 
