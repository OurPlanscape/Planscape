--- conflicted
+++ resolved
@@ -1,12 +1,6 @@
-<<<<<<< HEAD
 @import 'colors';
 @import 'mixins';
 @import 'variables';
-=======
-@import "colors";
-@import "variables";
-@import "mixins";
->>>>>>> d3406d7f
 
 :host {
   display: flex;
@@ -51,7 +45,6 @@
   gap: 8px;
 }
 
-<<<<<<< HEAD
 .export-pdf-option {
   color: $color-standard-blue;
   @include xs-label;
@@ -62,13 +55,11 @@
   height: 20px;
   width: 20px;
 }
-=======
+
 .bottom-toggle {
   @include top-level-label();
   line-height: 22px;
 }
-
->>>>>>> d3406d7f
 
 app-apply-treatment {
   position: absolute;
@@ -77,5 +68,4 @@
   width: 460px;
   height: calc(100% - 100px);
   z-index: 1000;
-}
-
+}