--- conflicted
+++ resolved
@@ -35,14 +35,11 @@
 import { MatDialog } from '@angular/material/dialog';
 import { ReviewTreatmentPlanDialogComponent } from '../review-treatment-plan-dialog/review-treatment-plan-dialog.component';
 import { getMergedRouteData } from '../treatments-routing-data';
-<<<<<<< HEAD
 import { TreatmentToPDFService } from '../treatment-to-pdf.service';
-=======
 import { MatProgressSpinnerModule } from '@angular/material/progress-spinner';
 import { OverlayLoaderComponent } from '../../../styleguide/overlay-loader/overlay-loader.component';
 import { canRunTreatmentAnalysis } from '../../plan/permissions';
 import { Plan } from '@types';
->>>>>>> d3406d7f
 
 @UntilDestroy()
 @Component({
@@ -132,7 +129,6 @@
       });
   }
 
-<<<<<<< HEAD
   getMapAttributions() {
     const attrElement = document.querySelector('.maplibregl-ctrl-attrib-inner');
     return Array.from(attrElement?.childNodes || [])
@@ -145,11 +141,10 @@
     const mapAttributions = this.getMapAttributions();
     this.pdfService.createPDF(this.mapElement.mapLibreMap, mapAttributions);
   }
-=======
+
   canRunTreatment$ = this.treatmentsState.planningArea$.pipe(
     map((plan: Plan | null) => (plan ? canRunTreatmentAnalysis(plan) : false))
   );
->>>>>>> d3406d7f
 
   redirectToScenario() {
     const summary = this.treatmentsState.getCurrentSummary();
