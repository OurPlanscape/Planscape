@import "mixins";
@import "colors";

:host {
  .summary-tab-group {
    display: flex;
    flex-direction: column;
    max-width: 100%;
<<<<<<< HEAD
    height: calc(100% - 184px)
=======
    height: calc(100% - 183px);
>>>>>>> df6f83a1
  }

  ::ng-deep .mat-mdc-tab-group {
    height: 100%;
  }

  ::ng-deep .mat-mdc-tab-body-wrapper {
    height: 100%;
  }


}<|MERGE_RESOLUTION|>--- conflicted
+++ resolved
@@ -6,11 +6,7 @@
     display: flex;
     flex-direction: column;
     max-width: 100%;
-<<<<<<< HEAD
     height: calc(100% - 184px)
-=======
-    height: calc(100% - 183px);
->>>>>>> df6f83a1
   }
 
   ::ng-deep .mat-mdc-tab-group {
