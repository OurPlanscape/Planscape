--- conflicted
+++ resolved
@@ -1,9 +1,5 @@
 import { TestBed } from '@angular/core/testing';
 import { HttpClientTestingModule } from '@angular/common/http/testing';
-<<<<<<< HEAD
-=======
-
->>>>>>> 728b53e8
 import { DirectImpactsStateService } from './direct-impacts.state.service';
 
 describe('DirectImpactsStateService', () => {
@@ -13,7 +9,6 @@
     TestBed.configureTestingModule({
       imports: [HttpClientTestingModule],
       providers: [DirectImpactsStateService],
-      imports: [HttpClientTestingModule],
     });
     service = TestBed.inject(DirectImpactsStateService);
   });
