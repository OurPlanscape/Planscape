--- conflicted
+++ resolved
@@ -1,6 +1,6 @@
-<<<<<<< HEAD
 @import 'variables';
 @import 'mixins';
+@import "colors";
 
 .root-container {
   display: flex;
@@ -24,9 +24,6 @@
   height: $navbar-height;
   padding: 0 10px 0 10px;
 }
-=======
-@import "colors";
->>>>>>> 24c51f84
 
 .summary-tab-group {
   height: 100%;
@@ -61,19 +58,9 @@
   max-width: 800px;
 }
 
-<<<<<<< HEAD
 .map-container {
   height: 100%;
   flex: 1;
   z-index: 1;
   position: relative;
-=======
-    ::ng-deep .mat-mdc-tab-body-wrapper {
-        height: 100%;
-    }
-
-    ::ng-deep .mat-mdc-tab-labels {
-        border-bottom: 1px $color-soft-gray solid;
-      }
->>>>>>> 24c51f84
 }