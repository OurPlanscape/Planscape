import { ComponentFixture, TestBed } from '@angular/core/testing';
import { MockDeclarations, MockProviders } from 'ng-mocks';
import { TreatmentProjectAreaComponent } from './treatment-project-area.component';
import { RouterTestingModule } from '@angular/router/testing';
import { TreatmentMapComponent } from '../treatment-map/treatment-map.component';
import { MapConfigState } from '../treatment-map/map-config.state';
import { SelectedStandsState } from '../treatment-map/selected-stands.state';
import { TreatmentsState } from '../treatments.state';
import { HttpClientTestingModule } from '@angular/common/http/testing';
import { MatSnackBar } from '@angular/material/snack-bar';
import { BrowserAnimationsModule } from '@angular/platform-browser/animations';
<<<<<<< HEAD
import { TreatmentsService } from '@services/treatments.service';
=======
import { MapBaseLayerComponent } from '../map-base-layer/map-base-layer.component';
>>>>>>> 62303b4f

describe('TreatmentProjectAreaComponent', () => {
  let component: TreatmentProjectAreaComponent;
  let fixture: ComponentFixture<TreatmentProjectAreaComponent>;

  beforeEach(async () => {
    await TestBed.configureTestingModule({
      imports: [
        TreatmentProjectAreaComponent,
        RouterTestingModule,
        HttpClientTestingModule,
        MatSnackBar,
        BrowserAnimationsModule,
      ],
      providers: [
        MockProviders(
          MapConfigState,
          SelectedStandsState,
          TreatmentsState,
          TreatmentsService
        ),
      ],
      declarations: [
        MockDeclarations(TreatmentMapComponent, MapBaseLayerComponent),
      ],
    }).compileComponents();

    fixture = TestBed.createComponent(TreatmentProjectAreaComponent);
    component = fixture.componentInstance;
    fixture.detectChanges();
  });

  it('should create', () => {
    expect(component).toBeTruthy();
  });
});<|MERGE_RESOLUTION|>--- conflicted
+++ resolved
@@ -9,11 +9,9 @@
 import { HttpClientTestingModule } from '@angular/common/http/testing';
 import { MatSnackBar } from '@angular/material/snack-bar';
 import { BrowserAnimationsModule } from '@angular/platform-browser/animations';
-<<<<<<< HEAD
 import { TreatmentsService } from '@services/treatments.service';
-=======
 import { MapBaseLayerComponent } from '../map-base-layer/map-base-layer.component';
->>>>>>> 62303b4f
+import { NotesSidebarComponent } from '@styleguide';
 
 describe('TreatmentProjectAreaComponent', () => {
   let component: TreatmentProjectAreaComponent;
@@ -22,6 +20,7 @@
   beforeEach(async () => {
     await TestBed.configureTestingModule({
       imports: [
+        NotesSidebarComponent,
         TreatmentProjectAreaComponent,
         RouterTestingModule,
         HttpClientTestingModule,
