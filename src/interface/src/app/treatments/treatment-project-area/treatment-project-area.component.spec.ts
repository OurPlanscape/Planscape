import { ComponentFixture, TestBed } from '@angular/core/testing';
import { MockDeclarations, MockProviders } from 'ng-mocks';
import { TreatmentProjectAreaComponent } from './treatment-project-area.component';
import { TreatmentsService } from '@services/treatments.service';
import { RouterTestingModule } from '@angular/router/testing';

import { TreatmentMapComponent } from '../treatment-map/treatment-map.component';
<<<<<<< HEAD
import { PrescriptionActionsComponent } from '../prescription-actions/prescription-actions.component';
import { HttpClientTestingModule } from '@angular/common/http/testing';
import { MatSnackBar } from '@angular/material/snack-bar';
import { BrowserAnimationsModule } from '@angular/platform-browser/animations';
=======
>>>>>>> 7fb2f493

describe('ProjectAreaComponent', () => {
  let component: TreatmentProjectAreaComponent;
  let fixture: ComponentFixture<TreatmentProjectAreaComponent>;

  beforeEach(async () => {
    await TestBed.configureTestingModule({
<<<<<<< HEAD
      imports: [
        TreatmentProjectAreaComponent,
        HttpClientTestingModule,
        RouterTestingModule,
        MatSnackBar,
        BrowserAnimationsModule,
      ],
      providers: [MockProviders(TreatmentsService, LookupService)],
      declarations: [
        MockDeclarations(TreatmentMapComponent, PrescriptionActionsComponent),
      ],
=======
      imports: [TreatmentProjectAreaComponent, RouterTestingModule],
      providers: [MockProviders(TreatmentsService)],
      declarations: [MockDeclarations(TreatmentMapComponent)],
>>>>>>> 7fb2f493
    }).compileComponents();

    fixture = TestBed.createComponent(TreatmentProjectAreaComponent);
    component = fixture.componentInstance;
    fixture.detectChanges();
  });

  it('should create', () => {
    expect(component).toBeTruthy();
  });
});<|MERGE_RESOLUTION|>--- conflicted
+++ resolved
@@ -5,13 +5,10 @@
 import { RouterTestingModule } from '@angular/router/testing';
 
 import { TreatmentMapComponent } from '../treatment-map/treatment-map.component';
-<<<<<<< HEAD
 import { PrescriptionActionsComponent } from '../prescription-actions/prescription-actions.component';
 import { HttpClientTestingModule } from '@angular/common/http/testing';
 import { MatSnackBar } from '@angular/material/snack-bar';
 import { BrowserAnimationsModule } from '@angular/platform-browser/animations';
-=======
->>>>>>> 7fb2f493
 
 describe('ProjectAreaComponent', () => {
   let component: TreatmentProjectAreaComponent;
@@ -19,7 +16,6 @@
 
   beforeEach(async () => {
     await TestBed.configureTestingModule({
-<<<<<<< HEAD
       imports: [
         TreatmentProjectAreaComponent,
         HttpClientTestingModule,
@@ -27,15 +23,10 @@
         MatSnackBar,
         BrowserAnimationsModule,
       ],
-      providers: [MockProviders(TreatmentsService, LookupService)],
+      providers: [MockProviders(TreatmentsService)],
       declarations: [
         MockDeclarations(TreatmentMapComponent, PrescriptionActionsComponent),
       ],
-=======
-      imports: [TreatmentProjectAreaComponent, RouterTestingModule],
-      providers: [MockProviders(TreatmentsService)],
-      declarations: [MockDeclarations(TreatmentMapComponent)],
->>>>>>> 7fb2f493
     }).compileComponents();
 
     fixture = TestBed.createComponent(TreatmentProjectAreaComponent);
