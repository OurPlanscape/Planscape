--- conflicted
+++ resolved
@@ -50,10 +50,6 @@
   private _projectAreaId$ = new BehaviorSubject<number | undefined>(undefined);
   private _planningAreaId$ = new BehaviorSubject<number | undefined>(undefined);
   public projectAreaId$ = this._projectAreaId$.asObservable();
-<<<<<<< HEAD
-  public planId$ = new BehaviorSubject<number | null>(null);
-=======
->>>>>>> 5714bbec
 
   private _summary$ = new BehaviorSubject<TreatmentSummary | null>(null);
   private _treatmentPlan = new BehaviorSubject<TreatmentPlan | null>(null);
@@ -76,18 +72,11 @@
     })
   );
 
-<<<<<<< HEAD
-=======
   public planningArea$: Observable<Plan> = this._planningAreaId$.pipe(
     filter((id): id is number => !!id),
     switchMap((id) => this.planStateService.getPlan(id.toString()))
   );
 
-  private _showApplyTreatmentsDialog$ = new BehaviorSubject(false);
-  public showApplyTreatmentsDialog$ =
-    this._showApplyTreatmentsDialog$.asObservable();
-
->>>>>>> 5714bbec
   breadcrumbs$ = combineLatest([this.activeProjectArea$, this.summary$]).pipe(
     map(([projectArea, summary]) => {
       if (!summary) {
