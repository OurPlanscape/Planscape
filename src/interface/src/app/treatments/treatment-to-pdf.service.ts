import { Injectable } from '@angular/core';
import jsPDF from 'jspdf';
import autoTable from 'jspdf-autotable';
import {
<<<<<<< HEAD
  PRESCRIPTIONS,
  PrescriptionSequenceAction,
  PrescriptionSingleAction,
=======
>>>>>>> 03d403a1
  nameForAction,
  nameForTypeAndAction,
  PrescriptionAction,
  PRESCRIPTIONS,
  PrescriptionSequenceAction,
} from './prescriptions';
import { Map as MapLibreMap } from 'maplibre-gl';
import { logoImg } from '../../assets/base64/icons';
import { Prescription, TreatmentProjectArea, TreatmentSummary } from '@types';
import { MapConfigState } from './treatment-map/map-config.state';

import { TreatmentsState } from './treatments.state';
import { TreatedStandsState } from './treatment-map/treated-stands.state';
import * as txIcons from '../../assets/base64/stand_icons/treatments';
import { addRequestHeaders } from './maplibre.helper';
import { AuthService } from '@services';

const treatmentIcons: Record<PrescriptionAction, string> = {
  MODERATE_THINNING_BIOMASS: txIcons.treatment_blue,
  HEAVY_THINNING_BIOMASS: txIcons.treatment_purple,
  MODERATE_THINNING_BURN: txIcons.treatment_orange,
  HEAVY_THINNING_BURN: txIcons.treatment_yellow,
  MODERATE_MASTICATION: txIcons.treatment_junglegreen,
  HEAVY_MASTICATION: txIcons.treatment_limegreen,
  RX_FIRE: txIcons.treatment_red,
  HEAVY_THINNING_RX_FIRE: txIcons.treatment_brown,
  MASTICATION_RX_FIRE: txIcons.treatment_pink,
  MODERATE_THINNING_BURN_PLUS_RX_FIRE: txIcons.sequence_1,
  MODERATE_THINNING_BURN_PLUS_MODERATE_THINNING_BURN: txIcons.sequence_2,
  HEAVY_THINNING_BURN_PLUS_RX_FIRE: txIcons.sequence_3,
  HEAVY_THINNING_BURN_PLUS_HEAVY_THINNING_BURN: txIcons.sequence_4,
  RX_FIRE_PLUS_RX_FIRE: txIcons.sequence_5,
  MODERATE_MASTICATION_PLUS_MODERATE_MASTICATION: txIcons.sequence_6,
  HEAVY_THINNING_BIOMASS_PLUS_RX_FIRE: txIcons.sequence_7,
  MODERATE_MASTICATION_PLUS_RX_FIRE: txIcons.sequence_8,
};

@Injectable()
export class TreatmentToPDFService {
  constructor(
    private treatmentsState: TreatmentsState,
    private treatedStandsState: TreatedStandsState,
    private mapConfigState: MapConfigState,
    private authService: AuthService
  ) {}

  activeMap: MapLibreMap | null = null;
  pdfDoc: jsPDF | null = null;

  topMargin = 10;
  leftMargin = 30;
  rightMargin = 190;
  bottomMargin = 280;

  async createPDF(map: MapLibreMap, attributions: string) {
    this.activeMap = map;
    this.pdfDoc = new jsPDF();

    const mapContainer = document.createElement('div');
    this.configMapContainer(mapContainer);
    document.body.appendChild(mapContainer);

    const curSummary = this.treatmentsState.getCurrentSummary();
    const scenarioName = curSummary.scenario_name;
    const treatmentPlanName = curSummary.treatment_plan_name;
    const planningAreaName = curSummary.planning_area_name;
    const treatedStandsCount =
      this.treatedStandsState.getTreatedStands().length;
    const totalStands = curSummary.project_areas.reduce((acc: number, p) => {
      acc += p.total_stand_count;
      return acc;
    }, 0);
    const treatmentsUsedSet = new Set(
      this.treatedStandsState.getTreatedStands().map((s) => s.action)
    );
    this.addLogo(this.leftMargin, 14);

    const headerText = `${planningAreaName} / ${scenarioName} /  ${treatmentPlanName}`;
    this.addHeader(headerText, this.leftMargin, 24.5);

    //add stands info:
    const treatedStands = `Treated Stands: ${treatedStandsCount} / ${totalStands}`;

    this.pdfDoc?.setFont('Helvetica', 'normal');
    this.pdfDoc?.setFontSize(8);
    const standsTextWidth = this.pdfDoc?.getTextWidth(treatedStands);
    this.pdfDoc?.text(treatedStands, 190 - standsTextWidth, 24.5);

    const mapX = this.leftMargin + 10;
    const mapY = 28;
    const mapWidth = this.rightMargin - (this.leftMargin + 20);
    const mapHeight = 100;
    await this.addMap(mapX, mapY, mapHeight, mapWidth);

    this.addAttributions(attributions, mapX + mapWidth, mapHeight + mapY - 2);

    // If we are showing the treatment stands, we change what's being rendered
    if (this.mapConfigState.isTreatmentStandsVisible()) {
      const nextY = 132;
      this.drawTreatmentLegend(130, nextY, treatmentsUsedSet);
      this.addProjectAreaTable(
        this.tableRowsFromSummary(curSummary),
        this.leftMargin + 10,
        nextY,
        80
      );
    } else {
      const projectAreasX = this.leftMargin + 10;
      const projectAreasY = 132;
      this.addProjectAreaTable(
        this.tableRowsFromSummary(curSummary),
        projectAreasX,
        projectAreasY,
        140
      );
    }

    document.body.removeChild(mapContainer);
    const pdfName = `planscape-${encodeURI(treatmentPlanName.split(' ').join('_'))}.pdf`;
    this.pdfDoc.save(pdfName);
  }

  drawHexagon(
    doc: any,
    centerX: number,
    centerY: number,
    size: number,
    fill: string
  ) {
    const points = this.calculateHexagonPoints(centerX, centerY, size);
    doc.setLineWidth(0.1);
    doc.setFillColor(fill);
    doc.setDrawColor(0); // Black stroke
    doc.moveTo(points[0].x, points[0].y);
    for (let i = 1; i < points.length; i++) {
      doc.lineTo(points[i].x, points[i].y);
    }
    doc.lineTo(points[0].x, points[0].y);
    doc.fillStroke();
  }

  calculateHexagonPoints(centerX: number, centerY: number, size: number) {
    const points = [];
    for (let i = 0; i < 6; i++) {
      const angle = (i * Math.PI) / 3;
      const x = centerX + size * Math.cos(angle);
      const y = centerY + size * Math.sin(angle);
      points.push({ x, y });
    }
    return points;
  }

  drawTreatmentLegend(
    startX: number,
    startY: number,
    treatmentsUsed: Set<string>
  ) {
    const treatments = Array.from(treatmentsUsed).map((t) => ({
      name: nameForAction(t),
      icon: treatmentIcons[t as PrescriptionAction],
    }));

    autoTable(this.pdfDoc, {
      styles: {
        fillColor: [255, 255, 255],
        cellPadding: 2,
        lineColor: '#000000',
        lineWidth: 0.4,
      },
      headStyles: {
        fontSize: 7,
        lineWidth: 0,
        font: 'Helvetica',
        textColor: '#000000',
      },
      alternateRowStyles: { fillColor: [255, 255, 255] },
      columnStyles: {
        0: { fontSize: 7, cellWidth: 50, lineWidth: 0, cellPadding: 1 },
      },
      startY: startY,
      tableLineWidth: 0.3,
      tableLineColor: [0, 0, 0],
      margin: {
        left: startX,
        right: 20,
        top: 10,
        bottom: 20,
      },
      tableWidth: 50,
      horizontalPageBreak: true,
      head: [['Treatment Legend']],
      body: treatments,
      didDrawCell: (data) => {
        if (data.column.index === 0 && data.row.section === 'body') {
          const idx = data.row.index;
          const x = data.cell.x + 1; // Add some padding
          const y = data.cell.y; // Add some padding
          data.doc.addImage(treatments[idx].icon, 'PNG', x, y, 3, 3);
          data.doc.text(treatments[idx].name, x + 4, y + 3);
        }
      },
    });
  }

  tableRowsFromSummary(currentSummary: TreatmentSummary): string[][] {
    const tableRows: string[][] = [];
    currentSummary.project_areas.forEach((p) => {
      let rxInfo = '';
      p.prescriptions.forEach((rx) => {
        if (rx.type === 'SINGLE') {
          const actionName =
            PRESCRIPTIONS.SINGLE[rx.action as PrescriptionSingleAction];
          rxInfo += actionName + '\n';
        }

        if (rx.type === 'SEQUENCE') {
          const seqActions =
            PRESCRIPTIONS.SEQUENCE[rx.action as PrescriptionSequenceAction];
          seqActions.forEach((seqAction) => {
            rxInfo +=
              seqAction.description + '(Year ' + seqAction.year + ') \n ';
          });
        }
      });
      const treatedStands = `Treated stands: ${this.treatedStandCount(p)}/${p.total_stand_count}`;
      const projectInfo = `${p.project_area_name} \n ${treatedStands} \n\n ${rxInfo}`;
      tableRows.push([projectInfo]);
    });
    return tableRows;
  }

  addProjectAreaTable(
    bodyData: string[][],
    startX: number,
    startY: number,
    tableWidth: number
  ) {
    autoTable(this.pdfDoc, {
      styles: { fillColor: [255, 255, 255] },
      alternateRowStyles: { fillColor: [255, 255, 255] },
      columnStyles: {
        0: { fontSize: 8 },
      },
      tableWidth: tableWidth,
      startY: startY,
      tableLineWidth: 0.3,
      tableLineColor: '#000000',
      theme: 'grid',
      margin: {
        left: startX,
        right: 20,
        top: 10,
        bottom: 20,
      },
      horizontalPageBreak: true,
      body: bodyData,
    });
  }

  copyActiveMap() {
    if (!this.activeMap) {
      return;
    }
    return new MapLibreMap({
      container: 'printable-map',
      style: this.activeMap.getStyle(),
      center: this.activeMap.getBounds().getCenter(),
      zoom: this.activeMap.getZoom(),
      bearing: this.activeMap.getBearing(),
      pitch: this.activeMap.getPitch(),
      bounds: this.activeMap.getBounds(),
      transformRequest: (url, resourceType) =>
        addRequestHeaders(url, resourceType, this.authService.getAuthCookie()),
    });
  }

  async addMap(
    mapX: number,
    mapY: number,
    mapHeight: number,
    mapWidth: number
  ) {
    if (!this.pdfDoc || !this.activeMap) {
      return;
    }

    const printMap = this.copyActiveMap();
    await new Promise((resolve) => printMap?.on('load', resolve));
    const canvas = printMap?.getCanvas();
    const imgData = canvas?.toDataURL('image/png');
    if (imgData) {
      this.pdfDoc.setLineWidth(1);
      this.pdfDoc.rect(mapX, mapY, mapWidth, mapHeight);
      this.pdfDoc.addImage(imgData, 'PNG', mapX, mapY, mapWidth, mapHeight);
    }
  }

  addLogo(x: number, y: number) {
    const logoWidth = 28;
    const logoHeight = 5.5;
    this.pdfDoc?.addImage(logoImg, 'SVG', x, y, logoWidth, logoHeight);
  }

  addHeader(headerText: string, x: number, y: number) {
    this.pdfDoc?.setFont('Helvetica', 'bold');
    this.pdfDoc?.setFontSize(10);
    this.pdfDoc?.text(headerText, x, y);
  }

  addAttributions(attributionText: string, mapRight: number, y: number) {
    this.pdfDoc?.setFont('Helvetica');
    this.pdfDoc?.setFontSize(5);
    const textWidth = this.pdfDoc?.getTextWidth(attributionText) ?? 0;
    this.pdfDoc?.text(attributionText, mapRight - textWidth - 2, y);
  }

  configMapContainer(mapContainer: HTMLDivElement) {
    mapContainer.id = 'printable-map';
    mapContainer.style.position = 'absolute';
    mapContainer.style.width = '1000px';
    mapContainer.style.height = '700px';
    mapContainer.style.left = '-9000px';
    mapContainer.style.top = '-100px';
    document.body.appendChild(mapContainer);
  }

  treatedStandCount(projectArea: TreatmentProjectArea): number {
    return projectArea.prescriptions.reduce(
      (acc: number, p: Prescription) => acc + p.treated_stand_count,
      0
    );
  }
}<|MERGE_RESOLUTION|>--- conflicted
+++ resolved
@@ -2,17 +2,11 @@
 import jsPDF from 'jspdf';
 import autoTable from 'jspdf-autotable';
 import {
-<<<<<<< HEAD
-  PRESCRIPTIONS,
+  nameForAction,
+  PrescriptionAction,
   PrescriptionSequenceAction,
   PrescriptionSingleAction,
-=======
->>>>>>> 03d403a1
-  nameForAction,
-  nameForTypeAndAction,
-  PrescriptionAction,
   PRESCRIPTIONS,
-  PrescriptionSequenceAction,
 } from './prescriptions';
 import { Map as MapLibreMap } from 'maplibre-gl';
 import { logoImg } from '../../assets/base64/icons';
