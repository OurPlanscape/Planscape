import { DirectImpactsStateService } from '../direct-impacts.state.service';
import { ComponentFixture, TestBed } from '@angular/core/testing';
<<<<<<< HEAD
import { DirectImpactsStateService } from '../direct-impacts.state.service';
import { ChangeOverTimeChartComponent } from './change-over-time-chart.component';
import { HttpClientTestingModule } from '@angular/common/http/testing';
import { MockProvider } from 'ng-mocks';
=======
import { ChangeOverTimeChartComponent } from './change-over-time-chart.component';
import { MockProvider } from 'ng-mocks';
import { BehaviorSubject } from 'rxjs';
import { HttpClientTestingModule } from '@angular/common/http/testing';
>>>>>>> 728b53e8

describe('ChangeOverTimeChartComponent', () => {
  let component: ChangeOverTimeChartComponent;
  let fixture: ComponentFixture<ChangeOverTimeChartComponent>;

  beforeEach(async () => {
    await TestBed.configureTestingModule({
<<<<<<< HEAD
      imports: [ChangeOverTimeChartComponent, HttpClientTestingModule],
      providers: [MockProvider(DirectImpactsStateService)],
=======
      imports: [HttpClientTestingModule, ChangeOverTimeChartComponent],
      providers: [
        MockProvider(DirectImpactsStateService, {
          activeStand$: new BehaviorSubject(null),
          changeOverTimeData$: new BehaviorSubject([[]]),
        }),
      ],
>>>>>>> 728b53e8
    }).compileComponents();

    fixture = TestBed.createComponent(ChangeOverTimeChartComponent);
    component = fixture.componentInstance;
    fixture.detectChanges();
  });

  it('should create', () => {
    expect(component).toBeTruthy();
  });
});<|MERGE_RESOLUTION|>--- conflicted
+++ resolved
@@ -1,16 +1,9 @@
 import { DirectImpactsStateService } from '../direct-impacts.state.service';
 import { ComponentFixture, TestBed } from '@angular/core/testing';
-<<<<<<< HEAD
-import { DirectImpactsStateService } from '../direct-impacts.state.service';
+import { MockProvider } from 'ng-mocks';
 import { ChangeOverTimeChartComponent } from './change-over-time-chart.component';
-import { HttpClientTestingModule } from '@angular/common/http/testing';
-import { MockProvider } from 'ng-mocks';
-=======
-import { ChangeOverTimeChartComponent } from './change-over-time-chart.component';
-import { MockProvider } from 'ng-mocks';
 import { BehaviorSubject } from 'rxjs';
 import { HttpClientTestingModule } from '@angular/common/http/testing';
->>>>>>> 728b53e8
 
 describe('ChangeOverTimeChartComponent', () => {
   let component: ChangeOverTimeChartComponent;
@@ -18,18 +11,13 @@
 
   beforeEach(async () => {
     await TestBed.configureTestingModule({
-<<<<<<< HEAD
       imports: [ChangeOverTimeChartComponent, HttpClientTestingModule],
-      providers: [MockProvider(DirectImpactsStateService)],
-=======
-      imports: [HttpClientTestingModule, ChangeOverTimeChartComponent],
       providers: [
         MockProvider(DirectImpactsStateService, {
           activeStand$: new BehaviorSubject(null),
           changeOverTimeData$: new BehaviorSubject([[]]),
         }),
       ],
->>>>>>> 728b53e8
     }).compileComponents();
 
     fixture = TestBed.createComponent(ChangeOverTimeChartComponent);
