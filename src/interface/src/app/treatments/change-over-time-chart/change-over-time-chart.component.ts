import { Component, Input } from '@angular/core';
import { ChartConfiguration } from 'chart.js';
import { AsyncPipe, NgIf } from '@angular/common';
import { NgChartsModule } from 'ng2-charts';
import { DirectImpactsStateService } from '../direct-impacts.state.service';
import {
  map,
  combineLatest,
  distinctUntilChanged,
  switchMap,
  filter,
} from 'rxjs';
import {
  SLOT_COLORS,
  ImpactsMetricSlot,
  Metric,
  SLOT_PALETTES,
} from '../metrics';
import { TreatmentsService } from '@services/treatments.service';
import { UntilDestroy } from '@ngneat/until-destroy';
import { TreatmentsState } from '../treatments.state';
import deepEqual from 'fast-deep-equal';
import { TreatmentPlan } from '@types';

const baseFont = {
  family: 'Public Sans',
  size: 14,
  style: 'normal',
  weight: '600',
};

export interface ImpactsResultData {
  year: number;
  variable: string;
  dividend: number;
  divisor: number;
  value: number;
  delta: number;
  relative_year: number;
}

export interface ChangeOverTimeChartItem {
  variable: string;
  year: number;
  avg_value: number;
}

@UntilDestroy()
@Component({
  selector: 'app-change-over-time-chart',
  standalone: true,
  imports: [NgChartsModule, AsyncPipe, NgIf],
  templateUrl: './change-over-time-chart.component.html',
  styleUrl: './change-over-time-chart.component.scss',
})
export class ChangeOverTimeChartComponent {
  constructor(
    private directImpactsStateService: DirectImpactsStateService,
    private treatmentsState: TreatmentsState,
    private treatmentsService: TreatmentsService
  ) {}

  @Input() metrics!: Record<ImpactsMetricSlot, Metric> | null;

  readonly staticBarChartOptions: ChartConfiguration<'bar'>['options'] = {
    responsive: true,
    maintainAspectRatio: false,
    layout: {
      padding: {
        left: 0, // Add 20px padding between the tick labels and the chart content
        right: 24,
        top: 0,
        bottom: 0,
      },
    },
    plugins: {
      tooltip: {
        enabled: false,
      },
      datalabels: {
        color: '#000', // Label color (inside bar)
        anchor: 'end', // Position the label
        align: (context) => {
          const value = context.dataset.data[context.dataIndex] as number;
          return value < 0 ? 'start' : 'end';
        },
        offset: (context) => {
          const value = context.dataset.data[context.dataIndex] as number;
          return value < 0 ? 12 : 0;
        },
        padding: 5,
        font: {
          ...(baseFont as any),
          size: 10, // Font size
        },
        formatter: (value: number) => {
          // Check if the value has a decimal part
          return value % 1 === 0 ? value.toString() : value.toFixed(0);
        },
      },
    },
    scales: {
      y: {
        min: -100,
        max: 100,
        ticks: {
          color: '#4A4A4A', // Text color
          font: baseFont as any,
          padding: 24,
          stepSize: 50,
          callback: (value) => `${value}%`,
        },
<<<<<<< HEAD
        datalabels: {
          color: '#000', // Label color (outside the bar)
          backgroundColor: '#fff',
          anchor: (context) => {
            const value = context.dataset.data[context.dataIndex] as number;
            return value < 0 ? 'start' : 'end';
          }, // Position the label
          align: (context) => {
            const value = context.dataset.data[context.dataIndex] as number;
            return value < 0 ? 'bottom' : 'top';
          },
          font: {
            ...(baseFont as any),
            size: 10, // Font size
          },
          formatter: (value: number) => {
            // Check if the value has a decimal part
            return value % 1 === 0 ? value.toString() : value.toFixed(0);
          },
=======
        title: {
          display: false,
        },
        grid: {
          drawBorder: false, // Remove the border along the y-axis
          drawTicks: false,
          lineWidth: 1, // Set line width for dotted lines
          color: '#979797', // Dotted line color
          borderDash: [5, 5], // Define the dash pattern (4px dash, 4px gap)
>>>>>>> 2b153f5d
        },
      },
      x: {
        grid: {
          display: false, // Disable grid lines for the x-axis
          drawBorder: false, // Remove the bottom border (x-axis line)
          drawTicks: false, // Remove the tick marks on the x-axis
        },
        ticks: {
          autoSkip: false,
          maxRotation: 0,
          minRotation: 0,
          font: baseFont as any,
          padding: 24,
        },
        title: {
          display: true,
          text: 'Time Steps (Years)',
          align: 'start',
          color: '#898989', // Text color
          font: baseFont as any,
        },
      },
    },
  };

  chartConfiguration(data: Record<any, any>) {
    if (!data) {
      return undefined;
    }
    return {
      labels: [0, 5, 10, 15, 20],
      datasets: [
        {
          data: data['blue'].map((d: ChangeOverTimeChartItem) => d.avg_value),
          backgroundColor: SLOT_COLORS['blue'],
          hoverBackgroundColor: SLOT_PALETTES['blue'][0],
        },
        {
          data: data['purple'].map((d: ChangeOverTimeChartItem) => d.avg_value),
          backgroundColor: SLOT_COLORS['purple'],
          hoverBackgroundColor: SLOT_PALETTES['purple'][0],
        },
        {
          data: data['orange'].map((d: ChangeOverTimeChartItem) => d.avg_value),
          backgroundColor: SLOT_COLORS['orange'],
          hoverBackgroundColor: SLOT_PALETTES['orange'][0],
        },
        {
          data: data['green'].map((d: ChangeOverTimeChartItem) => d.avg_value),
          backgroundColor: SLOT_COLORS['green'],
          hoverBackgroundColor: SLOT_PALETTES['green'][0],
        },
      ],
    } as ChartConfiguration<'bar'>['data'];
  }

  convertImpactResultToChartData(
    resultData: ImpactsResultData[],
    metrics: Record<ImpactsMetricSlot, Metric>
  ): Record<ImpactsMetricSlot, ChangeOverTimeChartItem[]> {
    const chartData = resultData.map((d) => {
      return {
        // map the returned data to data attributes for the map
        year: d.relative_year,
        avg_value: d.delta * 100,
        variable: d.variable,
      };
    });
    const dataBySlot = {
      blue: chartData
        .filter((item) => item.variable === metrics.blue.id)
        .sort((a, b) => a.year - b.year),
      green: chartData
        .filter((item) => item.variable === metrics.green.id)
        .sort((a, b) => a.year - b.year),
      purple: chartData
        .filter((item) => item.variable === metrics.purple.id)
        .sort((a, b) => a.year - b.year),
      orange: chartData
        .filter((item) => item.variable === metrics.orange.id)
        .sort((a, b) => a.year - b.year),
    };
    return dataBySlot;
  }

  barChartData$ = combineLatest([
    this.treatmentsState.treatmentPlan$.pipe(
      filter((plan): plan is TreatmentPlan => !!plan)
    ),
    this.directImpactsStateService.reportMetrics$?.pipe(
      distinctUntilChanged((prev, curr) => deepEqual(prev, curr))
    ),
    this.directImpactsStateService.selectedProjectArea$,
  ]).pipe(
    switchMap(([plan, metrics, area]) => {
      const metricsArray = Object.values(metrics).map((m) => m.id);
      let selectedArea = null;
      if (area !== 'All') {
        selectedArea = area.project_area_id;
      }
      return this.treatmentsService
        .getTreatmentImpactCharts(plan.id, metricsArray, selectedArea)
        .pipe(
          map((responseData) => ({ response: responseData, metrics: metrics }))
        ); // we need the metrics for reviewing calculation, so passing it along here
    }),
    map((responseData) => {
      const resultData = responseData.response as ImpactsResultData[];
      return this.chartConfiguration(
        this.convertImpactResultToChartData(resultData, responseData.metrics)
      );
    })
  );
}<|MERGE_RESOLUTION|>--- conflicted
+++ resolved
@@ -78,17 +78,16 @@
         enabled: false,
       },
       datalabels: {
-        color: '#000', // Label color (inside bar)
-        anchor: 'end', // Position the label
+        color: '#000', // Label color (outside the bar)
+        backgroundColor: '#fff',
+        anchor: (context) => {
+          const value = context.dataset.data[context.dataIndex] as number;
+          return value < 0 ? 'start' : 'end';
+        }, // Position the label
         align: (context) => {
           const value = context.dataset.data[context.dataIndex] as number;
-          return value < 0 ? 'start' : 'end';
-        },
-        offset: (context) => {
-          const value = context.dataset.data[context.dataIndex] as number;
-          return value < 0 ? 12 : 0;
-        },
-        padding: 5,
+          return value < 0 ? 'bottom' : 'top';
+        },
         font: {
           ...(baseFont as any),
           size: 10, // Font size
@@ -110,27 +109,6 @@
           stepSize: 50,
           callback: (value) => `${value}%`,
         },
-<<<<<<< HEAD
-        datalabels: {
-          color: '#000', // Label color (outside the bar)
-          backgroundColor: '#fff',
-          anchor: (context) => {
-            const value = context.dataset.data[context.dataIndex] as number;
-            return value < 0 ? 'start' : 'end';
-          }, // Position the label
-          align: (context) => {
-            const value = context.dataset.data[context.dataIndex] as number;
-            return value < 0 ? 'bottom' : 'top';
-          },
-          font: {
-            ...(baseFont as any),
-            size: 10, // Font size
-          },
-          formatter: (value: number) => {
-            // Check if the value has a decimal part
-            return value % 1 === 0 ? value.toString() : value.toFixed(0);
-          },
-=======
         title: {
           display: false,
         },
@@ -140,7 +118,6 @@
           lineWidth: 1, // Set line width for dotted lines
           color: '#979797', // Dotted line color
           borderDash: [5, 5], // Define the dash pattern (4px dash, 4px gap)
->>>>>>> 2b153f5d
         },
       },
       x: {
