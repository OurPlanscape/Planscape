import { ComponentFixture, TestBed } from '@angular/core/testing';
<<<<<<< HEAD

import { ProjectAreaComponent } from './project-area.component';
import { MockProviders } from 'ng-mocks';
import { TreatmentsService } from '@services/treatments.service';
import { RouterTestingModule } from '@angular/router/testing';
import { LookupService } from '@services/lookup.service';
import {
  AuthService,
  ProjectAreaNotesService,
  WINDOW_PROVIDERS,
} from '@services';
import { MatSnackBarModule } from '@angular/material/snack-bar';

describe('ProjectAreaComponent', () => {
  let component: ProjectAreaComponent;
  let fixture: ComponentFixture<ProjectAreaComponent>;

  beforeEach(async () => {
    await TestBed.configureTestingModule({
      imports: [ProjectAreaComponent, MatSnackBarModule, RouterTestingModule],
      providers: [
        WINDOW_PROVIDERS,
        MockProviders(
          TreatmentsService,
          LookupService,
          AuthService,
          ProjectAreaNotesService
        ),
      ],
    }).compileComponents();

    fixture = TestBed.createComponent(ProjectAreaComponent);
    component = fixture.componentInstance;
    fixture.detectChanges();
  });

=======
import { ProjectAreaComponent } from './project-area.component';
import { MockProviders } from 'ng-mocks';
import { TreatmentsService } from '@services/treatments.service';
import { RouterTestingModule } from '@angular/router/testing';
import { LookupService } from '@services/lookup.service';
import { AuthService, WINDOW_PROVIDERS } from '@services';
import { MatSnackBarModule } from '@angular/material/snack-bar';
import { ProjectAreaNotesService } from '@services/notes.service';
import { HttpClientModule } from '@angular/common/http'; // Add this import
import { BrowserAnimationsModule } from '@angular/platform-browser/animations';

describe('ProjectAreaComponent', () => {
  let component: ProjectAreaComponent;
  let fixture: ComponentFixture<ProjectAreaComponent>;

  beforeEach(async () => {
    await TestBed.configureTestingModule({
      imports: [
        ProjectAreaComponent,
        MatSnackBarModule,
        RouterTestingModule,
        HttpClientModule,
        BrowserAnimationsModule,
      ],
      providers: [
        WINDOW_PROVIDERS,
        MockProviders(
          TreatmentsService,
          LookupService,
          AuthService,
          ProjectAreaNotesService
        ),
      ],
    }).compileComponents();

    fixture = TestBed.createComponent(ProjectAreaComponent);
    component = fixture.componentInstance;
    fixture.detectChanges();
  });

>>>>>>> 73c76f2c
  it('should create', () => {
    expect(component).toBeTruthy();
  });
});<|MERGE_RESOLUTION|>--- conflicted
+++ resolved
@@ -1,42 +1,4 @@
 import { ComponentFixture, TestBed } from '@angular/core/testing';
-<<<<<<< HEAD
-
-import { ProjectAreaComponent } from './project-area.component';
-import { MockProviders } from 'ng-mocks';
-import { TreatmentsService } from '@services/treatments.service';
-import { RouterTestingModule } from '@angular/router/testing';
-import { LookupService } from '@services/lookup.service';
-import {
-  AuthService,
-  ProjectAreaNotesService,
-  WINDOW_PROVIDERS,
-} from '@services';
-import { MatSnackBarModule } from '@angular/material/snack-bar';
-
-describe('ProjectAreaComponent', () => {
-  let component: ProjectAreaComponent;
-  let fixture: ComponentFixture<ProjectAreaComponent>;
-
-  beforeEach(async () => {
-    await TestBed.configureTestingModule({
-      imports: [ProjectAreaComponent, MatSnackBarModule, RouterTestingModule],
-      providers: [
-        WINDOW_PROVIDERS,
-        MockProviders(
-          TreatmentsService,
-          LookupService,
-          AuthService,
-          ProjectAreaNotesService
-        ),
-      ],
-    }).compileComponents();
-
-    fixture = TestBed.createComponent(ProjectAreaComponent);
-    component = fixture.componentInstance;
-    fixture.detectChanges();
-  });
-
-=======
 import { ProjectAreaComponent } from './project-area.component';
 import { MockProviders } from 'ng-mocks';
 import { TreatmentsService } from '@services/treatments.service';
@@ -77,7 +39,6 @@
     fixture.detectChanges();
   });
 
->>>>>>> 73c76f2c
   it('should create', () => {
     expect(component).toBeTruthy();
   });
