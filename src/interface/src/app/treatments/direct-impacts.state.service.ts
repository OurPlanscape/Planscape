--- conflicted
+++ resolved
@@ -6,17 +6,14 @@
   METRICS,
 } from './metrics';
 import { MapGeoJSONFeature } from 'maplibre-gl';
-<<<<<<< HEAD
 import { ImpactsProjectArea } from './direct-impacts/direct-impacts.component';
+import { PrescriptionAction } from './prescriptions';
 
 export interface ChangeOverTimeResult {
   variable: string;
   year: number;
   avg_value: number;
 }
-=======
-import { PrescriptionAction } from './prescriptions';
->>>>>>> 6dfe5025
 
 export class DirectImpactsStateService {
   public _activeMetric$ = new BehaviorSubject<ImpactsMetric>({
