--- conflicted
+++ resolved
@@ -15,14 +15,11 @@
 import { MatTableModule } from '@angular/material/table';
 import { MatButtonModule } from '@angular/material/button';
 import { MatMenuModule } from '@angular/material/menu';
-<<<<<<< HEAD
 import { MatSlideToggleModule } from '@angular/material/slide-toggle';
-=======
 import { MatCheckboxModule } from '@angular/material/checkbox';
 import { MatFormFieldModule } from '@angular/material/form-field';
 import { MatInputModule } from '@angular/material/input';
 import { MatSelectModule } from '@angular/material/select';
->>>>>>> 24dbfe09
 
 @NgModule({
   exports: [
