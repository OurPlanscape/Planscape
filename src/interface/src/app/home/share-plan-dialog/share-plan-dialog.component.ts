--- conflicted
+++ resolved
@@ -155,35 +155,27 @@
 
   reloadInvites() {
     this.invites$ = this.inviteService
-      .getInvites(this.data.id)
+      .getInvites(this.data.planningAreaId)
       .pipe(tap((_) => (this.isLoading = false)));
   }
 
   removeAccess(invite: Invite) {
-<<<<<<< HEAD
-    this.inviteService.deleteInvite(this.data.id, invite.id).subscribe({
-      next: (result) => {
-        this.matSnackBar.open(
-          `Removed  ${invite.email}`,
-          'Dismiss',
-          SNACK_BOTTOM_NOTICE_CONFIG
-        );
-        this.reloadInvites();
-      },
-      error: () => {
-        this.matSnackBar.open(
-          `There was an error trying to revoke access for ${invite.email}. Please try again.`,
-          'Dismiss',
-          SNACK_BOTTOM_NOTICE_CONFIG
-        );
-      },
-    });
-=======
-    this.showSnackbar(`Removed  ${invite.email}`);
+    this.inviteService
+      .deleteInvite(this.data.planningAreaId, invite.id)
+      .subscribe({
+        next: (result) => {
+          this.showSnackbar(`Removed  ${invite.email}`);
+          this.reloadInvites();
+        },
+        error: () => {
+          this.showSnackbar(
+            `There was an error trying to revoke access for ${invite.email}. Please try again.`
+          );
+        },
+      });
   }
 
   private showSnackbar(message: string) {
     this.matSnackBar.open(message, 'Dismiss', SNACK_BOTTOM_NOTICE_CONFIG);
->>>>>>> a3d9b24f
   }
 }