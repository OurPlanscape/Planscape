<div class="root-container">
  <h1>
    {{
      datasource.data.length && (loggedIn$ | async)
        ? 'Welcome back!'
        : 'Welcome to Planscape preview!'
    }}
  </h1>

  <div class="plans-container">
    <div *ngIf="login_enabled; else notimplemented">
      <h2>My Plans</h2>
      <div *ngIf="datasource.data.length && (loggedIn$ | async); else noplans">
        <mat-table [dataSource]="datasource" matSort>
          <!-- Select Column -->
          <ng-container matColumnDef="select">
            <mat-header-cell *matHeaderCellDef>
              <mat-checkbox (change)="toggleAll($event.checked)"></mat-checkbox>
            </mat-header-cell>
            <mat-cell *matCellDef="let element">
              <mat-checkbox
                name="${element.id}-selected"
                [(ngModel)]="element.selected"></mat-checkbox>
            </mat-cell>
          </ng-container>

          <!-- Name Column -->
          <ng-container matColumnDef="name">
            <mat-header-cell *matHeaderCellDef mat-sort-header>
              Name
            </mat-header-cell>
            <mat-cell *matCellDef="let element">
              <a href="/plan/{{ element.id }}">{{ element.name }}</a>
            </mat-cell>
          </ng-container>

          <!-- Timestamp Column -->
          <ng-container matColumnDef="createdTimestamp">
            <mat-header-cell *matHeaderCellDef mat-sort-header>
              Date Created
            </mat-header-cell>
            <mat-cell *matCellDef="let element">
              {{ element.createdTimestamp | date: 'medium' }}
            </mat-cell>
          </ng-container>

          <!-- Region Column -->
          <ng-container matColumnDef="region">
            <mat-header-cell *matHeaderCellDef mat-sort-header>
              Region
            </mat-header-cell>
            <mat-cell *matCellDef="let element">
              {{ element.region }}
            </mat-cell>
          </ng-container>

          <!-- Saved Scenarios Column -->
          <ng-container matColumnDef="savedScenarios">
            <mat-header-cell *matHeaderCellDef mat-sort-header>
              Saved Scenarios
            </mat-header-cell>
            <mat-cell *matCellDef="let element">
              {{ element.savedScenarios }}
            </mat-cell>
          </ng-container>

          <!-- Configurations Column -->
          <ng-container matColumnDef="configurations">
            <mat-header-cell *matHeaderCellDef mat-sort-header>
              Configurations
            </mat-header-cell>
            <mat-cell *matCellDef="let element">
              {{ element.configurations }}
            </mat-cell>
          </ng-container>

          <!-- Status Column -->
          <ng-container matColumnDef="status">
            <mat-header-cell *matHeaderCellDef mat-sort-header>
              Status
            </mat-header-cell>
            <mat-cell *matCellDef="let element">
              {{ element.status }}
            </mat-cell>
          </ng-container>

          <!-- Options Column -->
          <ng-container matColumnDef="options">
            <mat-header-cell *matHeaderCellDef> </mat-header-cell>
            <mat-cell *matCellDef="let element">
              <button
                mat-icon-button
                [matMenuTriggerFor]="menu"
                aria-label="More options">
                <mat-icon>more_vert</mat-icon>
              </button>
              <mat-menu #menu="matMenu">
                <button mat-menu-item (click)="delete(element.id)">
                  <mat-icon>delete</mat-icon>
                  Delete
                </button>
              </mat-menu>
            </mat-cell>
          </ng-container>

          <mat-header-row *matHeaderRowDef="displayedColumns"></mat-header-row>
          <mat-row *matRowDef="let row; columns: displayedColumns"></mat-row>
        </mat-table>

        <mat-paginator
          [pageSizeOptions]="[10, 20, 30]"
          showFirstLastButtons
          aria-label="Select page of plans">
        </mat-paginator>

        <div class="button-row">
          <button
            mat-button
            color="primary"
            (click)="delete()"
            [disabled]="!showDelete()">
            <mat-icon>delete</mat-icon>
            DELETE
          </button>
          <button mat-button color="primary" (click)="refresh()">
            <mat-icon>refresh</mat-icon>
            REFRESH
          </button>
        </div>
      </div>
    </div>
    <ng-template #notimplemented class="plans-not-implemented">
      <div class="plans-not-implemented">
<<<<<<< HEAD
        <b font-size="20px"> What is Planscape?<br /></b>
        <p>
          Planscape is a new wildfire resilience planning support tool designed
          to bring the best available state & federal data and science together.
          Planscape guides regional planners in prioritizing landscape
          treatments to mitigate fire risk, maximize ecological benefits, and
          help California&#39;s landscapes adapt to climate change.<br />
        </p>
        <b> What is the Planscape preview? <br /> </b>
        <p>
          This version of Planscape is intended to give you a preview into the
          tool with limited data and capabilities for the Sierra Nevada,
          Southern California, and Central Coast regions. This preview version:
        </p>
        <ul>
          <li>
            Considers everyone as guest users and does not require you to login
          </li>
          <li>
            Includes data from the
            <a
              href="https://wildfiretaskforce.org/regional-resource-kits-page/"
              target="_blank"
              rel="noopener noreferrer"
              >Regional Resource Kits</a
            >
            for the Sierra Nevada, Southern California, and Central Coast
            regions
          </li>
          <li>
            Provides the ability to explore and view maps but not create or save
            plans yet
          </li>
        </ul>
        <b>What can I do with it?<br /></b>
=======
      <b font-size="20px"> What is Planscape?<br></b>
      <p>Planscape is a new wildfire resilience planning support tool designed to bring the best
	available state & federal data and science together to enable better land management.
	Planscape is for you, the regional wildland planners, to help prioritize landscape
	treatments.  With Planscape, you can mitigate fire risk, maximize ecological benefits,
	and help California&#39;s landscapes adapt to climate change.<br></p>
      <p>Planscape preview includes all data from the
	<a href='https://wildfiretaskforce.org/regional-resource-kits-and-profiles-are-now-available/'>Regional Resource Kit</a> layers for the Sierra Nevada, Southern California, and Central
	Coast regions.<br></p>

      <b>What can I do with Planscape?<br></b>
      <p>You can view and explore the landscape resilience planning data on a set of maps.
	You can also visualize this data for the three regions alongside other provided data sets
	such as county and watershed boundaries.<br></p>

      <p>Future Planscape releases will give you the ability to create plans, to identify treatment
	areas from the plans, and to collaborate with other stakeholders.<br></p>

      <b>How do I learn more?<br></b>        
      <p>Click on the <a routerLink="/help" target="_blank" rel="noopener noreferrer"> Help</a> icon on the top right corner of the tool to read
        the <a href="https://github.com/OurPlanscape/Planscape/wiki/Planscape-User-Guide" target="_blank" rel="noopener noreferrer">user guide</a>
        or check out the
        <a href="https://github.com/OurPlanscape/Planscape/wiki/Release-Notes" target="_blank" rel="noopener noreferrer">Planscape Release Notes</a> or
        <a href="https://www.planscape.org/faqs" target="_blank" rel="noopener noreferrer">FAQ</a>.
        You can also visit <a href="https://www.planscape.org/" target= "_blank" rel="noopener noreferrer">Planscape.org</a> for
        more information about the tool.  If you would like to receive our newsletter for regular
	updates, you can <a href='https://www.planscape.org/contact'>sign up here</a>.</p>
>>>>>>> 39ba636a

        <p>
          You can view and explore this landscape resilience planning data on a
          set of maps.You can also visualize this data for the three regions
          alongside other provided data sets such as county and watershed
          boundaries.<br />
        </p>

        <b>How do I learn more?<br /></b>

        <p>
          Click on the
          <a routerLink="/help" target="_blank" rel="noopener noreferrer">
            Help</a
          >
          icon on the top right corner of the tool to read the
          <a
            href="https://github.com/OurPlanscape/Planscape/wiki/Planscape-User-Guide"
            target="_blank"
            rel="noopener noreferrer"
            >user guide</a
          >
          or check out the
          <a
            href="https://github.com/OurPlanscape/Planscape/wiki/Release-Notes"
            target="_blank"
            rel="noopener noreferrer"
            >Planscape Release Notes</a
          >
          or
          <a
            href="https://www.planscape.org/faqs"
            target="_blank"
            rel="noopener noreferrer"
            >FAQ</a
          >. You can also visit
          <a
            href="https://www.planscape.org/"
            target="_blank"
            rel="noopener noreferrer"
            >Planscape.org</a
          >
          for more information about the tool, to sign up for regular updates as
          we release new versions, and to receive our newsletter.
        </p>

        <b>Conditions of Use<br /></b>
        <p>
          Please read our
          <a href="https://www.planscape.org/conditions-of-use/" target="_blank"
            >Conditions of Use</a
          >
          for information regarding usage of this tool.
        </p>
      </div>
    </ng-template>
    <ng-template #noplans class="no-saved-plans">
      <p *ngIf="loggedIn$ | async; else signedout">There are no saved plans.</p>
      <ng-template #signedout>
        <p><a href="/signup">Create an account</a> to start making plans.</p>
      </ng-template>
    </ng-template>
  </div>
</div><|MERGE_RESOLUTION|>--- conflicted
+++ resolved
@@ -2,8 +2,8 @@
   <h1>
     {{
       datasource.data.length && (loggedIn$ | async)
-        ? 'Welcome back!'
-        : 'Welcome to Planscape preview!'
+        ? "Welcome back!"
+        : "Welcome to Planscape preview!"
     }}
   </h1>
 
@@ -20,7 +20,8 @@
             <mat-cell *matCellDef="let element">
               <mat-checkbox
                 name="${element.id}-selected"
-                [(ngModel)]="element.selected"></mat-checkbox>
+                [(ngModel)]="element.selected"
+              ></mat-checkbox>
             </mat-cell>
           </ng-container>
 
@@ -40,7 +41,7 @@
               Date Created
             </mat-header-cell>
             <mat-cell *matCellDef="let element">
-              {{ element.createdTimestamp | date: 'medium' }}
+              {{ element.createdTimestamp | date: "medium" }}
             </mat-cell>
           </ng-container>
 
@@ -91,7 +92,8 @@
               <button
                 mat-icon-button
                 [matMenuTriggerFor]="menu"
-                aria-label="More options">
+                aria-label="More options"
+              >
                 <mat-icon>more_vert</mat-icon>
               </button>
               <mat-menu #menu="matMenu">
@@ -110,7 +112,8 @@
         <mat-paginator
           [pageSizeOptions]="[10, 20, 30]"
           showFirstLastButtons
-          aria-label="Select page of plans">
+          aria-label="Select page of plans"
+        >
         </mat-paginator>
 
         <div class="button-row">
@@ -118,7 +121,8 @@
             mat-button
             color="primary"
             (click)="delete()"
-            [disabled]="!showDelete()">
+            [disabled]="!showDelete()"
+          >
             <mat-icon>delete</mat-icon>
             DELETE
           </button>
@@ -131,81 +135,40 @@
     </div>
     <ng-template #notimplemented class="plans-not-implemented">
       <div class="plans-not-implemented">
-<<<<<<< HEAD
         <b font-size="20px"> What is Planscape?<br /></b>
         <p>
           Planscape is a new wildfire resilience planning support tool designed
-          to bring the best available state & federal data and science together.
-          Planscape guides regional planners in prioritizing landscape
-          treatments to mitigate fire risk, maximize ecological benefits, and
-          help California&#39;s landscapes adapt to climate change.<br />
-        </p>
-        <b> What is the Planscape preview? <br /> </b>
-        <p>
-          This version of Planscape is intended to give you a preview into the
-          tool with limited data and capabilities for the Sierra Nevada,
-          Southern California, and Central Coast regions. This preview version:
-        </p>
-        <ul>
-          <li>
-            Considers everyone as guest users and does not require you to login
-          </li>
-          <li>
-            Includes data from the
-            <a
-              href="https://wildfiretaskforce.org/regional-resource-kits-page/"
-              target="_blank"
-              rel="noopener noreferrer"
-              >Regional Resource Kits</a
-            >
-            for the Sierra Nevada, Southern California, and Central Coast
-            regions
-          </li>
-          <li>
-            Provides the ability to explore and view maps but not create or save
-            plans yet
-          </li>
-        </ul>
-        <b>What can I do with it?<br /></b>
-=======
-      <b font-size="20px"> What is Planscape?<br></b>
-      <p>Planscape is a new wildfire resilience planning support tool designed to bring the best
-	available state & federal data and science together to enable better land management.
-	Planscape is for you, the regional wildland planners, to help prioritize landscape
-	treatments.  With Planscape, you can mitigate fire risk, maximize ecological benefits,
-	and help California&#39;s landscapes adapt to climate change.<br></p>
-      <p>Planscape preview includes all data from the
-	<a href='https://wildfiretaskforce.org/regional-resource-kits-and-profiles-are-now-available/'>Regional Resource Kit</a> layers for the Sierra Nevada, Southern California, and Central
-	Coast regions.<br></p>
-
-      <b>What can I do with Planscape?<br></b>
-      <p>You can view and explore the landscape resilience planning data on a set of maps.
-	You can also visualize this data for the three regions alongside other provided data sets
-	such as county and watershed boundaries.<br></p>
-
-      <p>Future Planscape releases will give you the ability to create plans, to identify treatment
-	areas from the plans, and to collaborate with other stakeholders.<br></p>
-
-      <b>How do I learn more?<br></b>        
-      <p>Click on the <a routerLink="/help" target="_blank" rel="noopener noreferrer"> Help</a> icon on the top right corner of the tool to read
-        the <a href="https://github.com/OurPlanscape/Planscape/wiki/Planscape-User-Guide" target="_blank" rel="noopener noreferrer">user guide</a>
-        or check out the
-        <a href="https://github.com/OurPlanscape/Planscape/wiki/Release-Notes" target="_blank" rel="noopener noreferrer">Planscape Release Notes</a> or
-        <a href="https://www.planscape.org/faqs" target="_blank" rel="noopener noreferrer">FAQ</a>.
-        You can also visit <a href="https://www.planscape.org/" target= "_blank" rel="noopener noreferrer">Planscape.org</a> for
-        more information about the tool.  If you would like to receive our newsletter for regular
-	updates, you can <a href='https://www.planscape.org/contact'>sign up here</a>.</p>
->>>>>>> 39ba636a
-
-        <p>
-          You can view and explore this landscape resilience planning data on a
-          set of maps.You can also visualize this data for the three regions
+          to bring the best available state & federal data and science together
+          to enable better land management. Planscape is for you, the regional
+          wildland planners, to help prioritize landscape treatments. With
+          Planscape, you can mitigate fire risk, maximize ecological benefits,
+          and help California&#39;s landscapes adapt to climate change.<br />
+        </p>
+        <p>
+          Planscape preview includes all data from the
+          <a
+            href="https://wildfiretaskforce.org/regional-resource-kits-and-profiles-are-now-available/"
+            >Regional Resource Kit</a
+          >
+          layers for the Sierra Nevada, Southern California, and Central Coast
+          regions.<br />
+        </p>
+
+        <b>What can I do with Planscape?<br /></b>
+        <p>
+          You can view and explore the landscape resilience planning data on a
+          set of maps. You can also visualize this data for the three regions
           alongside other provided data sets such as county and watershed
           boundaries.<br />
         </p>
 
+        <p>
+          Future Planscape releases will give you the ability to create plans,
+          to identify treatment areas from the plans, and to collaborate with
+          other stakeholders.<br />
+        </p>
+
         <b>How do I learn more?<br /></b>
-
         <p>
           Click on the
           <a routerLink="/help" target="_blank" rel="noopener noreferrer">
@@ -238,8 +201,9 @@
             rel="noopener noreferrer"
             >Planscape.org</a
           >
-          for more information about the tool, to sign up for regular updates as
-          we release new versions, and to receive our newsletter.
+          for more information about the tool. If you would like to receive our
+          newsletter for regular updates, you can
+          <a href="https://www.planscape.org/contact">sign up here</a>.
         </p>
 
         <b>Conditions of Use<br /></b>
