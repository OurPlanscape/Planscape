--- conflicted
+++ resolved
@@ -98,34 +98,6 @@
     showFirstLastButtons
     aria-label="Select page of plans"></mat-paginator>
 
-<<<<<<< HEAD
-        <b>
-          Conditions of Use
-          <br />
-        </b>
-        <p>
-          Please read our
-          <a
-            href="https://www.planscape.org/conditions-of-use/"
-            target="_blank">
-            Conditions of Use
-          </a>
-          for information regarding usage of this tool.
-        </p>
-      </div>
-    </ng-template>
-    <ng-template #noplans class="no-saved-plans">
-      <p *ngIf="loggedIn$ | async; else signedout">There are no saved plans.</p>
-      <ng-template #signedout>
-        <p>
-          <a href="/signup">Create an account</a>
-          or
-          <a href="/login">log in</a>
-          to start making plans.
-        </p>
-      </ng-template>
-    </ng-template>
-=======
   <div class="button-row">
     <button
       mat-button
@@ -139,7 +111,6 @@
       <mat-icon>refresh</mat-icon>
       REFRESH
     </button>
->>>>>>> ddd52655
   </div>
 </div>
 
