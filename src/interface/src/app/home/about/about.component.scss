--- conflicted
+++ resolved
@@ -1,4 +1,3 @@
-<<<<<<< HEAD
 @import "../../../styles/colors";
 @import "../../../styles/mixins";
 
@@ -45,7 +44,6 @@
 }
 
 .data-info-box {
-=======
 :host{
   display: flex;
   flex-direction: column;
@@ -56,7 +54,6 @@
 .data-info-box {
   background-color: white;
   border-radius: 16px;
->>>>>>> 750ba13c
   box-sizing: border-box;
   display: flex;
   width: 100%;
