import { Component } from '@angular/core';
import { ScenarioState } from 'src/app/scenario/scenario.state';
import {
  catchError,
  combineLatest,
  filter,
  map,
  Observable,
  of,
  take,
  shareReplay,
  takeWhile,
} from 'rxjs';
import { MatProgressSpinnerModule } from '@angular/material/progress-spinner';
import { AsyncPipe, NgIf } from '@angular/common';
import { ResourceUnavailableComponent } from '../../shared/resource-unavailable/resource-unavailable.component';
import { UploadedScenarioViewComponent } from '../uploaded-scenario-view/uploaded-scenario-view.component';
import { ViewScenarioComponent } from '../view-scenario/view-scenario.component';
import { ScenarioCreationComponent } from '../scenario-creation/scenario-creation.component';
import { Router } from '@angular/router';
import { AuthService } from '@services';
import { UntilDestroy, untilDestroyed } from '@ngneat/until-destroy';
import { CanComponentDeactivate } from '@services/can-deactivate.guard';
import { NewScenarioState } from '../new-scenario.state';
import { MatDialog } from '@angular/material/dialog';
import { ConfirmationDialogComponent } from '../../standalone/confirmation-dialog/confirmation-dialog.component';
import { exitModalData } from '../scenario.constants';
import { isScenarioPending } from '../scenario-helper';

@UntilDestroy()
@Component({
  standalone: true,
  imports: [
    NgIf,
    ResourceUnavailableComponent,
    AsyncPipe,
    MatProgressSpinnerModule,
    UploadedScenarioViewComponent,
    ScenarioCreationComponent,
    ViewScenarioComponent,
  ],
  selector: 'app-scenario-route-placeholder',
  templateUrl: './scenario-route-placeholder.component.html',
  styleUrl: './scenario-route-placeholder.component.scss',
})
export class ScenarioRoutePlaceholderComponent
  implements CanComponentDeactivate
{
  currentScenarioResource$ = this.scenarioState.currentScenarioResource$.pipe(
    // complete this stream after the resource is loaded.
    takeWhile((resource) => resource.isLoading, true)
  );

  constructor(
    private authService: AuthService,
    private router: Router,
    private dialog: MatDialog,
    private scenarioState: ScenarioState,
    private newScenarioState: NewScenarioState
  ) {}

  isDraft = false;
  scenarioName = '';

  canDeactivate(): Observable<boolean> | boolean {
    if (this.isDraft && !this.newScenarioState.isDraftFinishedSnapshot()) {
      const dialogRef = this.dialog.open(ConfirmationDialogComponent, {
        data: exitModalData(this.scenarioName),
      });
      return dialogRef.afterClosed().pipe(
        take(1),
        // false we stay, true we leave, black is white, night is day
        map((result) => !result)
      );
    } else {
      return true;
    }
<<<<<<< HEAD
=======
    return true;
>>>>>>> 3f36aa6c
  }

  canViewScenarioCreation$ = combineLatest([
    this.authService.loggedInUser$,
    this.scenarioState.currentScenario$,
  ]).pipe(
    untilDestroyed(this),
    filter(([user]) => !!user),
    map(([user, scenario]) => {
      this.isDraft = scenario?.scenario_result?.status === 'DRAFT';
<<<<<<< HEAD
      this.scenarioName = scenario.name;
      // If SCENARIO_DRAFTS is disabled and the scenario is a DRAFT we redirect to planning areas
      if (!scenarioDraftsEnabled && this.isDraft) {
        this.router.navigate(['/plan', scenario?.planning_area]);
        return false;
      }

      // If SCENARIO_DRAFTS is disabled and the scenario is not a draft we return false
      if (!scenarioDraftsEnabled) {
        return false;
      }
=======
>>>>>>> 3f36aa6c

      // if scenario is pending redirect the user
      if (isScenarioPending(scenario)) {
        this.router.navigate(['/plan', scenario?.planning_area]);
        return false;
      }

      // If the scenario is NOT a draft we should NOT display the creation mode
      if (!this.isDraft) {
        return false;
      }

      // If it is a draft and the creator is not the same as the user logged in we redirect to planning areas
      const sameCreator = user?.id === scenario?.user;
      if (!(sameCreator && this.isDraft)) {
        this.router.navigate(['/plan', scenario?.planning_area]);
        return false;
      }
      return sameCreator && this.isDraft;
    }),
    catchError(() => {
      this.router.navigate(['/home']);
      return of(false);
    }),
    shareReplay(1)
  );
}<|MERGE_RESOLUTION|>--- conflicted
+++ resolved
@@ -62,7 +62,7 @@
   isDraft = false;
   scenarioName = '';
 
-  canDeactivate(): Observable<boolean> | boolean {
+   canDeactivate(): Observable<boolean> | boolean {
     if (this.isDraft && !this.newScenarioState.isDraftFinishedSnapshot()) {
       const dialogRef = this.dialog.open(ConfirmationDialogComponent, {
         data: exitModalData(this.scenarioName),
@@ -72,13 +72,8 @@
         // false we stay, true we leave, black is white, night is day
         map((result) => !result)
       );
-    } else {
-      return true;
     }
-<<<<<<< HEAD
-=======
     return true;
->>>>>>> 3f36aa6c
   }
 
   canViewScenarioCreation$ = combineLatest([
@@ -89,20 +84,6 @@
     filter(([user]) => !!user),
     map(([user, scenario]) => {
       this.isDraft = scenario?.scenario_result?.status === 'DRAFT';
-<<<<<<< HEAD
-      this.scenarioName = scenario.name;
-      // If SCENARIO_DRAFTS is disabled and the scenario is a DRAFT we redirect to planning areas
-      if (!scenarioDraftsEnabled && this.isDraft) {
-        this.router.navigate(['/plan', scenario?.planning_area]);
-        return false;
-      }
-
-      // If SCENARIO_DRAFTS is disabled and the scenario is not a draft we return false
-      if (!scenarioDraftsEnabled) {
-        return false;
-      }
-=======
->>>>>>> 3f36aa6c
 
       // if scenario is pending redirect the user
       if (isScenarioPending(scenario)) {
