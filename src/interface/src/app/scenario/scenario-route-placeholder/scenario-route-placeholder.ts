import { Component } from '@angular/core';
import { ScenarioState } from 'src/app/scenario/scenario.state';
import {
  catchError,
  combineLatest,
  filter,
  map,
  Observable,
  of,
  shareReplay,
  takeWhile,
} from 'rxjs';
import { MatProgressSpinnerModule } from '@angular/material/progress-spinner';
import { AsyncPipe, NgIf } from '@angular/common';
import { ResourceUnavailableComponent } from '../../shared/resource-unavailable/resource-unavailable.component';
import { UploadedScenarioViewComponent } from '../uploaded-scenario-view/uploaded-scenario-view.component';
import { ViewScenarioComponent } from '../view-scenario/view-scenario.component';
import { ScenarioCreationComponent } from '../scenario-creation/scenario-creation.component';
import { Router } from '@angular/router';
import { AuthService } from '@services';
import { UntilDestroy, untilDestroyed } from '@ngneat/until-destroy';
import { CanComponentDeactivate } from '@services/can-deactivate.guard';
import { NewScenarioState } from '../new-scenario.state';
import { MatDialog } from '@angular/material/dialog';
import { ConfirmationDialogComponent } from '../../standalone/confirmation-dialog/confirmation-dialog.component';
import { EXIT_SCENARIO_MODAL } from '../scenario.constants';
import { isScenarioPending } from '../scenario-helper';

@UntilDestroy()
@Component({
  standalone: true,
  imports: [
    NgIf,
    ResourceUnavailableComponent,
    AsyncPipe,
    MatProgressSpinnerModule,
    UploadedScenarioViewComponent,
    ScenarioCreationComponent,
    ViewScenarioComponent,
  ],
  selector: 'app-scenario-route-placeholder',
  templateUrl: './scenario-route-placeholder.component.html',
  styleUrl: './scenario-route-placeholder.component.scss',
})
export class ScenarioRoutePlaceholderComponent
  implements CanComponentDeactivate
{
  currentScenarioResource$ = this.scenarioState.currentScenarioResource$.pipe(
    // complete this stream after the resource is loaded.
    takeWhile((resource) => resource.isLoading, true)
  );

  constructor(
    private authService: AuthService,
    private router: Router,
    private dialog: MatDialog,
    private scenarioState: ScenarioState,
    private newScenarioState: NewScenarioState
  ) {}

  isDraft = false;

  canDeactivate(): Observable<boolean> | boolean {
    if (
      this.isDraft &&
      !this.newScenarioState.isDraftFinishedSnapshot()
    ) {
      const dialogRef = this.dialog.open(ConfirmationDialogComponent, {
        data: EXIT_SCENARIO_MODAL,
      });
      return dialogRef.afterClosed();
    }

    return true;
  }

  // We are going to display scenario creation just if we have SCENARIO_DRAFTS FF enabled and the creator is the same as the logged in user
  canViewScenarioCreation$ = combineLatest([
    this.authService.loggedInUser$,
    this.scenarioState.currentScenario$,
  ]).pipe(
    untilDestroyed(this),
    filter(([user]) => !!user),
    map(([user, scenario]) => {
      this.isDraft = scenario?.scenario_result?.status === 'DRAFT';

      if (this.isDraft) {
        this.router.navigate(['/plan', scenario?.planning_area]);
        return false;
      }

<<<<<<< HEAD
=======
      // If SCENARIO_DRAFTS is disabled and the scenario is not a draft we return false
      if (!scenarioDraftsEnabled) {
        return false;
      }

      // if scenario is pending redirect the user
      if (isScenarioPending(scenario)) {
        this.router.navigate(['/plan', scenario?.planning_area]);
        return false;
      }

>>>>>>> a06aab9c
      // If the scenario is NOT a draft we should NOT display the creation mode
      if (!this.isDraft) {
        return false;
      }

      // If it is a draft and the creator is not the same as the user logged in we redirect to planning areas
      const sameCreator = user?.id === scenario?.user;
      if (!(sameCreator && this.isDraft)) {
        this.router.navigate(['/plan', scenario?.planning_area]);
        return false;
      }
      return sameCreator && this.isDraft;
    }),
    catchError(() => {
      this.router.navigate(['/home']);
      return of(false);
    }),
    shareReplay(1)
  );
}<|MERGE_RESOLUTION|>--- conflicted
+++ resolved
@@ -89,20 +89,12 @@
         return false;
       }
 
-<<<<<<< HEAD
-=======
-      // If SCENARIO_DRAFTS is disabled and the scenario is not a draft we return false
-      if (!scenarioDraftsEnabled) {
-        return false;
-      }
-
       // if scenario is pending redirect the user
       if (isScenarioPending(scenario)) {
         this.router.navigate(['/plan', scenario?.planning_area]);
         return false;
       }
 
->>>>>>> a06aab9c
       // If the scenario is NOT a draft we should NOT display the creation mode
       if (!this.isDraft) {
         return false;
