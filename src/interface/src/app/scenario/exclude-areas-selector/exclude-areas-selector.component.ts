import { Component, OnInit } from '@angular/core';
import { SectionComponent } from '@styleguide';
import { CommonModule } from '@angular/common';
import { FormGroup, ReactiveFormsModule } from '@angular/forms';
import { MatCheckboxModule } from '@angular/material/checkbox';
import { StepDirective } from '../../../styleguide/steps/step.component';
import { BaseLayer, ScenarioCreation } from '@types';
import { NewScenarioState } from '../new-scenario.state';
import { ForsysService } from '@services/forsys.service';
import { filter, switchMap, map, take } from 'rxjs';
import { SelectableListComponent } from '../../../styleguide/selectable-list/selectable-list.component';
import { BaseLayersStateService } from 'src/app/base-layers/base-layers.state.service';

@Component({
  selector: 'app-exclude-areas-selector',
  standalone: true,
  imports: [
    CommonModule,
    MatCheckboxModule,
    SectionComponent,
    ReactiveFormsModule,
    SelectableListComponent,
  ],
  providers: [
    { provide: StepDirective, useExisting: ExcludeAreasSelectorComponent },
  ],

  templateUrl: './exclude-areas-selector.component.html',
  styleUrl: './exclude-areas-selector.component.scss',
})
export class ExcludeAreasSelectorComponent
  extends StepDirective<ScenarioCreation>
  implements OnInit
{
  constructor(
    private newScenarioState: NewScenarioState,
    private forsysService: ForsysService,
    private baseLayersStateService: BaseLayersStateService
  ) {
    baseLayersStateService.enableBaseLayerHover(false);
    super();
  }

  form = new FormGroup({}); // keeping the inheritance happy
  // excludedAreas here are the list of available exclusion areas
<<<<<<< HEAD
  excludableAreas$ = this.forsysService.excludedAreas$;
  loadingAreas$ = this.baseLayersStateService.loadingLayers$;
=======
  excludableAreas$ = this.forsysService.excludedAreas$.pipe(
    map((areas) => areas.sort((a, b) => a.name.localeCompare(b.name)))
  );
>>>>>>> da13aa5c
  selectedAreas: BaseLayer[] = [];
  viewingAreas: BaseLayer[] = [];

  ngOnInit() {
    this.prefillExcludedAreas();
  }

  private prefillExcludedAreas() {
    this.newScenarioState.scenarioConfig$
      .pipe(
        filter((c) => !!c?.excluded_areas),
        take(1),
        switchMap((config) =>
          this.forsysService.excludedAreas$.pipe(
            take(1),
            map((excludableAreas: BaseLayer[]) =>
              excludableAreas.filter((ea) =>
                config.excluded_areas?.includes(ea.id)
              )
            )
          )
        )
      )
      .subscribe((selectedAreas: BaseLayer[]) => {
        this.selectedAreas = selectedAreas;
      });
  }

  handleSelectedItemsChange(selectedItems: BaseLayer[]) {
    this.selectedAreas = [...selectedItems];
    this.newScenarioState.setExcludedAreas(this.getSelectedExcludedAreaIds());
  }

  getSelectedExcludedAreaIds(): number[] {
    return this.selectedAreas.map((s) => s.id);
  }

  handleViewedItemsChange(viewedItems: BaseLayer[]) {
    this.viewingAreas = [...viewedItems];
    this.baseLayersStateService.updateFlatMultiBaseLayers(this.viewingAreas);
  }

  getData() {
    this.clearViewedLayers(); // clears layer selection after step in completed
    return { excluded_areas: this.getSelectedExcludedAreaIds() };
  }

  clearViewedLayers() {
    this.baseLayersStateService.enableBaseLayerHover(false);
    this.baseLayersStateService.setBaseLayers([]);
    this.viewingAreas = [];
  }
}<|MERGE_RESOLUTION|>--- conflicted
+++ resolved
@@ -42,15 +42,10 @@
   }
 
   form = new FormGroup({}); // keeping the inheritance happy
-  // excludedAreas here are the list of available exclusion areas
-<<<<<<< HEAD
-  excludableAreas$ = this.forsysService.excludedAreas$;
-  loadingAreas$ = this.baseLayersStateService.loadingLayers$;
-=======
   excludableAreas$ = this.forsysService.excludedAreas$.pipe(
     map((areas) => areas.sort((a, b) => a.name.localeCompare(b.name)))
   );
->>>>>>> da13aa5c
+  loadingAreas$ = this.baseLayersStateService.loadingLayers$;
   selectedAreas: BaseLayer[] = [];
   viewingAreas: BaseLayer[] = [];
 
