--- conflicted
+++ resolved
@@ -36,12 +36,8 @@
       (selectedIndexChange)="stepChanged($event)"
       (finished)="onFinish()"
       [outerForm]="form"
-<<<<<<< HEAD
-      [savingStep]="awaitingBackendResponse">
-=======
-      [savingStep]="creatingScenario"
+      [savingStep]="awaitingBackendResponse"
       [disabled]="(loading$ | async) || false">
->>>>>>> fbb35f48
       <sg-step>
         <app-step1 #step1></app-step1>
       </sg-step>
