--- conflicted
+++ resolved
@@ -95,13 +95,9 @@
     private dataLayersStateService: DataLayersStateService,
     private scenarioService: ScenarioService,
     private route: ActivatedRoute,
-<<<<<<< HEAD
     private planState: PlanState,
-    private goalOverlayService: GoalOverlayService
-=======
     private goalOverlayService: GoalOverlayService,
     private dialog: MatDialog
->>>>>>> 2ae8ea6d
   ) {
     this.dataLayersStateService.paths$
       .pipe(untilDestroyed(this), skip(1))
