import { Component, ViewChild } from '@angular/core';
import { MatTabGroup, MatTabsModule } from '@angular/material/tabs';
import { NgIf } from '@angular/common';
import { MatLegacyButtonModule } from '@angular/material/legacy-button';
import { DataLayersComponent } from '../../data-layers/data-layers/data-layers.component';
import { StepsComponent } from '../../../styleguide/steps/steps.component';
import { CdkStepperModule } from '@angular/cdk/stepper';
import { UntilDestroy, untilDestroyed } from '@ngneat/until-destroy';
import { map, of, skip } from 'rxjs';
import { DataLayersStateService } from '../../data-layers/data-layers.state.service';
<<<<<<< HEAD
import { TreatmentGoalsComponent } from '../treatment-goals/treatment-goals.component';
import { StandSizeComponent } from '../stand-size/stand-size.component';
import { ExcludedAreasComponent } from "../excluded-areas/excluded-areas.component";
=======
import {
  AbstractControl,
  AsyncValidatorFn,
  FormControl,
  FormGroup,
  ReactiveFormsModule,
  Validators,
} from '@angular/forms';
import { ScenarioService } from '@services';
import { ActivatedRoute } from '@angular/router';
import { LegacyMaterialModule } from 'src/app/material/legacy-material.module';
import { nameMustBeNew } from 'src/app/validators/unique-scenario';
import { TreatmentGoalsComponent } from '../treatment-goals/treatment-goals.component';
import { StandSizeComponent } from '../stand-size/stand-size.component';
>>>>>>> 681cc7a7

enum ScenarioTabs {
  CONFIG,
  DATA_LAYERS,
}

@UntilDestroy()
@Component({
  selector: 'app-scenario-creation',
  standalone: true,
  imports: [
    MatTabsModule,
    ReactiveFormsModule,
    MatLegacyButtonModule,
    NgIf,
    DataLayersComponent,
    StepsComponent,
    CdkStepperModule,
<<<<<<< HEAD
    TreatmentGoalsComponent,
    StandSizeComponent,
    ExcludedAreasComponent
=======
    LegacyMaterialModule,
    TreatmentGoalsComponent,
    StandSizeComponent,
>>>>>>> 681cc7a7
  ],
  templateUrl: './scenario-creation.component.html',
  styleUrl: './scenario-creation.component.scss',
})
export class ScenarioCreationComponent {
  @ViewChild('tabGroup') tabGroup!: MatTabGroup;

  planId = this.route.snapshot.data['planId'];

  form = new FormGroup({
    scenarioName: new FormControl(
      '',
      [Validators.required],
      [this.scenarioNameMustBeUnique(this.scenarioService, this.planId)]
    ),
  });

  constructor(
    private dataLayersStateService: DataLayersStateService,
    private scenarioService: ScenarioService,
    private route: ActivatedRoute
  ) {
    this.dataLayersStateService.paths$
      .pipe(untilDestroyed(this), skip(1))
      .subscribe((path) => {
        if (path.length > 0) {
          this.tabGroup.selectedIndex = ScenarioTabs.DATA_LAYERS;
        }
      });
  }

  // Async validator
  scenarioNameMustBeUnique(
    scenarioService: ScenarioService,
    planId: number
  ): AsyncValidatorFn {
    return (control: AbstractControl) => {
      const name = control.value;

      if (!name) {
        return of(null);
      }

      return scenarioService.getScenariosForPlan(planId).pipe(
        map((scenarios) => {
          const names = scenarios.map((s) => s.name);
          return nameMustBeNew(control, names);
        })
      );
    };
  }
}<|MERGE_RESOLUTION|>--- conflicted
+++ resolved
@@ -8,11 +8,7 @@
 import { UntilDestroy, untilDestroyed } from '@ngneat/until-destroy';
 import { map, of, skip } from 'rxjs';
 import { DataLayersStateService } from '../../data-layers/data-layers.state.service';
-<<<<<<< HEAD
-import { TreatmentGoalsComponent } from '../treatment-goals/treatment-goals.component';
-import { StandSizeComponent } from '../stand-size/stand-size.component';
 import { ExcludedAreasComponent } from "../excluded-areas/excluded-areas.component";
-=======
 import {
   AbstractControl,
   AsyncValidatorFn,
@@ -23,11 +19,9 @@
 } from '@angular/forms';
 import { ScenarioService } from '@services';
 import { ActivatedRoute } from '@angular/router';
-import { LegacyMaterialModule } from 'src/app/material/legacy-material.module';
 import { nameMustBeNew } from 'src/app/validators/unique-scenario';
 import { TreatmentGoalsComponent } from '../treatment-goals/treatment-goals.component';
 import { StandSizeComponent } from '../stand-size/stand-size.component';
->>>>>>> 681cc7a7
 
 enum ScenarioTabs {
   CONFIG,
@@ -46,15 +40,9 @@
     DataLayersComponent,
     StepsComponent,
     CdkStepperModule,
-<<<<<<< HEAD
     TreatmentGoalsComponent,
     StandSizeComponent,
     ExcludedAreasComponent
-=======
-    LegacyMaterialModule,
-    TreatmentGoalsComponent,
-    StandSizeComponent,
->>>>>>> 681cc7a7
   ],
   templateUrl: './scenario-creation.component.html',
   styleUrl: './scenario-creation.component.scss',
