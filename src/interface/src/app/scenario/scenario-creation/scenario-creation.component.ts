--- conflicted
+++ resolved
@@ -19,15 +19,12 @@
 import { ActivatedRoute, Router } from '@angular/router';
 import { LegacyMaterialModule } from 'src/app/material/legacy-material.module';
 import { nameMustBeNew } from 'src/app/validators/unique-scenario';
-<<<<<<< HEAD
 import {
   ScenarioConfig,
   ScenarioConfigPayload,
+  ScenarioDraftPayload,
   ScenarioCreation,
 } from '@types';
-=======
-import { ScenarioCreation, ScenarioDraftPayload } from '@types';
->>>>>>> d6e08fc6
 import { GoalOverlayService } from '../../plan/goal-overlay/goal-overlay.service';
 import { Step1Component } from '../step1/step1.component';
 import { CanComponentDeactivate } from '@services/can-deactivate.guard';
