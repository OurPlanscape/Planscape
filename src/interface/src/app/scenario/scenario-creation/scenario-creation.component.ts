--- conflicted
+++ resolved
@@ -28,12 +28,9 @@
 import { MatDialog } from '@angular/material/dialog';
 import { Observable } from 'rxjs';
 import { StepComponent } from '../../../styleguide/steps/step.component';
-<<<<<<< HEAD
 import { Step2Component } from '../step2/step2.component';
-=======
 import { Step4Component } from '../step4/step4.component';
 import { PlanState } from 'src/app/plan/plan.state';
->>>>>>> 8a8dfbda
 import { Step3Component } from '../step3/step3.component';
 
 enum ScenarioTabs {
@@ -56,13 +53,10 @@
     CdkStepperModule,
     LegacyMaterialModule,
     StepComponent,
-<<<<<<< HEAD
     Step1Component,
     Step2Component,
-=======
+    Step3Component,
     Step4Component,
->>>>>>> 8a8dfbda
-    Step3Component,
   ],
   templateUrl: './scenario-creation.component.html',
   styleUrl: './scenario-creation.component.scss',
