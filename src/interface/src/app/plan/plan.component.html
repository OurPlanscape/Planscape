<div class="root-container">
  <app-plan-unavailable *ngIf="planNotFound"></app-plan-unavailable>
  <ng-container *ngIf="!planNotFound && plan">
    <router-outlet #outlet="outlet"></router-outlet>

    <div class="plan-summary-panel" *ngIf="!(viewScenario$ | async) && currentPlanStep === PlanStep.Overview">
      <summary-panel [plan]="currentPlan$ | async"></summary-panel>
    </div>
    <mat-divider [vertical]="true" *ngIf="!(viewScenario$ | async)"></mat-divider>
    <div class="plan-content" *ngIf="!(viewScenario$ | async)">
      <app-plan-navigation-bar (backToOverviewEvent)="currentPlanStep = PlanStep.Overview" *ngIf="currentPlanStep > PlanStep.Overview"></app-plan-navigation-bar>
      <div class="plan-content-inner">
<<<<<<< HEAD
        <app-plan-overview [plan$]="currentPlan$" (openConfigEvent)="openConfig($event)" *ngIf="currentPlanStep === PlanStep.Overview"></app-plan-overview>
=======
        <app-plan-overview
          [plan$]="currentPlan$"
          (createScenarioEvent)="currentPlanStep = PlanStep.CreateScenarios"
          *ngIf="currentPlanStep === PlanStep.Overview"></app-plan-overview>
>>>>>>> c2d6ce5d
        <ng-container *ngIf="currentPlanStep > 0">
          <div class="plan-map-container">
            <app-plan-map [plan]="currentPlan$" [mapId]="'planning-map'" [mapPadding]="[700, 0]"></app-plan-map>
          </div>
          <div class="plan-content-panel">
            <app-create-scenarios [plan$]="currentPlan$" [planningStep]="currentPlanStep" [scenarioConfigId]="openConfigId"
              (changeConditionEvent)="changeCondition($event)" (drawShapesEvent)="drawShapes($event)">
            </app-create-scenarios>
          </div>
        </ng-container>
      </div>
    </div>
  </ng-container>
</div><|MERGE_RESOLUTION|>--- conflicted
+++ resolved
@@ -10,14 +10,10 @@
     <div class="plan-content" *ngIf="!(viewScenario$ | async)">
       <app-plan-navigation-bar (backToOverviewEvent)="currentPlanStep = PlanStep.Overview" *ngIf="currentPlanStep > PlanStep.Overview"></app-plan-navigation-bar>
       <div class="plan-content-inner">
-<<<<<<< HEAD
-        <app-plan-overview [plan$]="currentPlan$" (openConfigEvent)="openConfig($event)" *ngIf="currentPlanStep === PlanStep.Overview"></app-plan-overview>
-=======
         <app-plan-overview
           [plan$]="currentPlan$"
-          (createScenarioEvent)="currentPlanStep = PlanStep.CreateScenarios"
+          (openConfigEvent)="openConfig($event)"
           *ngIf="currentPlanStep === PlanStep.Overview"></app-plan-overview>
->>>>>>> c2d6ce5d
         <ng-container *ngIf="currentPlanStep > 0">
           <div class="plan-map-container">
             <app-plan-map [plan]="currentPlan$" [mapId]="'planning-map'" [mapPadding]="[700, 0]"></app-plan-map>
