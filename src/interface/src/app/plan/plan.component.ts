--- conflicted
+++ resolved
@@ -34,14 +34,6 @@
 
   showOverview$ = new BehaviorSubject<boolean>(false);
 
-<<<<<<< HEAD
-  breadcrumbs$ = this.currentPlan$.pipe(
-    map((plan) => {
-      const crumbs = plan ? [plan.name] : [];
-      const path = this.getPathFromSnapshot();
-      if (path === 'config') {
-        crumbs.push('New Configuration');
-=======
   scenario$ = this.planService.planState$.pipe(
     switchMap((state) => {
       if (state.currentConfigId) {
@@ -62,17 +54,12 @@
       }
       if (scenario) {
         crumbs.push(scenario.name || '');
->>>>>>> c6f007bd
       }
       return crumbs;
     })
   );
 
-<<<<<<< HEAD
-  openConfigId?: number;
-=======
   hasNewNavigation = this.featureService.isFeatureEnabled('new_navigation');
->>>>>>> c6f007bd
 
   private readonly destroy$ = new Subject<void>();
 
@@ -173,12 +160,4 @@
       this.backToOverview();
     }
   }
-
-  goBack() {
-    if (this.showOverview$.value) {
-      this.router.navigate(['home']);
-    } else {
-      this.backToOverview();
-    }
-  }
 }