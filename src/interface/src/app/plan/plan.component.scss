--- conflicted
+++ resolved
@@ -1,6 +1,6 @@
 @import 'variables';
 @import 'mixins';
-@import "media";
+@import 'media';
 
 .root-container {
   display: flex;
@@ -21,8 +21,6 @@
   box-sizing: border-box;
   display: block;
   width: 300px;
-<<<<<<< HEAD
-=======
 
   @include on-small() {
     width: 100%;
@@ -31,8 +29,6 @@
   ::ng-deep .mat-tab-body-wrapper {
     height: 100%;
   }
-
->>>>>>> 95e2f874
 }
 
 //feature flagged style
@@ -88,7 +84,6 @@
       flex: 1;
       display: flex;
       flex-direction: column;
-
     }
 
     .create-scenarios-panel {
@@ -147,5 +142,4 @@
   ::ng-deep .mat-tab-label {
     min-width: auto;
   }
-}
-
+}