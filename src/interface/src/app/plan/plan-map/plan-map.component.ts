import { AfterViewInit, Component, Input, OnDestroy } from '@angular/core';
import { Router } from '@angular/router';
import * as L from 'leaflet';
import { BehaviorSubject, Subject, takeUntil } from 'rxjs';
import { filter } from 'rxjs/operators';
import { Plan } from 'src/app/types';

import { BackendConstants } from './../../backend-constants';

@Component({
  selector: 'app-plan-map',
  templateUrl: './plan-map.component.html',
  styleUrls: ['./plan-map.component.scss'],
})
export class PlanMapComponent implements AfterViewInit, OnDestroy {
  @Input() plan = new BehaviorSubject<Plan | null>(null);
  @Input() mapId?: string;

  private readonly destroy$ = new Subject<void>();
  map!: L.Map;
  drawingLayer: L.GeoJSON | undefined;
  tileLayer: L.TileLayer | undefined;

  constructor(private router: Router) {}

  ngAfterViewInit(): void {
    if (this.map != undefined) this.map.remove();

    this.map = L.map(this.mapId ? this.mapId : 'map', {
      center: [38.646, -120.548],
      zoom: 9,
      layers: [this.stadiaAlidadeTiles()],
      zoomControl: false,
      pmIgnore: false,
      scrollWheelZoom: false,
    });
    this.map.attributionControl.setPosition('topright');

    // Add zoom controls to bottom right corner
     const zoomControl = L.control.zoom({
      position: 'bottomright',
    });
    zoomControl.addTo(this.map);

    this.plan
      .pipe(
        takeUntil(this.destroy$),
        filter((plan) => !!plan)
      )
      .subscribe((plan) => {
        this.drawPlanningArea(plan!);
      });

    setTimeout(() => this.map.invalidateSize(), 0);
  }

  // Add planning area to map and frame it in view
  private drawPlanningArea(plan: Plan) {
    if (!plan.planningArea) return;

    if (!!this.drawingLayer) {
      this.drawingLayer.remove();
    }

    this.drawingLayer = L.geoJSON(plan.planningArea, {
      pane: 'overlayPane',
      style: {
        color: '#7b61ff',
        fillColor: '#7b61ff',
        fillOpacity: 0.2,
        weight: 3,
      },
    }).addTo(this.map);
    this.map.fitBounds(this.drawingLayer.getBounds());
  }

  /** Creates a basemap layer using the Stadia.AlidadeSmooth tiles. */
  private stadiaAlidadeTiles() {
    return L.tileLayer(
      'https://tiles.stadiamaps.com/tiles/alidade_smooth/{z}/{x}/{y}{r}.png',
      {
        maxZoom: 19,
        attribution:
          '&copy; <a href="https://stadiamaps.com/" target="_blank" rel="noreferrer">Stadia Maps</a>, &copy; <a href="https://openmaptiles.org/" target="_blank" rel="noreferrer">OpenMapTiles</a> &copy; <a href="http://openstreetmap.org" target="_blank" rel="noreferrer">OpenStreetMap</a> contributors',
      }
    );
  }

  ngOnDestroy(): void {
    this.map.remove();
    this.destroy$.next();
    this.destroy$.complete();
  }

  /** Display rendered tiles for the provided condition filepath (or, if the filepath
   *  string is empty, remove rendered tiles). */
  setCondition(filepath: string): void {
<<<<<<< HEAD
    if (filepath?.length === 0 || !filepath) return;

    this.tileLayer?.remove();

    this.tileLayer =  L.tileLayer(
=======
    this.tileLayer?.remove();

    if (filepath?.length === 0 || !filepath) return;

    this.tileLayer = L.tileLayer(
>>>>>>> eefa2408
      BackendConstants.TILES_END_POINT + filepath + '/{z}/{x}/{y}.png',
      {
        minZoom: 7,
        maxZoom: 13,
<<<<<<< HEAD
        opacity: 0.7
=======
        opacity: 0.7,
>>>>>>> eefa2408
      }
    );

    this.map.addLayer(this.tileLayer);
  }

  expandMap() {
    this.router.navigate(['map']);
  }
}<|MERGE_RESOLUTION|>--- conflicted
+++ resolved
@@ -95,28 +95,18 @@
   /** Display rendered tiles for the provided condition filepath (or, if the filepath
    *  string is empty, remove rendered tiles). */
   setCondition(filepath: string): void {
-<<<<<<< HEAD
+    this.tileLayer?.remove();
+
     if (filepath?.length === 0 || !filepath) return;
 
     this.tileLayer?.remove();
 
     this.tileLayer =  L.tileLayer(
-=======
-    this.tileLayer?.remove();
-
-    if (filepath?.length === 0 || !filepath) return;
-
-    this.tileLayer = L.tileLayer(
->>>>>>> eefa2408
       BackendConstants.TILES_END_POINT + filepath + '/{z}/{x}/{y}.png',
       {
         minZoom: 7,
         maxZoom: 13,
-<<<<<<< HEAD
         opacity: 0.7
-=======
-        opacity: 0.7,
->>>>>>> eefa2408
       }
     );
 
