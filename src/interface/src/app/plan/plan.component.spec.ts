--- conflicted
+++ resolved
@@ -2,7 +2,7 @@
 import { ComponentFixture, TestBed } from '@angular/core/testing';
 import { ActivatedRoute, convertToParamMap } from '@angular/router';
 import { RouterTestingModule } from '@angular/router/testing';
-import { BehaviorSubject, of } from 'rxjs';
+import { of } from 'rxjs';
 import { Plan, Region } from 'src/app/types';
 
 import { MaterialModule } from '../material/material.module';
@@ -61,12 +61,8 @@
 
     const fakeService = jasmine.createSpyObj('PlanService', {
       getPlan: of(fakePlan),
-<<<<<<< HEAD
       getProjectsForPlan: of([]),
-=======
-      getProjects: of([]),
       updateStateWithScenario: of(fakePlan),
->>>>>>> c2d6ce5d
     });
     fakeService.planState$ = of({});
 
