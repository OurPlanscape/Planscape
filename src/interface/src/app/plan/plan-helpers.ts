import area from '@turf/area';
import { FeatureCollection } from 'geojson';

<<<<<<< HEAD
export const NOTE_SAVE_INTERVAL = 5000;
=======
export const POLLING_INTERVAL = 3000;
>>>>>>> 558710ee

const SQUARE_METERS_PER_ACRE = 0.0002471054;

export function calculateAcres(planningArea: GeoJSON.GeoJSON) {
  const squareMeters = area(planningArea as FeatureCollection);
  const acres = squareMeters * SQUARE_METERS_PER_ACRE;
  return Math.round(acres);
}<|MERGE_RESOLUTION|>--- conflicted
+++ resolved
@@ -1,11 +1,9 @@
 import area from '@turf/area';
 import { FeatureCollection } from 'geojson';
 
-<<<<<<< HEAD
 export const NOTE_SAVE_INTERVAL = 5000;
-=======
+
 export const POLLING_INTERVAL = 3000;
->>>>>>> 558710ee
 
 const SQUARE_METERS_PER_ACRE = 0.0002471054;
 
