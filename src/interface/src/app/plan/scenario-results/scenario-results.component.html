--- conflicted
+++ resolved
@@ -19,15 +19,6 @@
 Treatment Opportunity x Project Areas compares each project's potential to deliver treatment benefits.
 Cumulative Attainment x Cumulative Area Treated reveals how attainment stacks up across all projects."
   *ngIf="isScenarioImprovementsEnabled()">
-<<<<<<< HEAD
-  <div class="analytics-container">
-    <app-treatment-opportunity-chart
-      *ngIf="results"
-      [scenarioResult]="results"></app-treatment-opportunity-chart>
-    <app-scenario-metrics-legend
-      [scenarioResult]="results"></app-scenario-metrics-legend>
-  </div>
-=======
   <app-treatment-opportunity-chart
     class="chart"
     *ngIf="results"
@@ -37,7 +28,11 @@
     class="chart"
     *ngIf="results"
     [scenarioResult]="results"></app-cumulative-attainment-chart>
->>>>>>> d4a52ed1
+
+  <app-scenario-metrics-legend
+    chart="chart"
+    *ngIf="results"
+    [scenarioResult]="results"></app-scenario-metrics-legend>
 </sg-section>
 
 <div class="actions">
