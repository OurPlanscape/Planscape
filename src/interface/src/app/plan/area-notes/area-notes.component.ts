<<<<<<< HEAD
import { Component } from '@angular/core';
import { MatLegacyDialog as MatDialog } from '@angular/material/legacy-dialog';
import { DeleteNoteDialogComponent } from '../delete-note-dialog/delete-note-dialog.component';
import { take } from 'rxjs';
import { PlanNotesService } from '@services/plan-notes.service';

interface Note {
  id: number;
  message: string;
  name: string;
  date: string;
}
=======
import { Component, Input, OnInit } from '@angular/core';
import { Note, PlanNotesService } from '@services/plan-notes.service';
>>>>>>> 810a169b

@Component({
  selector: 'app-area-notes',
  templateUrl: './area-notes.component.html',
  styleUrls: ['./area-notes.component.scss'],
})
<<<<<<< HEAD
export class AreaNotesComponent {
  constructor(private dialog: MatDialog) {}
  notes: Note[] = [
    {
      id: 1,
      message: 'Insert a note ',
      name: 'Otto Doe',
      date: 'Jan 18, 2024',
    },
    {
      id: 2,
      message: 'Insert a note ',
      name: 'Mika Doe',
      date: 'Jan 18, 2024',
    },
    {
      id: 3,
      message: 'Insert a note ',
      name: 'Ashley Doe',
      date: 'Jan 18, 2024',
    },
    {
      id: 4,
      message: 'Insert a note ',
      name: 'John Doe',
      date: 'Jan 18, 2024',
    },
    {
      id: 5,
      message: 'Insert a note ',
      name: 'Ribby Doe',
      date: 'Jan 18, 2024',
    },
  ];
=======
export class AreaNotesComponent implements OnInit {
  constructor(private planNotesService: PlanNotesService) {}

  @Input() planId!: number;

  notes: Note[] = [];
>>>>>>> 810a169b

  note = '';

  ngOnInit() {
    this.loadNotes();
  }

  loadNotes() {
    this.planNotesService
      .getNotes(this.planId)
      .subscribe((notes) => (this.notes = notes));
  }

  saving = false;

  openDeleteNoteDialog(note: Note) {
    const dialogRef = this.dialog.open(DeleteNoteDialogComponent, {});
    dialogRef
      .afterClosed()
      .pipe(take(1))
      .subscribe((confirmed) => {
        console.log('what is confirmed?', confirmed);
        if (confirmed) {
          this.PlanNotesService.deleteNote(ids).subscribe({
            next: (deletedIds) => {
              this.snackbar.open(
                `Deleted scenario${deletedIds.length > 1 ? 's' : ''}`,
                'Dismiss',
                SNACK_NOTICE_CONFIG
              );
              this.fetchScenarios();
            },
            error: (err) => {
              this.snackbar.open(
                `Error: ${err}`,
                'Dismiss',
                SNACK_ERROR_CONFIG
              );
            },
          });
        }
      });
  }

  addNote(event: Event) {
    if (this.note) {
      this.saving = true;
<<<<<<< HEAD
      const note = {
        id: 1,
        name: 'your name',
        date: new Date().toDateString(),
        message: this.note,
      };
      // simulate saving
      setTimeout(() => {
        this.notes.unshift(note);
        this.note = '';
        this.saving = false;
      }, 1000);
=======
      this.planNotesService
        .addNote(this.planId, this.note)
        .subscribe((note) => {
          // add the note
          this.notes.unshift(note);
          // but then refresh as well.
          this.loadNotes();
          this.saving = false;
          this.note = '';
        });
>>>>>>> 810a169b
    }
    event.preventDefault();
  }

  canDelete(note: Note) {
    // TODO check current logged in user
    return true;
  }
}<|MERGE_RESOLUTION|>--- conflicted
+++ resolved
@@ -1,69 +1,20 @@
-<<<<<<< HEAD
-import { Component } from '@angular/core';
-import { MatLegacyDialog as MatDialog } from '@angular/material/legacy-dialog';
+import { Component, Input, OnInit } from '@angular/core';
+// import { MatLegacyDialog as MatDialog } from '@angular/material/legacy-dialog';
 import { DeleteNoteDialogComponent } from '../delete-note-dialog/delete-note-dialog.component';
 import { take } from 'rxjs';
-import { PlanNotesService } from '@services/plan-notes.service';
-
-interface Note {
-  id: number;
-  message: string;
-  name: string;
-  date: string;
-}
-=======
-import { Component, Input, OnInit } from '@angular/core';
 import { Note, PlanNotesService } from '@services/plan-notes.service';
->>>>>>> 810a169b
 
 @Component({
   selector: 'app-area-notes',
   templateUrl: './area-notes.component.html',
   styleUrls: ['./area-notes.component.scss'],
 })
-<<<<<<< HEAD
-export class AreaNotesComponent {
-  constructor(private dialog: MatDialog) {}
-  notes: Note[] = [
-    {
-      id: 1,
-      message: 'Insert a note ',
-      name: 'Otto Doe',
-      date: 'Jan 18, 2024',
-    },
-    {
-      id: 2,
-      message: 'Insert a note ',
-      name: 'Mika Doe',
-      date: 'Jan 18, 2024',
-    },
-    {
-      id: 3,
-      message: 'Insert a note ',
-      name: 'Ashley Doe',
-      date: 'Jan 18, 2024',
-    },
-    {
-      id: 4,
-      message: 'Insert a note ',
-      name: 'John Doe',
-      date: 'Jan 18, 2024',
-    },
-    {
-      id: 5,
-      message: 'Insert a note ',
-      name: 'Ribby Doe',
-      date: 'Jan 18, 2024',
-    },
-  ];
-=======
 export class AreaNotesComponent implements OnInit {
   constructor(private planNotesService: PlanNotesService) {}
 
   @Input() planId!: number;
 
   notes: Note[] = [];
->>>>>>> 810a169b
 
   note = '';
 
@@ -111,20 +62,6 @@
   addNote(event: Event) {
     if (this.note) {
       this.saving = true;
-<<<<<<< HEAD
-      const note = {
-        id: 1,
-        name: 'your name',
-        date: new Date().toDateString(),
-        message: this.note,
-      };
-      // simulate saving
-      setTimeout(() => {
-        this.notes.unshift(note);
-        this.note = '';
-        this.saving = false;
-      }, 1000);
-=======
       this.planNotesService
         .addNote(this.planId, this.note)
         .subscribe((note) => {
@@ -135,7 +72,6 @@
           this.saving = false;
           this.note = '';
         });
->>>>>>> 810a169b
     }
     event.preventDefault();
   }
