--- conflicted
+++ resolved
@@ -6,14 +6,6 @@
 import { Plan, Scenario } from '@types';
 import { UntilDestroy, untilDestroyed } from '@ngneat/until-destroy';
 import { isValidTotalArea, POLLING_INTERVAL } from '../../plan-helpers';
-<<<<<<< HEAD
-import {
-  MatLegacyDialog as MatDialog,
-  MatLegacyDialogRef as MatDialogRef,
-} from '@angular/material/legacy-dialog';
-=======
-
->>>>>>> 1959f53a
 import { canAddScenario } from '../../permissions';
 import { SNACK_BOTTOM_NOTICE_CONFIG, SNACK_ERROR_CONFIG } from '@shared';
 import { MatTab } from '@angular/material/tabs';
