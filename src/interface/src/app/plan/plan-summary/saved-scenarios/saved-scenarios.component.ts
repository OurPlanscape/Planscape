--- conflicted
+++ resolved
@@ -6,19 +6,11 @@
 import { Plan, Scenario } from '@types';
 import { UntilDestroy, untilDestroyed } from '@ngneat/until-destroy';
 import { isValidTotalArea, POLLING_INTERVAL } from '../../plan-helpers';
-<<<<<<< HEAD
-import { MatDialog, MatDialogRef } from '@angular/material/dialog';
-=======
->>>>>>> 1959f53a
 
 import { canAddScenario } from '../../permissions';
 import { SNACK_BOTTOM_NOTICE_CONFIG, SNACK_ERROR_CONFIG } from '@shared';
 import { MatTab } from '@angular/material/tabs';
-<<<<<<< HEAD
-import { DeleteDialogComponent } from '../../../standalone/delete-dialog/delete-dialog.component';
 import { UploadProjectAreasModalComponent } from '../../upload-project-areas-modal/upload-project-areas-modal.component';
-=======
->>>>>>> 1959f53a
 
 export interface ScenarioRow extends Scenario {
   selected?: boolean;
