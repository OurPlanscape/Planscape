import { Component, Input, OnInit } from '@angular/core';
import { MatLegacySnackBar as MatSnackBar } from '@angular/material/legacy-snack-bar';
import { ActivatedRoute, Router } from '@angular/router';
import { AuthService, ScenarioService } from '@services';
import { interval, take } from 'rxjs';
import { Plan, Scenario } from '@types';
import { UntilDestroy, untilDestroyed } from '@ngneat/until-destroy';
import {
  getPlanPath,
  isValidTotalArea,
  POLLING_INTERVAL,
} from '../../plan-helpers';
import { MatDialog } from '@angular/material/dialog';

import { canAddScenario } from '../../permissions';
import { SNACK_ERROR_CONFIG } from '@shared';
import { MatTab } from '@angular/material/tabs';
import { UploadProjectAreasModalComponent } from '../../upload-project-areas-modal/upload-project-areas-modal.component';
import { ScenarioCreateConfirmationComponent } from '../../scenario-create-confirmation/scenario-create-confirmation.component';
import { TreatmentsService } from '@services/treatments.service';
import { BreadcrumbService } from '@services/breadcrumb.service';
<<<<<<< HEAD
import { FeatureService } from 'src/app/features/feature.service';
import { ScenarioSetupModalComponent } from 'src/app/scenario/scenario-setup-modal/scenario-setup-modal.component';
=======
>>>>>>> 7a779596

export interface ScenarioRow extends Scenario {
  selected?: boolean;
  created_at?: string;
}

@UntilDestroy()
@Component({
  selector: 'app-saved-scenarios',
  templateUrl: './saved-scenarios.component.html',
  styleUrls: ['./saved-scenarios.component.scss'],
})
export class SavedScenariosComponent implements OnInit {
  @Input() plan: Plan | null = null;
  user$ = this.authService.loggedInUser$;

  highlightedScenarioRow: ScenarioRow | null = null;
  loading = true;
  showOnlyMyScenarios: boolean = false;
  activeScenarios: ScenarioRow[] = [];
  archivedScenarios: ScenarioRow[] = [];
  scenariosForUser: ScenarioRow[] = [];
  selectedTabIndex = 0;
  totalScenarios = 0;
  sortSelection = '-created_at';

  constructor(
    private route: ActivatedRoute,
    private authService: AuthService,
    private router: Router,
    private snackbar: MatSnackBar,
    private scenarioService: ScenarioService,
    private dialog: MatDialog,
    private treatmentsService: TreatmentsService,
<<<<<<< HEAD
    private breadcrumbService: BreadcrumbService,
    private featureService: FeatureService,
=======
    private breadcrumbService: BreadcrumbService
>>>>>>> 7a779596
  ) {}

  ngOnInit(): void {
    this.fetchScenarios();
    this.pollForChanges();
  }

  private pollForChanges() {
    // we might want to check if any scenario is still pending in order to poll
    interval(POLLING_INTERVAL)
      .pipe(untilDestroyed(this))
      .subscribe(() => this.fetchScenarios());
  }

  handleSortChange() {
    this.fetchScenarios();
  }

  listsDiffer(listA: Scenario[], listB: Scenario[]) {
    return JSON.stringify(listA) !== JSON.stringify(listB);
  }

  fetchScenarios(): void {
    this.scenarioService
      .getScenariosForPlan(this.plan?.id!, this.sortSelection)
      .pipe(take(1))
      .subscribe((scenarios) => {
        this.totalScenarios = scenarios.length;
        this.scenariosForUser = this.showOnlyMyScenarios
          ? scenarios.filter((s) => s.user === this.user$.value?.id)
          : scenarios;
        const fetchedActiveScenarios = this.scenariosForUser.filter(
          (s) => s.status === 'ACTIVE'
        );
        if (this.listsDiffer(this.activeScenarios, fetchedActiveScenarios)) {
          this.activeScenarios = fetchedActiveScenarios;
        }
        const fetchedArchivedScenarios = this.scenariosForUser.filter(
          (s) => s.status === 'ARCHIVED'
        );
        if (
          this.listsDiffer(this.archivedScenarios, fetchedArchivedScenarios)
        ) {
          this.archivedScenarios = fetchedArchivedScenarios;
        }
        this.loading = false;
      });
  }

  get canAddScenarioForPlan(): boolean {
    if (!this.plan) {
      return false;
    }
    return canAddScenario(this.plan);
  }

  private openScenarioSetupDialog() {
    return this.dialog.open(ScenarioSetupModalComponent, {
      maxWidth: '560px',
    });
  }

  handleNewScenarioButton(configId?: number): void {
    if (this.featureService.isFeatureEnabled('SCENARIO_DRAFTS')) {
      this.openScenarioSetupDialog();
    } else {
      this.openConfig(configId);
    }
  }

  openConfig(configId?: number): void {
<<<<<<< HEAD
    if (this.featureService.isFeatureEnabled('SCENARIO_DRAFTS')) {
      this.openScenarioSetupDialog();
    } else {
      if (!configId) {
=======
    if (!configId) {
>>>>>>> 7a779596
      this.router.navigate(['scenario'], {
        relativeTo: this.route,
      });
    } else {
      this.router.navigate(['scenario', configId], {
        relativeTo: this.route,
      });
    }
  }}

  navigateToScenario(clickedScenario: ScenarioRow): void {
    this.breadcrumbService.updateBreadCrumb({
      label: 'Scenario: ' + clickedScenario.name,
      backUrl: getPlanPath(clickedScenario.planning_area),
    });

    this.router.navigate(['scenario', clickedScenario.id], {
      relativeTo: this.route,
    });
  }

  tabChange(data: { index: number; tab: MatTab }) {
    this.selectedTabIndex = data.index;
    // reset selected row when changing tabs.
    this.highlightedScenarioRow = null;
  }

  get isValidPlanningArea() {
    if (!this.plan) {
      return false;
    }
    return isValidTotalArea(this.plan.area_acres);
  }

  openConfirmationDialog(newScenarioResponse: any): void {
    this.dialog
      .open(ScenarioCreateConfirmationComponent, {
        data: newScenarioResponse,
      })
      .afterClosed()
      .subscribe((modalResponse: any) => {
        if (modalResponse) {
          this.createNewTreatmentPlan(newScenarioResponse?.id);
        }
      });
  }

  createNewTreatmentPlan(scenarioId: string): void {
    this.treatmentsService
      .createTreatmentPlan(Number(scenarioId), 'New Treatment Plan')
      .subscribe({
        next: (result) => {
          this.router.navigate(
            ['scenario', scenarioId, 'treatment', result.id],
            {
              relativeTo: this.route,
            }
          );
        },
        error: () => {
          this.snackbar.open(
            '[Error] Cannot create a new treatment plan',
            'Dismiss',
            SNACK_ERROR_CONFIG
          );
        },
      });
  }

  openUploadDialog(): void {
    this.dialog
      .open(UploadProjectAreasModalComponent, {
        data: {
          planning_area_name: this.plan?.name,
          planId: this.plan?.id,
        },
      })
      .afterClosed()
      .subscribe((res: any) => {
        if (res) {
          this.openConfirmationDialog(res.response);
        }
      });
  }
}<|MERGE_RESOLUTION|>--- conflicted
+++ resolved
@@ -19,11 +19,8 @@
 import { ScenarioCreateConfirmationComponent } from '../../scenario-create-confirmation/scenario-create-confirmation.component';
 import { TreatmentsService } from '@services/treatments.service';
 import { BreadcrumbService } from '@services/breadcrumb.service';
-<<<<<<< HEAD
 import { FeatureService } from 'src/app/features/feature.service';
 import { ScenarioSetupModalComponent } from 'src/app/scenario/scenario-setup-modal/scenario-setup-modal.component';
-=======
->>>>>>> 7a779596
 
 export interface ScenarioRow extends Scenario {
   selected?: boolean;
@@ -58,13 +55,9 @@
     private scenarioService: ScenarioService,
     private dialog: MatDialog,
     private treatmentsService: TreatmentsService,
-<<<<<<< HEAD
     private breadcrumbService: BreadcrumbService,
     private featureService: FeatureService,
-=======
-    private breadcrumbService: BreadcrumbService
->>>>>>> 7a779596
-  ) {}
+  ) { }
 
   ngOnInit(): void {
     this.fetchScenarios();
@@ -135,23 +128,22 @@
   }
 
   openConfig(configId?: number): void {
-<<<<<<< HEAD
     if (this.featureService.isFeatureEnabled('SCENARIO_DRAFTS')) {
       this.openScenarioSetupDialog();
     } else {
       if (!configId) {
-=======
-    if (!configId) {
->>>>>>> 7a779596
-      this.router.navigate(['scenario'], {
-        relativeTo: this.route,
-      });
-    } else {
-      this.router.navigate(['scenario', configId], {
-        relativeTo: this.route,
-      });
-    }
-  }}
+        if (!configId) {
+          this.router.navigate(['scenario'], {
+            relativeTo: this.route,
+          });
+        } else {
+          this.router.navigate(['scenario', configId], {
+            relativeTo: this.route,
+          });
+        }
+      }
+    }
+  }
 
   navigateToScenario(clickedScenario: ScenarioRow): void {
     this.breadcrumbService.updateBreadCrumb({
