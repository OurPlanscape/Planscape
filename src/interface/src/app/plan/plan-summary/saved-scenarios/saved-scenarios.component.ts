--- conflicted
+++ resolved
@@ -114,7 +114,6 @@
     return canAddScenario(this.plan);
   }
 
-<<<<<<< HEAD
   get planningAreaIsReady() {
     if (this.featureService.isFeatureEnabled('CONUS_WIDE_SCENARIOS')) {
       return this.plan && planningAreaIsReady(this.plan);
@@ -131,18 +130,11 @@
       },
     });
   }
-=======
-  // private openScenarioSetupDialog() {
-  //   return this.dialog.open(ScenarioSetupModalComponent, {
-  //     maxWidth: '560px',
-  //   });
-  // }
->>>>>>> d6e08fc6
 
   handleNewScenarioButton(configId?: number): void {
     if (this.featureService.isFeatureEnabled('SCENARIO_DRAFTS')) {
       // TODO: bypassing this to test steps. This should call
-      //this.openScenarioSetupDialog();
+      this.openScenarioSetupDialog();
       console.log(
         'logging this to avoid commenting out:',
         ScenarioSetupModalComponent
