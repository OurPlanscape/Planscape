import { NoopAnimationsModule } from '@angular/platform-browser/animations';
import { HttpClientTestingModule } from '@angular/common/http/testing';
import { ComponentFixture, TestBed } from '@angular/core/testing';
import { FormsModule } from '@angular/forms';
import { ActivatedRoute, convertToParamMap } from '@angular/router';
import { of } from 'rxjs';
import { MaterialModule } from 'src/app/material/material.module';
import { PlanService } from 'src/app/services';
import { Region } from 'src/app/types';

import { SavedScenariosComponent } from './saved-scenarios.component';

describe('SavedScenariosComponent', () => {
  let component: SavedScenariosComponent;
  let fixture: ComponentFixture<SavedScenariosComponent>;
  let fakePlanService: PlanService;

  beforeEach(async () => {
    const fakeRoute = jasmine.createSpyObj(
      'ActivatedRoute',
      {},
      {
        snapshot: {
          paramMap: convertToParamMap({ id: '24' }),
        },
      }
    );

    fakePlanService = jasmine.createSpyObj<PlanService>(
      'PlanService',
      {
        getScenariosForPlan: of([
          {
            id: '1',
            createdTimestamp: 100,
          },
        ]),
<<<<<<< HEAD
        deleteScenarios: of(['1']),
=======
        favoriteScenario: of({ favorited: true }),
        unfavoriteScenario: of({ favorited: false }),
>>>>>>> fa418fb2
      },
      {}
    );

    await TestBed.configureTestingModule({
      imports: [FormsModule, HttpClientTestingModule, MaterialModule, NoopAnimationsModule],
      declarations: [SavedScenariosComponent],
      providers: [
        { provide: ActivatedRoute, useValue: fakeRoute },
        { provide: PlanService, useValue: fakePlanService },
      ],
    }).compileComponents();

    fixture = TestBed.createComponent(SavedScenariosComponent);
    component = fixture.componentInstance;

    component.plan = {
      id: '1',
      name: 'Fake Plan',
      ownerId: '1',
      region: Region.SIERRA_NEVADA,
    };

    fixture.detectChanges();
  });

  it('should create', () => {
    expect(component).toBeTruthy();
  });

  it('createScenario should emit event', () => {
    spyOn(component.createScenarioEvent, 'emit');

    component.createScenario();

    expect(component.createScenarioEvent.emit).toHaveBeenCalled();
  });

  it('should call service for list of scenarios', () => {
    expect(fakePlanService.getScenariosForPlan).toHaveBeenCalledOnceWith('1');

    expect(component.scenarios.length).toEqual(1);
  });

<<<<<<< HEAD
  it('should delete selected scenarios', () => {
    component.scenarios[0].selected = true;

    component.deleteSelectedScenarios();

    expect(fakePlanService.deleteScenarios).toHaveBeenCalledOnceWith(['1']);
=======
  it('should call service to favorite a scenario', () => {
    component.toggleFavorited(component.scenarios[0]);

    expect(fakePlanService.favoriteScenario).toHaveBeenCalledOnceWith('1');
    expect(component.scenarios[0].favorited).toBeTrue();
  });

  it('should call service to unfavorite a scenario', () => {
    component.scenarios[0].favorited = true;
    component.toggleFavorited(component.scenarios[0]);

    expect(fakePlanService.unfavoriteScenario).toHaveBeenCalledOnceWith('1');
    expect(component.scenarios[0].favorited).toBeFalse();
>>>>>>> fa418fb2
  });
});<|MERGE_RESOLUTION|>--- conflicted
+++ resolved
@@ -35,12 +35,9 @@
             createdTimestamp: 100,
           },
         ]),
-<<<<<<< HEAD
         deleteScenarios: of(['1']),
-=======
         favoriteScenario: of({ favorited: true }),
         unfavoriteScenario: of({ favorited: false }),
->>>>>>> fa418fb2
       },
       {}
     );
@@ -85,14 +82,14 @@
     expect(component.scenarios.length).toEqual(1);
   });
 
-<<<<<<< HEAD
   it('should delete selected scenarios', () => {
     component.scenarios[0].selected = true;
 
     component.deleteSelectedScenarios();
 
     expect(fakePlanService.deleteScenarios).toHaveBeenCalledOnceWith(['1']);
-=======
+  });
+
   it('should call service to favorite a scenario', () => {
     component.toggleFavorited(component.scenarios[0]);
 
@@ -106,6 +103,5 @@
 
     expect(fakePlanService.unfavoriteScenario).toHaveBeenCalledOnceWith('1');
     expect(component.scenarios[0].favorited).toBeFalse();
->>>>>>> fa418fb2
   });
 });