@import 'mixins';
@import 'colors';

:host {
  display: flex;
  flex-direction: column;
<<<<<<< HEAD
  justify-content: start;
  gap: 16px;
=======
  justify-content: flex-start;
  gap: 20px;
>>>>>>> d25c4d4e
  padding-top: 20px;
  padding-bottom: 20px;
  padding-right: 14px;
}<|MERGE_RESOLUTION|>--- conflicted
+++ resolved
@@ -4,13 +4,8 @@
 :host {
   display: flex;
   flex-direction: column;
-<<<<<<< HEAD
-  justify-content: start;
-  gap: 16px;
-=======
   justify-content: flex-start;
   gap: 20px;
->>>>>>> d25c4d4e
   padding-top: 20px;
   padding-bottom: 20px;
   padding-right: 14px;
