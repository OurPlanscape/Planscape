import { StepperSelectionEvent } from '@angular/cdk/stepper';
import {
  Component,
  OnDestroy,
  OnInit,
  ViewChild,
  ViewEncapsulation,
} from '@angular/core';
import {
  AbstractControl,
  FormBuilder,
  FormGroup,
  ValidationErrors,
  Validators,
} from '@angular/forms';
import { MatStepper } from '@angular/material/stepper';
import { MatSnackBar } from '@angular/material/snack-bar';
import { Router } from '@angular/router';
import {
  BehaviorSubject,
  Subject,
  take,
  concatMap,
  of,
  throwError,
  Observable,
} from 'rxjs';
import { catchError, takeUntil } from 'rxjs/operators';

import { PlanService } from 'src/app/services';
import {
  colorTransitionTrigger,
  expandCollapsePanelTrigger,
  opacityTransitionTrigger,
} from 'src/app/shared/animations';
import {
  Plan,
  ProjectArea,
  ProjectConfig,
  TreatmentGoalConfig,
  TreatmentQuestionConfig,
} from 'src/app/types';
import features from '../../features/features.json';

interface StepState {
  complete?: boolean;
  opened?: boolean;
}

@Component({
  selector: 'app-create-scenarios',
  templateUrl: './create-scenarios.component.html',
  styleUrls: ['./create-scenarios.component.scss'],
  encapsulation: ViewEncapsulation.None,
  animations: [
    expandCollapsePanelTrigger,
    colorTransitionTrigger({
      triggerName: 'expandCollapseButton',
      colorA: 'white',
      colorB: '#ebebeb',
      timingA: '300ms ease-out',
      timingB: '250ms ease-out',
    }),
    opacityTransitionTrigger({
      triggerName: 'expandCollapsePanelContent',
      timingA: '100ms ease-out',
      timingB: '100ms 250ms ease-out',
    }),
  ],
})
export class CreateScenariosComponent implements OnInit, OnDestroy {
  @ViewChild(MatStepper) stepper: MatStepper | undefined;

  generatingScenario: boolean = false;
  scenarioConfigId?: number | null;
  plan$ = new BehaviorSubject<Plan | null>(null);

  formGroups: FormGroup[];
  panelExpanded: boolean = true;
  treatmentGoals: Observable<TreatmentGoalConfig[] | null>;
  defaultSelectedQuestion: TreatmentQuestionConfig = {
    question_text: '',
    priorities: [''],
    weights: [0],
  };
  excludedAreasOptions: Array<string> = [
    'Private Land',
    'National Forests and Parks',
    'Wilderness Area',
    'Tribal Lands',
  ];

  private readonly destroy$ = new Subject<void>();
  project_area_upload_enabled = features.upload_project_area;

  constructor(
    private fb: FormBuilder,
    private matSnackBar: MatSnackBar,
    private planService: PlanService,
    private router: Router
  ) {
    this.treatmentGoals = this.planService.treatmentGoalsConfig$.pipe(
      takeUntil(this.destroy$)
    );

    var excludedAreasChosen: { [key: string]: (boolean | Validators)[] } = {};
    this.excludedAreasOptions.forEach((area: string) => {
      excludedAreasChosen[area] = [false, Validators.required];
    });
    // TODO Move form builders to their corresponding components rather than passing as input
    // Initialize empty form
    this.formGroups = [
      // Step 1: Select priorities
      this.fb.group({
        selectedQuestion: ['', Validators.required],
      }),
      // Step 2: Set constraints
      this.fb.group(
        {
          budgetForm: this.fb.group({
            // Estimated cost in $ per acre
            estimatedCost: ['', Validators.min(0)],
            // Max cost of treatment for entire planning area
            // Initially disabled, estimatedCost is required as input before maxCost is enabled
            maxCost: [{value: '', disabled: true}, Validators.min(0)],
          }),
          physicalConstraintForm: this.fb.group({
            // Maximum slope allowed for planning area
<<<<<<< HEAD
            maxSlope: ['', [Validators.min(0), Validators.max(100), Validators.required]],
            // Minimum distance from road allowed for planning area
            minDistanceFromRoad: ['', [Validators.min(0), Validators.required]],
            // Maximum area to be treated in acres 
            maxArea: ['', [Validators.min(0), Validators.required]],
            // Stand Size selection 
=======
            maxSlope: [
              '',
              [Validators.min(0), Validators.max(100), Validators.required],
            ],
            // Minimum distance from road allowed for planning area
            // TODO update variable name to minDistanceFromRoad
            maxRoadDistance: [
              '',
              Validators.compose([Validators.min(0), Validators.required]),
            ],
            // Stand Size selection
>>>>>>> 9e83dfaf
            // TODO validate to make sure standSize is only 'Small', 'Medium', or 'Large'
            standSize: ['Large', Validators.required],
          }),
          excludedAreasForm: this.fb.group(excludedAreasChosen),
          excludeAreasByDegrees: [true],
          excludeAreasByDistance: [true],
        },
        { validators: this.constraintsFormValidator }
      ),
      // Step 3: Identify project areas
      this.fb.group({
        // TODO Use flag to set required validator
        generateAreas: [''],
        uploadedArea: [''],
      }),
    ];
  }

  ngOnInit(): void {
    // Get plan details and current config ID from plan state, then load the config.
    this.planService.planState$
      .pipe(takeUntil(this.destroy$))
      .subscribe((planState) => {
        this.plan$.next(planState.all[planState.currentPlanId!]);
        this.scenarioConfigId = planState.currentConfigId;
        this.loadConfig();
        this.panelExpanded = planState.panelExpanded ?? false;
      });

    // When an area is uploaded, issue an event to draw it on the map.
    // If the "generate areas" option is selected, remove any drawn areas.
    this.formGroups[2].valueChanges.subscribe((_) => {
      const generateAreas = this.formGroups[2].get('generateAreas');
      const uploadedArea = this.formGroups[2].get('uploadedArea');
      if (generateAreas?.value) {
        this.drawShapes(null);
      } else {
        this.drawShapes(uploadedArea?.value);
      }
    });

    // When priorities are chosen, update the form controls for step 4.
    this.formGroups[0].get('priorities')?.valueChanges.subscribe((_) => {
      this.updatePriorityWeightsFormControls();
    });
  }

  ngOnDestroy(): void {
    this.destroy$.next();
    this.destroy$.complete();
  }

  private constraintsFormValidator(
    constraintsForm: AbstractControl
  ): ValidationErrors | null {
    // Only one of budget or treatment area constraints is required.

    // TODO Add maxArea input and make required, this extra validator may be deprecated
    // const estimatedCost = constraintsForm.get('budgetForm.estimatedCost');
    // const maxArea = constraintsForm.get('treatmentForm.maxArea');
<<<<<<< HEAD
     const maxSlope = constraintsForm.get('physicalConstraintForm.maxSlope');
     const maxDistance = constraintsForm.get('physicalConstraintForm.minDistanceFromRoad');
=======
    const maxSlope = constraintsForm.get('physicalConstraintForm.maxSlope');
    const maxDistance = constraintsForm.get(
      'physicalConstraintForm.maxRoadDistance'
    );
>>>>>>> 9e83dfaf
    const valid = !!maxSlope?.value || !!maxDistance?.value;
    return valid ? null : { budgetOrAreaRequired: true };
  }

  private loadConfig(): void {
    this.planService.getProject(this.scenarioConfigId!).subscribe((config) => {
      const estimatedCost = this.formGroups[1].get('budgetForm.estimatedCost');
      const maxCost = this.formGroups[1].get('budgetForm.maxCost');
      const maxArea = this.formGroups[1].get('physicalConstraintForm.maxArea');
      const excludeDistance = this.formGroups[1].get('physicalConstraintForm.excludeDistance');
      const excludeSlope = this.formGroups[1].get('physicalConstraintForm.excludeSlope');
      const selectedQuestion = this.formGroups[0].get('selectedQuestion');

      if (config.est_cost) {
        estimatedCost?.setValue(config.est_cost);
      }
      if (config.max_budget) {
        maxCost?.setValue(config.max_budget);
      }
      if (config.max_treatment_area_ratio) {
        maxArea?.setValue(config.max_treatment_area_ratio);
      }
      if (config.min_distance_from_road) {
        excludeDistance?.setValue(config.min_distance_from_road);
      }
      if (config.max_slope) {
        excludeSlope?.setValue(config.max_slope);
      }
      // Check if scenario config priorities and weights match those of a question.
      // If so, assume this was the selected treatment question.
      this.treatmentGoals.subscribe((goals) => {
        goals!.forEach((goal) => {
          goal.questions.forEach((question) => {
            if (
              question['priorities']?.toString() ==
                config.priorities?.toString() &&
              question['weights']?.toString() == config.weights?.toString()
            ) {
              selectedQuestion?.setValue(question);
            }
          });
        });
      });
    });
  }

  private formValueToProjectConfig(): ProjectConfig {
    const estimatedCost = this.formGroups[1].get('budgetForm.estimatedCost');
    const maxCost = this.formGroups[1].get('budgetForm.maxCost');
<<<<<<< HEAD
    const maxArea = this.formGroups[1].get('physicalConstraintForm.maxArea');
    const minDistanceFromRoad = this.formGroups[1].get('physicalConstraintForm.minDistanceFromRoad');
=======
    const maxArea = this.formGroups[1].get('treatmentForm.maxArea');
    const maxRoadDistance = this.formGroups[1].get(
      'physicalConstraintForm.maxRoadDistance'
    );
>>>>>>> 9e83dfaf
    const maxSlope = this.formGroups[1].get('physicalConstraintForm.maxSlope');
    const selectedQuestion = this.formGroups[0].get('selectedQuestion');

    let projectConfig: ProjectConfig = {
      id: this.scenarioConfigId!,
      planId: Number(this.plan$.getValue()?.id),
    };
    if (estimatedCost?.valid)
      projectConfig.est_cost = parseFloat(estimatedCost.value);
    if (maxCost?.valid) projectConfig.max_budget = parseFloat(maxCost.value);
    if (maxArea?.valid)
      projectConfig.max_treatment_area_ratio = parseFloat(maxArea.value);
<<<<<<< HEAD
    if (minDistanceFromRoad?.valid)
      projectConfig.min_distance_from_road = parseFloat(minDistanceFromRoad.value);
    if (maxSlope?.valid)
      projectConfig.max_slope = parseFloat(maxSlope.value);
=======
    if (maxRoadDistance?.valid)
      projectConfig.max_road_distance = parseFloat(maxRoadDistance.value);
    if (maxSlope?.valid) projectConfig.max_slope = parseFloat(maxSlope.value);
>>>>>>> 9e83dfaf
    if (selectedQuestion?.valid) {
      projectConfig.priorities = selectedQuestion.value['priorities'];
      projectConfig.weights = selectedQuestion!.value['weights'];
    }
    return projectConfig;
  }

  private updatePriorityWeightsFormControls(): void {
    const priorities: string[] = this.formGroups[0].get('priorities')?.value;
    const priorityWeightsForm: FormGroup = this.formGroups[3].get(
      'priorityWeightsForm'
    ) as FormGroup;
    priorityWeightsForm.controls = {};
    priorities.forEach((priority) => {
      const priorityControl = this.fb.control(1, [
        Validators.required,
        Validators.min(1),
        Validators.max(5),
      ]);
      priorityWeightsForm.addControl(priority, priorityControl);
    });
  }

  /** Creates the scenario */
  // TODO Add support for uploaded Project Area shapefiles
  createScenario(): void {
    this.generatingScenario = true;
    // this.createUploadedProjectAreas()
    //   .pipe(
    //     take(1),
    //     concatMap(() => {
    //       return this.planService.createScenario(
    //         this.formValueToProjectConfig()
    //       );
    //     }),

    // TODO Implement more specific error catching (currently raises shapefile error message for any thrown error)
    // catchError(() => {
    //   this.matSnackBar.open(
    //     '[Error] Project area shapefile should only include polygons or multipolygons',
    //     'Dismiss',
    //     {
    //       duration: 10000,
    //       panelClass: ['snackbar-error'],
    //       verticalPosition: 'top',
    //     }
    //   );
    //   return throwError(
    //     () => new Error('Problem creating uploaded project areas')
    //   );
    // })
    // )
    // .subscribe(() => {
    //   // Navigate to scenario confirmation page
    //   const planId = this.plan$.getValue()?.id;
    //   this.router.navigate(['scenario-confirmation', planId]);
    // });
  }

  createUploadedProjectAreas() {
    const uploadedArea = this.formGroups[2].get('uploadedArea')?.value;
    if (this.scenarioConfigId && uploadedArea) {
      return this.planService.bulkCreateProjectAreas(
        this.scenarioConfigId,
        this.convertSingleGeoJsonToGeoJsonArray(uploadedArea)
      );
    }
    return of(null);
  }

  /**
   * Converts each feature found in a GeoJSON into individual GeoJSONs, else
   * returns the original GeoJSON, which may result in an error upon project area creation.
   * Only polygon or multipolygon feature types are expected in the uploaded shapefile.
   */
  convertSingleGeoJsonToGeoJsonArray(
    original: GeoJSON.GeoJSON
  ): GeoJSON.GeoJSON[] {
    const geometries: GeoJSON.GeoJSON[] = [];
    if (original.type === 'FeatureCollection' && original.features) {
      original.features.forEach((feat) => {
        geometries.push({
          type: 'FeatureCollection',
          features: [feat],
        });
      });
    } else {
      geometries.push(original);
    }
    return geometries;
  }

  changeCondition(layer: string): void {
    this.planService.updateStateWithConditionLayer(layer);
  }

  private drawShapes(shapes: any | null): void {
    this.planService.updateStateWithShapes(shapes);
  }

  togglePanelExpand(): void {
    this.panelExpanded = !this.panelExpanded;
    this.planService.updateStateWithPanelState(this.panelExpanded);
  }
}<|MERGE_RESOLUTION|>--- conflicted
+++ resolved
@@ -126,26 +126,12 @@
           }),
           physicalConstraintForm: this.fb.group({
             // Maximum slope allowed for planning area
-<<<<<<< HEAD
             maxSlope: ['', [Validators.min(0), Validators.max(100), Validators.required]],
             // Minimum distance from road allowed for planning area
             minDistanceFromRoad: ['', [Validators.min(0), Validators.required]],
             // Maximum area to be treated in acres 
             maxArea: ['', [Validators.min(0), Validators.required]],
             // Stand Size selection 
-=======
-            maxSlope: [
-              '',
-              [Validators.min(0), Validators.max(100), Validators.required],
-            ],
-            // Minimum distance from road allowed for planning area
-            // TODO update variable name to minDistanceFromRoad
-            maxRoadDistance: [
-              '',
-              Validators.compose([Validators.min(0), Validators.required]),
-            ],
-            // Stand Size selection
->>>>>>> 9e83dfaf
             // TODO validate to make sure standSize is only 'Small', 'Medium', or 'Large'
             standSize: ['Large', Validators.required],
           }),
@@ -206,15 +192,8 @@
     // TODO Add maxArea input and make required, this extra validator may be deprecated
     // const estimatedCost = constraintsForm.get('budgetForm.estimatedCost');
     // const maxArea = constraintsForm.get('treatmentForm.maxArea');
-<<<<<<< HEAD
      const maxSlope = constraintsForm.get('physicalConstraintForm.maxSlope');
      const maxDistance = constraintsForm.get('physicalConstraintForm.minDistanceFromRoad');
-=======
-    const maxSlope = constraintsForm.get('physicalConstraintForm.maxSlope');
-    const maxDistance = constraintsForm.get(
-      'physicalConstraintForm.maxRoadDistance'
-    );
->>>>>>> 9e83dfaf
     const valid = !!maxSlope?.value || !!maxDistance?.value;
     return valid ? null : { budgetOrAreaRequired: true };
   }
@@ -264,15 +243,8 @@
   private formValueToProjectConfig(): ProjectConfig {
     const estimatedCost = this.formGroups[1].get('budgetForm.estimatedCost');
     const maxCost = this.formGroups[1].get('budgetForm.maxCost');
-<<<<<<< HEAD
     const maxArea = this.formGroups[1].get('physicalConstraintForm.maxArea');
     const minDistanceFromRoad = this.formGroups[1].get('physicalConstraintForm.minDistanceFromRoad');
-=======
-    const maxArea = this.formGroups[1].get('treatmentForm.maxArea');
-    const maxRoadDistance = this.formGroups[1].get(
-      'physicalConstraintForm.maxRoadDistance'
-    );
->>>>>>> 9e83dfaf
     const maxSlope = this.formGroups[1].get('physicalConstraintForm.maxSlope');
     const selectedQuestion = this.formGroups[0].get('selectedQuestion');
 
@@ -285,16 +257,10 @@
     if (maxCost?.valid) projectConfig.max_budget = parseFloat(maxCost.value);
     if (maxArea?.valid)
       projectConfig.max_treatment_area_ratio = parseFloat(maxArea.value);
-<<<<<<< HEAD
     if (minDistanceFromRoad?.valid)
       projectConfig.min_distance_from_road = parseFloat(minDistanceFromRoad.value);
     if (maxSlope?.valid)
       projectConfig.max_slope = parseFloat(maxSlope.value);
-=======
-    if (maxRoadDistance?.valid)
-      projectConfig.max_road_distance = parseFloat(maxRoadDistance.value);
-    if (maxSlope?.valid) projectConfig.max_slope = parseFloat(maxSlope.value);
->>>>>>> 9e83dfaf
     if (selectedQuestion?.valid) {
       projectConfig.priorities = selectedQuestion.value['priorities'];
       projectConfig.weights = selectedQuestion!.value['weights'];
