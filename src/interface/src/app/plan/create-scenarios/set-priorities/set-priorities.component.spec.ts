import { HarnessLoader } from '@angular/cdk/testing';
import { TestbedHarnessEnvironment } from '@angular/cdk/testing/testbed';
import { ComponentFixture, TestBed } from '@angular/core/testing';
import {
  FormBuilder,
  FormsModule,
  ReactiveFormsModule,
  Validators,
} from '@angular/forms';
import { MatRadioGroupHarness } from '@angular/material/radio/testing';
import { BrowserAnimationsModule } from '@angular/platform-browser/animations';
import { BehaviorSubject, of } from 'rxjs';
import { MaterialModule } from 'src/app/material/material.module';
import { SharedModule } from 'src/app/shared/shared.module';
import {
  Plan,
  Region,
  TreatmentQuestionConfig,
  TreatmentGoalConfig,
} from 'src/app/types';

import { MapService } from './../../../services/map.service';
import { PlanService } from './../../../services/plan.service';
import { ConditionsConfig } from './../../../types/data.types';
import { ColormapConfig } from './../../../types/legend.types';
import {
  ScoreColumn,
  SetPrioritiesComponent,
} from './set-priorities.component';

<<<<<<< HEAD
=======
// TODO Update commented tests once all new configs are in

>>>>>>> c8b1493c
describe('SetPrioritiesComponent', () => {
  let component: SetPrioritiesComponent;
  let fixture: ComponentFixture<SetPrioritiesComponent>;
  let loader: HarnessLoader;

  let fakeMapService: MapService;
  let fakePlanService: PlanService;

  const defaultSelectedQuestion: TreatmentQuestionConfig = {
    question_text: '',
    priorities: [''],
    weights: [0],
  };
  const testQuestion: TreatmentQuestionConfig = {
    question_text: 'test_question',
    priorities: ['test_priority'],
    weights: [1],
  };

  const fakeColormapConfig: ColormapConfig = {
    name: 'fakecolormap',
    values: [
      {
        rgb: '#000000',
        name: 'fakelabel',
      },
    ],
  };

  beforeEach(async () => {
    fakeMapService = jasmine.createSpyObj<MapService>(
      'MapService',
      {
        getColormap: of(fakeColormapConfig),
      },
      {
        conditionsConfig$: new BehaviorSubject<ConditionsConfig | null>({
          pillars: [
            {
              pillar_name: 'test_pillar_1',
              filepath: 'test_pillar_1',
              display: true,
              elements: [
                {
                  display: true,
                  element_name: 'test_element_1',
                  filepath: 'test_element_1',
                  metrics: [
                    {
                      metric_name: 'test_metric_1',
                      filepath: 'test_metric_1',
                    },
                  ],
                },
              ],
            },
          ],
        }),
      }
    );
    fakePlanService = jasmine.createSpyObj<PlanService>(
      'PlanService',
      {
        getConditionScoresForPlanningArea: of({
          conditions: [
            {
              condition: 'test_pillar_1',
              mean_score: 0.1,
            },
            {
              condition: 'test_element_1',
              mean_score: -0.7,
            },
            {
              condition: 'test_metric_1',
              mean_score: 0.4,
            },
          ],
        }),
      },
      {
        treatmentGoalsConfig$: new BehaviorSubject<
          TreatmentGoalConfig[] | null
        >([
          {
            category_name: 'test_category',
            questions: [testQuestion],
          },
        ]),
      }
    );
    await TestBed.configureTestingModule({
      imports: [
        BrowserAnimationsModule,
        FormsModule,
        MaterialModule,
        ReactiveFormsModule,
        SharedModule,
      ],
      declarations: [SetPrioritiesComponent],
      providers: [
        FormBuilder,
        {
          provide: MapService,
          useValue: fakeMapService,
        },
        {
          provide: PlanService,
          useValue: fakePlanService,
        },
      ],
    }).compileComponents();

    fixture = TestBed.createComponent(SetPrioritiesComponent);
    component = fixture.componentInstance;
    loader = TestbedHarnessEnvironment.loader(fixture);

    const fb = fixture.componentRef.injector.get(FormBuilder);
    component.formGroup = fb.group({
      selectedQuestion: [defaultSelectedQuestion],
    });
    component.treatmentGoals$ = [
      {
        category_name: 'test_category',
        questions: [testQuestion],
      },
    ];

    fixture.detectChanges();
  });

  it('should create', () => {
    expect(component).toBeTruthy();
  });

  it('should populate datasource', () => {
    const metric = {
      conditionName: 'test_metric_1',
      displayName: undefined,
      filepath: 'test_metric_1_normalized',
      children: [],
      level: 2,
      hidden: true,
    };
    const element = {
      conditionName: 'test_element_1',
      displayName: undefined,
      filepath: 'test_element_1_normalized',
      children: [metric],
      level: 1,
      expanded: false,
      hidden: true,
    };
    const pillar = {
      conditionName: 'test_pillar_1',
      displayName: undefined,
      filepath: 'test_pillar_1_normalized',
      children: [element],
      level: 0,
      expanded: false,
    };
    expect(component.datasource.data).toEqual([pillar, element, metric]);
  });

  it('selecting a priority should update the form value', async () => {
    const radioButtonGroup = await loader.getHarness(
      MatRadioGroupHarness.with({ name: 'treatmentGoalSelect' })
    );

    // Act: select the test treatment question
    await radioButtonGroup.checkRadioButton({
      label: testQuestion['question_text'],
    });

    expect(component.formGroup?.get('selectedQuestion')?.value).toEqual(
      testQuestion
    );
  });
});<|MERGE_RESOLUTION|>--- conflicted
+++ resolved
@@ -28,11 +28,6 @@
   SetPrioritiesComponent,
 } from './set-priorities.component';
 
-<<<<<<< HEAD
-=======
-// TODO Update commented tests once all new configs are in
-
->>>>>>> c8b1493c
 describe('SetPrioritiesComponent', () => {
   let component: SetPrioritiesComponent;
   let fixture: ComponentFixture<SetPrioritiesComponent>;
