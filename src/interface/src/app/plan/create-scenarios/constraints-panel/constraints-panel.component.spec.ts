import { HarnessLoader } from '@angular/cdk/testing';
import { TestbedHarnessEnvironment } from '@angular/cdk/testing/testbed';
import { ComponentFixture, TestBed, fakeAsync, tick } from '@angular/core/testing';
import {
  FormBuilder,
  FormsModule,
  ReactiveFormsModule,
  Validators,
} from '@angular/forms';
import { MatButtonHarness } from '@angular/material/button/testing';
import { MatCheckboxHarness } from '@angular/material/checkbox/testing';
import { MatButtonToggleModule } from '@angular/material/button-toggle';
import { NoopAnimationsModule } from '@angular/platform-browser/animations';
import { MaterialModule } from 'src/app/material/material.module';

import { ConstraintsPanelComponent } from './constraints-panel.component';
import { By } from '@angular/platform-browser';
import { MatFormField } from '@angular/material/form-field';
//TODO Add the following tests once implementation for tested behaviors is added/desired behavior is confirmed:
/**
 * 'marks maxCost as not required input if maxArea is provided'
 * 'marks maxArea as not required input if maxCost isprovided'
 */
describe('ConstraintsPanelComponent', () => {
  let component: ConstraintsPanelComponent;
  let fixture: ComponentFixture<ConstraintsPanelComponent>;
  let loader: HarnessLoader;

  beforeEach(async () => {
    await TestBed.configureTestingModule({
      imports: [
        FormsModule,
        ReactiveFormsModule,
        MaterialModule,
        NoopAnimationsModule,
        MatButtonToggleModule,
      ],
      declarations: [ConstraintsPanelComponent],
      providers: [FormBuilder],
    }).compileComponents();
    fixture = TestBed.createComponent(ConstraintsPanelComponent);
    component = fixture.componentInstance;
    loader = TestbedHarnessEnvironment.loader(fixture);

    var excludedAreasOptions = [
      'Private Land',
      'National Forests and Parks',
      'Wilderness Area',
      'Tribal Lands',
    ];
    var excludedAreasChosen: { [key: string]: (boolean | Validators)[] } = {};
    excludedAreasOptions.forEach((area: string) => {
      excludedAreasChosen[area] = [false, Validators.required];
    });
    const fb = fixture.componentRef.injector.get(FormBuilder);
    component.constraintsForm = fb.group({
      treatmentForm: fb.group({
        // Max area treated as a % of planning area
        maxArea: ['', [Validators.min(0), Validators.max(90)]],
      }),
      budgetForm: fb.group({
        // Estimated cost in $ per acre
        estimatedCost: ['', [Validators.min(0), Validators.required]],
        // Max cost of treatment for entire planning area
        maxCost: [{ value: '', disabled: true }, Validators.min(0)],
      }),
      physicalConstraintForm: fb.group({
        // Maximum slope allowed for planning area
        maxSlope: ['', Validators.min(0)],
        // Minimum distance from road allowed for planning area
        // TODO: Update variable name to minDistanceFromRoad
        minDistanceFromRoad: ['', Validators.min(0)],
        // Maximum area to be treated in acres 
        maxArea: ['', [Validators.min(0), Validators.required]],
        standSize: ['Large', Validators.required],
      }),
      excludedAreasForm: fb.group(excludedAreasChosen),
      excludeAreasByDegrees: [false],
      excludeAreasByDistance: [false],
      excludeSlope: [''],
      excludeDistance: [''],
    });

    fixture.detectChanges();
  });

  it('should create', () => {
    expect(component).toBeTruthy();
  });

<<<<<<< HEAD
  it('should disable maxCost input when no estimatedCost input is provided', async () => {
    let estimatedCostinput = fixture.debugElement.query(By.css('#estimatedCost')).nativeElement;
    estimatedCostinput.value = null;
    estimatedCostinput.dispatchEvent(new Event('input'));
    fixture.detectChanges();
    expect(component.constraintsForm!.get('budgetForm.maxCost')!.disabled).toBe(true);
  });

  it('should enable maxCost input when estimatedCost input is provided', async () => {
    let estimatedCostinput = fixture.debugElement.query(By.css('#estimatedCost')).nativeElement;
    estimatedCostinput.value = 1;
    estimatedCostinput.dispatchEvent(new Event('input'));
    fixture.detectChanges();
    expect(component.constraintsForm!.get('budgetForm.maxCost')!.enabled).toBe(true);
  });
=======
  // it('should emit event when next button is clicked and form is valid', async () => {
  //   spyOn(component.formNextEvent, 'emit');
  //   const nextButton: MatButtonHarness = (
  //     await loader.getAllHarnesses(MatButtonHarness)
  //   )[0];
  //   // Set form to valid state
  //   component.constraintsForm?.get('budgetForm.estimatedCost')?.setValue('1');

  //   expect(component.constraintsForm?.valid).toBeTrue();
  //   expect(await nextButton.isDisabled()).toBeFalse();

  //   // Click next button
  //   await nextButton.click();

  //   expect(component.formNextEvent.emit).toHaveBeenCalledOnceWith();
  // });

  // it('should not emit event when next button is clicked and form is invalid', async () => {
  //   spyOn(component.formNextEvent, 'emit');
  //   const nextButton: MatButtonHarness = (
  //     await loader.getAllHarnesses(MatButtonHarness)
  //   )[0];

  //   expect(component.constraintsForm?.valid).toBeFalse();

  //   // Click next button
  //   await nextButton.click();

  //   expect(component.formNextEvent.emit).toHaveBeenCalledTimes(0);
  // });
>>>>>>> 9e83dfaf
});<|MERGE_RESOLUTION|>--- conflicted
+++ resolved
@@ -88,7 +88,6 @@
     expect(component).toBeTruthy();
   });
 
-<<<<<<< HEAD
   it('should disable maxCost input when no estimatedCost input is provided', async () => {
     let estimatedCostinput = fixture.debugElement.query(By.css('#estimatedCost')).nativeElement;
     estimatedCostinput.value = null;
@@ -104,36 +103,4 @@
     fixture.detectChanges();
     expect(component.constraintsForm!.get('budgetForm.maxCost')!.enabled).toBe(true);
   });
-=======
-  // it('should emit event when next button is clicked and form is valid', async () => {
-  //   spyOn(component.formNextEvent, 'emit');
-  //   const nextButton: MatButtonHarness = (
-  //     await loader.getAllHarnesses(MatButtonHarness)
-  //   )[0];
-  //   // Set form to valid state
-  //   component.constraintsForm?.get('budgetForm.estimatedCost')?.setValue('1');
-
-  //   expect(component.constraintsForm?.valid).toBeTrue();
-  //   expect(await nextButton.isDisabled()).toBeFalse();
-
-  //   // Click next button
-  //   await nextButton.click();
-
-  //   expect(component.formNextEvent.emit).toHaveBeenCalledOnceWith();
-  // });
-
-  // it('should not emit event when next button is clicked and form is invalid', async () => {
-  //   spyOn(component.formNextEvent, 'emit');
-  //   const nextButton: MatButtonHarness = (
-  //     await loader.getAllHarnesses(MatButtonHarness)
-  //   )[0];
-
-  //   expect(component.constraintsForm?.valid).toBeFalse();
-
-  //   // Click next button
-  //   await nextButton.click();
-
-  //   expect(component.formNextEvent.emit).toHaveBeenCalledTimes(0);
-  // });
->>>>>>> 9e83dfaf
 });