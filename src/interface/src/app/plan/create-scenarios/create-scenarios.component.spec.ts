--- conflicted
+++ resolved
@@ -17,16 +17,12 @@
 import { HarnessLoader } from '@angular/cdk/testing';
 import { MatButtonHarness } from '@angular/material/button/testing';
 
-<<<<<<< HEAD
   //TODO Add the following tests once implementation for tested behaviors is added:
   /**
    * 'configures proper priorities and weights based on chosen treatment question'
    * 'creates scenario when createScenario is called'
    * 'creates Project Areas when user uploads Project Area shapefile'
    */
-=======
-// TODO Update commented tests once all new configs are in
->>>>>>> 9e83dfaf
 
 describe('CreateScenariosComponent', () => {
   let component: CreateScenariosComponent;
@@ -119,25 +115,14 @@
     });
   });
 
-<<<<<<< HEAD
-
   it('should emit create scenario event on Generate button click', async () => {
-=======
-  it('should emit create scenario event', async () => {
->>>>>>> 9e83dfaf
     spyOn(component, 'createScenario');
     component.formGroups[0]
       .get('selectedQuestion')
       ?.setValue(defaultSelectedQuestion);
     component.formGroups[1].get('physicalConstraintForm.maxSlope')?.setValue(1);
-<<<<<<< HEAD
     component.formGroups[1].get('physicalConstraintForm.minDistanceFromRoad')?.setValue(1);
     component.formGroups[1].get('physicalConstraintForm.maxArea')?.setValue(1);
-=======
-    component.formGroups[1]
-      .get('physicalConstraintForm.maxRoadDistance')
-      ?.setValue(1);
->>>>>>> 9e83dfaf
     fixture.detectChanges();
 
     const buttonHarness: MatButtonHarness = await loader.getHarness(
@@ -155,13 +140,7 @@
       MatButtonHarness.with({ text: /GENERATE/ })
     );
     component.formGroups[0].markAsDirty();
-<<<<<<< HEAD
     component.formGroups[1].get('physicalConstraintForm.minDistanceFromRoad')?.setValue(-1);
-=======
-    component.formGroups[1]
-      .get('physicalConstraintForm.maxRoadDistance')
-      ?.setValue(-1);
->>>>>>> 9e83dfaf
     fixture.detectChanges();
 
     // Click on "GENERATE SCENARIO" button
@@ -178,14 +157,8 @@
       .get('selectedQuestion')
       ?.setValue(defaultSelectedQuestion);
     component.formGroups[1].get('physicalConstraintForm.maxSlope')?.setValue(1);
-<<<<<<< HEAD
     component.formGroups[1].get('physicalConstraintForm.minDistanceFromRoad')?.setValue(1);
     component.formGroups[1].get('physicalConstraintForm.maxArea')?.setValue(1);
-=======
-    component.formGroups[1]
-      .get('physicalConstraintForm.maxRoadDistance')
-      ?.setValue(1);
->>>>>>> 9e83dfaf
     component.generatingScenario = false;
     fixture.detectChanges();
 
