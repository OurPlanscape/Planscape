--- conflicted
+++ resolved
@@ -15,32 +15,11 @@
       <div class="constraints">
         <h3>Constraints</h3>
         <ul>
-<<<<<<< HEAD
           <li>Show estimated cost range based on estimated treatment costs per acre
             (Est. max: <b>${{ scenario?.config?.max_budget }}</b>)</li>
           <li><b>{{ scenario?.config?.max_treatment_area_ratio }}%</b> max treatment percentage of total planning area</li>
           <li>Exclude areas off a road by <b>{{ scenario?.config?.min_distance_from_road}} ft.</b></li>
           <li>Include areas that are over {{ scenario?.config?.max_slope }} degrees</li>
-=======
-          <li>
-            Show estimated cost range based on estimated treatment costs per
-            acre (Est. max:
-            <b>${{ scenario?.config?.max_budget }}</b>
-            )
-          </li>
-          <li>
-            <b>{{ scenario?.config?.max_treatment_area_ratio }}%</b>
-            max treatment percentage of total planning area
-          </li>
-          <li>
-            Exclude areas off a road by
-            <b>{{ scenario?.config?.max_road_distance }} ft.</b>
-          </li>
-          <li>
-            Include areas that are over
-            {{ scenario?.config?.max_slope }} degrees
-          </li>
->>>>>>> 9e83dfaf
         </ul>
       </div>
 
