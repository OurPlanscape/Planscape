import {
  ChangeDetectionStrategy,
  Component,
  Input,
  OnChanges,
  OnInit,
  SimpleChanges,
} from '@angular/core';
import { FormBuilder, FormGroup } from '@angular/forms';
import { MatSnackBar } from '@angular/material/snack-bar';
import { BehaviorSubject, take } from 'rxjs';

import { AuthService, PlanService } from 'src/app/services';
import { Plan, ProjectArea, Scenario, User } from 'src/app/types';
import { FeatureCollection } from 'geojson';
import area from '@turf/area';

const SQUARE_METERS_PER_ACRE = 0.0002471054;

@Component({
  changeDetection: ChangeDetectionStrategy.OnPush,
  selector: 'app-outcome',
  templateUrl: './outcome.component.html',
  styleUrls: ['./outcome.component.scss'],
})
export class OutcomeComponent implements OnInit, OnChanges {
  @Input() plan: Plan | null = null;
  @Input() scenario: Scenario | null = null;
  currentUser$ = new BehaviorSubject<User | null>(null);
  displayName = '';
  scenarioNotes: FormGroup;
  totalAcresTreated: number = 0;
  totalPlanningAreaAcres: number = 0;
  totalCostRange: string = 'tbd';

<<<<<<< HEAD
  constructor(private authService: AuthService, private fb: FormBuilder) {
    // TODO: Call update scenario on submit.
=======
  constructor(
    private authService: AuthService,
    private planService: PlanService,
    private fb: FormBuilder,
    private matSnackBar: MatSnackBar
  ) {
>>>>>>> c42e078e
    this.scenarioNotes = fb.group({
      notes: '',
    });
  }

  ngOnInit(): void {
<<<<<<< HEAD
    this.authService.loggedInUser$.pipe(take(1)).subscribe((user) => {
      if (user) {
        this.currentUser$.next(user);
        this.displayName = user.firstName ? user.firstName : (user.username ?? '');
      } else {
        this.displayName = 'Guest';
      }
    });
    if (this.plan) {
      this.totalPlanningAreaAcres = this.calculateAcres(
        this.plan.planningArea!
      );
    }
=======
    this.authService.loggedInUser$.pipe(take(1)).subscribe(this.currentUser$);
>>>>>>> c42e078e
  }

  ngOnChanges(changes: SimpleChanges): void {
    if (this.scenario) {
      if (
        changes['scenario'].previousValue?.['notes'] !==
        changes['scenario'].currentValue?.['notes']
      ) {
        this.scenarioNotes.controls['notes'].setValue(this.scenario.notes);
      }
      if (this.scenario?.projectAreas) {
        this.scenario?.projectAreas.forEach((projectArea) => {
          projectArea.actualAcresTreated = this.calculateAcres(
            projectArea.projectArea
          );
        });
        this.totalAcresTreated = this.calculateTotalAcresTreated(
          this.scenario.projectAreas
        );
      }
    }
  }

  private calculateTotalAcresTreated(projectAreas: ProjectArea[]): number {
    return projectAreas.reduce((totalAcres, projectArea) => {
      return totalAcres + (projectArea.actualAcresTreated ?? 0);
    }, 0);
  }

<<<<<<< HEAD
  private calculateAcres(shape: GeoJSON.GeoJSON) {
    const squareMeters = area(shape as FeatureCollection);
    const acres = squareMeters * SQUARE_METERS_PER_ACRE;
    return Math.round(acres);
=======
  onSubmit(): void {
    if (!this.scenario) {
      return;
    }
    const updateScenario: Scenario = {
      ...this.scenario,
      notes: this.scenarioNotes.get('notes')?.value,
    };
    this.planService.updateScenarioNotes(updateScenario).subscribe({
      next: () => {
        this.matSnackBar.open('Successfully updated!', 'Dismiss', {
          duration: 10000,
          verticalPosition: 'top',
        });
      },
      error: () => {
        this.matSnackBar.open('[Error] Failed to update!', 'Dismiss', {
          duration: 10000,
          panelClass: ['snackbar-error'],
          verticalPosition: 'top',
        });
      },
    });
>>>>>>> c42e078e
  }
}<|MERGE_RESOLUTION|>--- conflicted
+++ resolved
@@ -33,24 +33,18 @@
   totalPlanningAreaAcres: number = 0;
   totalCostRange: string = 'tbd';
 
-<<<<<<< HEAD
-  constructor(private authService: AuthService, private fb: FormBuilder) {
-    // TODO: Call update scenario on submit.
-=======
   constructor(
     private authService: AuthService,
     private planService: PlanService,
     private fb: FormBuilder,
     private matSnackBar: MatSnackBar
   ) {
->>>>>>> c42e078e
     this.scenarioNotes = fb.group({
       notes: '',
     });
   }
 
   ngOnInit(): void {
-<<<<<<< HEAD
     this.authService.loggedInUser$.pipe(take(1)).subscribe((user) => {
       if (user) {
         this.currentUser$.next(user);
@@ -64,9 +58,7 @@
         this.plan.planningArea!
       );
     }
-=======
     this.authService.loggedInUser$.pipe(take(1)).subscribe(this.currentUser$);
->>>>>>> c42e078e
   }
 
   ngOnChanges(changes: SimpleChanges): void {
@@ -96,12 +88,12 @@
     }, 0);
   }
 
-<<<<<<< HEAD
   private calculateAcres(shape: GeoJSON.GeoJSON) {
     const squareMeters = area(shape as FeatureCollection);
     const acres = squareMeters * SQUARE_METERS_PER_ACRE;
     return Math.round(acres);
-=======
+  }
+
   onSubmit(): void {
     if (!this.scenario) {
       return;
@@ -125,6 +117,5 @@
         });
       },
     });
->>>>>>> c42e078e
   }
 }