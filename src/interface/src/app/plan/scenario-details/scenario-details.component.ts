import { Component, OnInit } from '@angular/core';
import { MatSnackBar } from '@angular/material/snack-bar';
import {
  catchError,
  filter,
  map,
  Observable,
  of,
  Subject,
  switchMap,
  take,
  takeUntil,
  tap,
} from 'rxjs';
import { PlanService } from 'src/app/services';
import {
  colorTransitionTrigger,
  expandCollapsePanelTrigger,
  opacityTransitionTrigger,
} from 'src/app/shared/animations';
<<<<<<< HEAD
import { Scenario } from 'src/app/types';
=======
import { PlanService } from 'src/app/services';
import { Plan, Scenario } from 'src/app/types';
>>>>>>> b68390d8

@Component({
  selector: 'app-scenario-details',
  templateUrl: './scenario-details.component.html',
  styleUrls: ['./scenario-details.component.scss'],
  animations: [
    expandCollapsePanelTrigger,
    colorTransitionTrigger({
      triggerName: 'expandCollapseButton',
      colorA: 'white',
      colorB: '#ebebeb',
      timingA: '300ms ease-out',
      timingB: '250ms ease-out',
    }),
    opacityTransitionTrigger({
      triggerName: 'expandCollapsePanelContent',
      timingA: '100ms ease-out',
      timingB: '100ms 250ms ease-out',
    }),
  ],
})
export class ScenarioDetailsComponent implements OnInit {
  scenarioId: string | null = null;
  plan$: Observable<Plan | null> = of(null);
  scenario$?: Observable<Scenario | null>;
  panelExpanded: boolean = true;

  private readonly destroy$ = new Subject<void>();

  constructor(
    private matSnackBar: MatSnackBar,
    private planService: PlanService
  ) {}

  ngOnInit(): void {
    this.scenario$ = this.getScenario();
    this.plan$ = this.getPlan();
  }

  private getScenario() {
    return this.planService.planState$.pipe(
      tap((state) => {
        this.panelExpanded = state.panelExpanded ?? false;
      }),
      map((state) => state.currentScenarioId),
      filter((scenarioId) => !!scenarioId),
      switchMap((scenarioId) => {
        return this.planService.getScenario(scenarioId as string).pipe(take(1));
      }),
      catchError(() => {
        this.matSnackBar.open('[Error] Scenario not found!', 'Dismiss', {
          duration: 10000,
          panelClass: ['snackbar-error'],
          verticalPosition: 'top',
        });
        return of(null);
      }),
      takeUntil(this.destroy$)
    );
  }

  private getPlan() {
    return this.planService.planState$.pipe(
      map((state) => {
        if (state.currentPlanId) {
          return state.all[state.currentPlanId];
        } else {
          return null;
        }
      })
    );
  }

  changeCondition(filepath: string): void {
    this.planService.updateStateWithConditionFilepath(filepath);
  }
}<|MERGE_RESOLUTION|>--- conflicted
+++ resolved
@@ -18,12 +18,7 @@
   expandCollapsePanelTrigger,
   opacityTransitionTrigger,
 } from 'src/app/shared/animations';
-<<<<<<< HEAD
-import { Scenario } from 'src/app/types';
-=======
-import { PlanService } from 'src/app/services';
 import { Plan, Scenario } from 'src/app/types';
->>>>>>> b68390d8
 
 @Component({
   selector: 'app-scenario-details',
