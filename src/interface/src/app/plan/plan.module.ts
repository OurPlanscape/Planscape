import { AreaDetailsComponent } from './area-details/area-details.component';
import { AreaNotesComponent } from './area-notes/area-notes.component';
import { CommonModule } from '@angular/common';
import { ConstraintsPanelComponent } from './create-scenarios/constraints-panel/constraints-panel.component';
import { CreateScenariosComponent } from './create-scenarios/create-scenarios.component';
import { ExploreComponent } from './explore/explore/explore.component';
import { FeaturesModule } from '../features/features.module';
import { FormsModule, ReactiveFormsModule } from '@angular/forms';
import { HttpClientXsrfModule } from '@angular/common/http';
import { IdentifyProjectAreasComponent } from './create-scenarios/identify-project-areas/identify-project-areas.component';
import { MapModule } from '../map/map.module';
import { MatButtonToggleModule } from '@angular/material/button-toggle';
import { LegacyMaterialModule } from '../material/legacy-material.module';
import { NgChartsModule } from 'ng2-charts';
import { NgModule } from '@angular/core';
import { NgxMaskModule } from 'ngx-mask';
import { PlanComponent } from './plan.component';
import { PlanMapComponent } from './plan-map/plan-map.component';
import { PlanNavigationBarComponent } from './plan-navigation-bar/plan-navigation-bar.component';
import { PlanOverviewComponent } from './plan-summary/plan-overview/plan-overview.component';
import { ProjectAreasComponent } from './project-areas/project-areas.component';
import { ProjectAreasMetricsComponent } from './project-areas-metrics/project-areas-metrics.component';
import { ReportChartComponent } from './report-chart/report-chart.component';
import { ResourceUnavailableComponent } from './resource-unavailable/resource-unavailable.component';
import { RouterModule } from '@angular/router';
import { SavedScenariosComponent } from './plan-summary/saved-scenarios/saved-scenarios.component';
import { ScenarioFailureComponent } from './scenario-failure/scenario-failure.component';
import { ScenarioNotStartedComponent } from './scenario-not-started/scenario-not-started.component';
import { ScenarioPendingComponent } from './scenario-pending/scenario-pending.component';
import { ScenarioResultsComponent } from './scenario-results/scenario-results.component';
import { ScenarioTooltipComponent } from './create-scenarios/tooltips/scenario-tooltip.component';
import { ScenariosTableListComponent } from './plan-summary/scenarios-table-list/scenarios-table-list.component';
import { SetPrioritiesComponent } from './create-scenarios/set-priorities/set-priorities.component';
import { SharedModule } from '@shared';

import { WINDOW_PROVIDERS } from '@services';
import { GoalOverlayComponent } from './create-scenarios/goal-overlay/goal-overlay.component';
import { DeleteNoteDialogComponent } from './delete-note-dialog/delete-note-dialog.component';
import { MapLayerSelectDialogComponent } from './map-layer-select-dialog/map-layer-select-dialog.component';
import { PlanRoutingModule } from './plan-routing.module';
import { ButtonComponent, OpacitySliderComponent } from '@styleguide';
import { DeleteDialogComponent } from '../standalone/delete-dialog/delete-dialog.component';
import { UploadProjectAreasModalComponent } from './upload-project-areas-modal/upload-project-areas-modal.component';
import { PlanningAreaTitlebarMenuComponent } from '../standalone/planning-area-titlebar-menu/planning-area-titlebar-menu.component';
import { ScenarioCardComponent } from '../../styleguide/scenario-card/scenario-card.component';
import { ScenariosCardListComponent } from './plan-summary/scenarios-card-list/scenarios-card-list.component';
import { NotesSidebarComponent } from '../../styleguide/notes-sidebar/notes-sidebar.component';
import { TreatmentCardComponent } from '../../styleguide/treatment-card/treatment-card.component';
import { TreatmentsTabComponent } from './create-scenarios/treatments-tab/treatments-tab.component';
import { OpacityControlComponent } from './plan-map/opacity-control/opacity-control.component';

/** Components used in the plan flow. */
@NgModule({
  declarations: [
    AreaDetailsComponent,
    AreaNotesComponent,
    ConstraintsPanelComponent,
    CreateScenariosComponent,
    DeleteNoteDialogComponent,
    ExploreComponent,
    GoalOverlayComponent,
    IdentifyProjectAreasComponent,
    MapLayerSelectDialogComponent,
    PlanComponent,
    PlanMapComponent,
    PlanNavigationBarComponent,
    PlanOverviewComponent,
    ProjectAreasComponent,
    ProjectAreasMetricsComponent,
    ReportChartComponent,
    ResourceUnavailableComponent,
    SavedScenariosComponent,
    ScenarioFailureComponent,
    ScenarioNotStartedComponent,
    ScenarioPendingComponent,
    ScenarioResultsComponent,
    ScenarioTooltipComponent,
    ScenariosTableListComponent,
    SetPrioritiesComponent,
    TreatmentsTabComponent,
  ],
  providers: [WINDOW_PROVIDERS],
  imports: [
    CommonModule,
    FormsModule,
    FeaturesModule,
    HttpClientXsrfModule.withOptions({
      cookieName: 'csrftoken',
      headerName: 'X-CSRFToken',
    }),
    MapModule,
    MatButtonToggleModule,
    LegacyMaterialModule,
    NgChartsModule,
    NgxMaskModule.forRoot(),
    ReactiveFormsModule,
    PlanRoutingModule,
    RouterModule,
    SharedModule,
    ButtonComponent,
    DeleteDialogComponent,
    UploadProjectAreasModalComponent,
    PlanningAreaTitlebarMenuComponent,
    ScenarioCardComponent,
    ScenariosCardListComponent,
    TreatmentCardComponent,
<<<<<<< HEAD
    NotesSidebarComponent,
=======
    OpacitySliderComponent,
    OpacityControlComponent,
>>>>>>> 9d9bc3c2
  ],
})
export class PlanModule {}<|MERGE_RESOLUTION|>--- conflicted
+++ resolved
@@ -104,12 +104,9 @@
     ScenarioCardComponent,
     ScenariosCardListComponent,
     TreatmentCardComponent,
-<<<<<<< HEAD
     NotesSidebarComponent,
-=======
     OpacitySliderComponent,
     OpacityControlComponent,
->>>>>>> 9d9bc3c2
   ],
 })
 export class PlanModule {}