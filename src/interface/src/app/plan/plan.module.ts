--- conflicted
+++ resolved
@@ -50,12 +50,8 @@
 import { DataLayersComponent } from '../data-layers/data-layers/data-layers.component';
 import { DataLayersStateService } from '../data-layers/data-layers.state.service';
 import { MapConfigService } from '../maplibre-map/map-config.service';
-<<<<<<< HEAD
-import { CollapsiblePanelComponent } from '../../styleguide/collapsible-panel/collapsible-panel.component';
 import { ScenarioMetricsLegendComponent } from './scenario-results/scenario-metrics-legend/scenario-metrics-legend.component';
-=======
 import { SectionComponent } from '../../styleguide/collapsible-panel/section.component';
->>>>>>> b2417c64
 
 /** Components used in the plan flow. */
 @NgModule({
@@ -119,12 +115,8 @@
     ScenarioMapComponent,
     PlanTabsFooterComponent,
     DataLayersComponent,
-<<<<<<< HEAD
-    CollapsiblePanelComponent,
     ScenarioMetricsLegendComponent,
-=======
     SectionComponent,
->>>>>>> b2417c64
   ],
 })
 export class PlanModule {}