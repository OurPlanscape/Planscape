{
  "$schema": "./node_modules/@angular/cli/lib/config/schema.json",
  "version": 1,
  "newProjectRoot": "projects",
  "projects": {
    "interface": {
      "projectType": "application",
      "schematics": {
        "@schematics/angular:component": {
          "style": "scss"
        }
      },
      "root": "",
      "sourceRoot": "src",
      "prefix": "app",
      "architect": {
        "build": {
          "builder": "@angular-devkit/build-angular:browser",
          "options": {
            "outputPath": "dist/interface",
            "index": "src/index.html",
            "main": "src/main.ts",
            "polyfills": "src/polyfills.ts",
            "tsConfig": "tsconfig.app.json",
            "assets": [
              "src/favicon.ico",
              "src/assets",
              {
                "glob": "**/*",
                "input": "node_modules/leaflet/dist/images/",
                "output": "./assets"
              }
            ],
            "styles": [
              "./node_modules/@angular/material/prebuilt-themes/indigo-pink.css",
              "./node_modules/leaflet/dist/leaflet.css",
              "src/styles.scss"
            ],
            "stylePreprocessorOptions": {
              "includePaths": [
                "src/styles"
              ]
            },
            "scripts": [],
            "allowedCommonJsDependencies": [
              "leaflet",
              "shpjs",
              "geojson-rbush",
              "polylabel",
              "file-saver"
            ]
          },
          "configurations": {
            "production": {
              "budgets": [
                {
                  "type": "initial",
                  "maximumWarning": "2mb",
                  "maximumError": "3mb"
                },
                {
                  "type": "anyComponentStyle",
                  "maximumWarning": "2kb",
                  "maximumError": "110kb"
                }
              ],
              "fileReplacements": [
                {
                  "replace": "src/environments/environment.ts",
                  "with": "src/environments/environment.prod.ts"
                },
                {
                  "replace": "src/app/features/features.json",
                  "with": "src/app/features/features.prod.json"
                }
              ],
              "outputHashing": "all"
            },
            "development": {
              "buildOptimizer": false,
              "optimization": false,
              "vendorChunk": true,
              "extractLicenses": false,
              "sourceMap": true,
              "namedChunks": true,
              "fileReplacements": [
                {
                  "replace": "src/app/features/features.json",
                  "with": "src/app/features/features.dev.json"
                },
                {
                  "replace": "src/environments/environment.ts",
                  "with": "src/environments/environment.dev.ts"
                }
              ]
            }
          },
          "defaultConfiguration": "production"
        },
        "serve": {
          "builder": "@angular-devkit/build-angular:dev-server",
          "configurations": {
            "production": {
              "buildTarget": "interface:build:production"
            },
            "development": {
              "buildTarget": "interface:build:development"
            }
          },
          "defaultConfiguration": "development"
        },
        "extract-i18n": {
          "builder": "@angular-devkit/build-angular:extract-i18n",
          "options": {
            "buildTarget": "interface:build"
          }
        },
        "test": {
          "builder": "@angular-devkit/build-angular:karma",
          "options": {
            "main": "src/test.ts",
            "polyfills": "src/polyfills.ts",
            "tsConfig": "tsconfig.spec.json",
            "karmaConfig": "karma.conf.js",
            "assets": [
              "src/favicon.ico",
              "src/assets"
            ],
            "styles": [
              "./node_modules/@angular/material/prebuilt-themes/indigo-pink.css",
              "./node_modules/leaflet/dist/leaflet.css",
              "src/styles.scss"
            ],
            "stylePreprocessorOptions": {
              "includePaths": [
                "src/styles"
              ]
            },
            "scripts": []
          }
        },
        "lint": {
          "builder": "@angular-eslint/builder:lint",
          "options": {
            "lintFilePatterns": [
              "src/**/*.ts",
              "src/**/*.html"
            ]
          }
        },
<<<<<<< HEAD
        "cypress-run": {
          "builder": "@cypress/schematic:cypress",
          "options": {
            "devServerTarget": "interface:serve"
          },
          "configurations": {
            "production": {
              "devServerTarget": "interface:serve:production"
            }
          }
        },
        "cypress-open": {
          "builder": "@cypress/schematic:cypress",
          "options": {
            "watch": true,
            "headless": false
          }
        },
        "ct": {
          "builder": "@cypress/schematic:cypress",
          "options": {
            "devServerTarget": "interface:serve",
            "watch": true,
            "headless": false,
            "testingType": "component"
          },
          "configurations": {
            "development": {
              "devServerTarget": "interface:serve:development"
            }
          }
        },
        "e2e": {
          "builder": "@cypress/schematic:cypress",
          "options": {
            "devServerTarget": "interface:serve",
            "watch": true,
            "headless": false
          },
          "configurations": {
            "production": {
              "devServerTarget": "interface:serve:production"
            }
=======
        "storybook": {
          "builder": "@storybook/angular:start-storybook",
          "options": {
            "configDir": ".storybook",
            "compodoc": true,
            "compodocArgs": [
              "-e",
              "json",
              "-d",
              "./src/styleguide/docs/"
            ],
            "styles": [
              "./node_modules/@angular/material/prebuilt-themes/indigo-pink.css",
              "src/styles.scss",
              "src/styleguide/styles/index.scss"
            ],
            "stylePreprocessorOptions": {
              "includePaths": [
                "src/styles"
              ]
            },
            "port": 6006
          }
        },
        "build-storybook": {
          "builder": "@storybook/angular:build-storybook",
          "options": {
            "configDir": ".storybook",
            "compodoc": true,
            "compodocArgs": [
              "-e",
              "json",
              "-d",
              "./src/styleguide/docs/"
            ],
            "styles": [
              "./node_modules/@angular/material/prebuilt-themes/indigo-pink.css",
              "src/styles.scss",
              "src/styleguide/styles/index.scss"
            ],
            "stylePreprocessorOptions": {
              "includePaths": [
                "src/styles"
              ]
            },
            "outputDir": "storybook-static"
>>>>>>> 1921af6f
          }
        }
      }
    }
  },
  "cli": {
    "analytics": "3301f864-55c8-45dc-ab8d-8c347e5f9b66",
    "schematicCollections": [
      "@cypress/schematic",
      "@angular-eslint/schematics",
      "@schematics/angular"
    ]
  }
}<|MERGE_RESOLUTION|>--- conflicted
+++ resolved
@@ -148,7 +148,6 @@
             ]
           }
         },
-<<<<<<< HEAD
         "cypress-run": {
           "builder": "@cypress/schematic:cypress",
           "options": {
@@ -192,7 +191,6 @@
             "production": {
               "devServerTarget": "interface:serve:production"
             }
-=======
         "storybook": {
           "builder": "@storybook/angular:start-storybook",
           "options": {
@@ -239,7 +237,6 @@
               ]
             },
             "outputDir": "storybook-static"
->>>>>>> 1921af6f
           }
         }
       }
